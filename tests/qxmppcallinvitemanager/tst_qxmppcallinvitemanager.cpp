// SPDX-FileCopyrightText: 2023 Tibor Csötönyi <work@taibsu.de>
//
// SPDX-License-Identifier: LGPL-2.1-or-later

#include "QXmppCallInviteManager.h"
#include "QXmppClient.h"
#include "QXmppMessage.h"
#include "QXmppUtils.h"

#include "IntegrationTesting.h"
#include "util.h"
#include <QTest>

using CallInviteType = QXmppCallInviteElement::Type;
using Result = QXmppCallInvite::Result;

class tst_QXmppCallInviteManager : public QObject
{
    Q_OBJECT

private:
    Q_SLOT void initTestCase();

    Q_SLOT void testClear();
    Q_SLOT void testClearAll();

    Q_SLOT void testAccept();
    Q_SLOT void testReject();
    Q_SLOT void testRetract();
    Q_SLOT void testLeft();

    Q_SLOT void testInvite();
    Q_SLOT void testSendMessage();

    Q_SLOT void testHandleExistingCallInvite();
    Q_SLOT void testHandleCallInviteElement();
    Q_SLOT void testHandleMessage_data();
    Q_SLOT void testHandleMessage();
    Q_SLOT void testHandleMessageAccepted();
    Q_SLOT void testHandleMessageRejected();
    Q_SLOT void testHandleMessageRetracted();
    Q_SLOT void testHandleMessageLeft();

    QXmppClient m_client;
    QXmppLogger m_logger;
    QXmppCallInviteManager m_manager;
};

void tst_QXmppCallInviteManager::initTestCase()
{
    m_client.addExtension(&m_manager);

    m_logger.setLoggingType(QXmppLogger::SignalLogging);
    m_client.setLogger(&m_logger);

    m_client.connectToServer(IntegrationTests::clientConfiguration());
    m_client.configuration().setJid("mixer@example.com");

    qRegisterMetaType<QXmppCallInvite::Result>();
    qRegisterMetaType<std::shared_ptr<QXmppCallInvite>>();
}

void tst_QXmppCallInviteManager::testClear()
{
    QCOMPARE(m_manager.callInvites().size(), 0);
    auto callInvite1 { m_manager.addCallInvite("test1") };
    auto callInvite2 { m_manager.addCallInvite("test2") };
    QCOMPARE(m_manager.callInvites().size(), 2);

    m_manager.clear(callInvite1);
    m_manager.clear(callInvite2);
    QCOMPARE(m_manager.callInvites().size(), 0);
}

void tst_QXmppCallInviteManager::testClearAll()
{
    QCOMPARE(m_manager.callInvites().size(), 0);
    m_manager.addCallInvite("test1");
    m_manager.addCallInvite("test2");
    m_manager.addCallInvite("test3");
    m_manager.addCallInvite("test4");
    m_manager.addCallInvite("test5");
    QCOMPARE(m_manager.callInvites().size(), 5);

    m_manager.clearAll();
    QCOMPARE(m_manager.callInvites().size(), 0);
}

void tst_QXmppCallInviteManager::testAccept()
{
    auto callInvite { m_manager.addCallInvite("maraTestAccept@example.com") };
    callInvite->setId("id1_testAccept");

    connect(&m_logger, &QXmppLogger::message, this, [callInviteCallPartnerJid = callInvite->callPartnerJid()](QXmppLogger::MessageType type, const QString &text) {
        if (type == QXmppLogger::SentMessage) {
            QXmppMessage message;
            parsePacket(message, text.toUtf8());

            if (message.to() == callInviteCallPartnerJid) {
                QVERIFY(message.callInviteElement().has_value());
                QCOMPARE(message.callInviteElement()->type(), CallInviteType::Accept);
            }
        }
    });

    auto future = callInvite->accept();

    while (!future.isFinished()) {
        QCoreApplication::processEvents();
    }

    QVERIFY(future.isFinished());
    m_manager.clearAll();
}

void tst_QXmppCallInviteManager::testReject()
{
    auto callInvite { m_manager.addCallInvite("maraTestReject@example.com") };
    callInvite->setId("id1_testReject");

    connect(&m_logger, &QXmppLogger::message, this, [callInviteCallPartnerJid = callInvite->callPartnerJid()](QXmppLogger::MessageType type, const QString &text) {
        if (type == QXmppLogger::SentMessage) {
            QXmppMessage message;
            parsePacket(message, text.toUtf8());

            if (message.to() == callInviteCallPartnerJid) {
<<<<<<< HEAD
                QVERIFY(message.callInviteElement().has_value());
                QCOMPARE(message.callInviteElement()->id(), QStringLiteral("id1_testReject"));
=======
                QVERIFY(message.callInviteElement());
                QCOMPARE(message.callInviteElement()->id(), u"id1_testReject"_s);
>>>>>>> 94232e79
                QCOMPARE(message.callInviteElement()->type(), CallInviteType::Reject);
            }
        }
    });

    auto future = callInvite->reject();

    while (!future.isFinished()) {
        QCoreApplication::processEvents();
    }

    QVERIFY(future.isFinished());
    m_manager.clearAll();
}

void tst_QXmppCallInviteManager::testRetract()
{
    auto callInvite { m_manager.addCallInvite("maraTestRetract@example.com") };
    callInvite->setId("id1_testRetract");

    connect(&m_logger, &QXmppLogger::message, this, [callInviteCallPartnerJid = callInvite->callPartnerJid()](QXmppLogger::MessageType type, const QString &text) {
        if (type == QXmppLogger::SentMessage) {
            QXmppMessage message;
            parsePacket(message, text.toUtf8());

            if (message.to() == callInviteCallPartnerJid) {
<<<<<<< HEAD
                QVERIFY(message.callInviteElement().has_value());
                QCOMPARE(message.callInviteElement()->id(), QStringLiteral("id1_testRetract"));
=======
                QVERIFY(message.callInviteElement());
                QCOMPARE(message.callInviteElement()->id(), u"id1_testRetract"_s);
>>>>>>> 94232e79
                QCOMPARE(message.callInviteElement()->type(), CallInviteType::Retract);
            }
        }
    });

    auto future = callInvite->retract();

    while (!future.isFinished()) {
        QCoreApplication::processEvents();
    }

    QVERIFY(future.isFinished());
    m_manager.clearAll();
}

void tst_QXmppCallInviteManager::testLeft()
{
    auto callInvite { m_manager.addCallInvite("maraTestLeft@example.com") };
    callInvite->setId("id1_testLeft");

    connect(&m_logger, &QXmppLogger::message, this, [callInviteCallPartnerJid = callInvite->callPartnerJid()](QXmppLogger::MessageType type, const QString &text) {
        if (type == QXmppLogger::SentMessage) {
            QXmppMessage message;
            parsePacket(message, text.toUtf8());

            if (message.to() == callInviteCallPartnerJid) {
<<<<<<< HEAD
                QVERIFY(message.callInviteElement().has_value());
                QCOMPARE(message.callInviteElement()->id(), QStringLiteral("id1_testLeft"));
=======
                QVERIFY(message.callInviteElement());
                QCOMPARE(message.callInviteElement()->id(), u"id1_testLeft"_s);
>>>>>>> 94232e79
                QCOMPARE(message.callInviteElement()->type(), CallInviteType::Left);
            }
        }
    });

    auto future = callInvite->leave();

    while (!future.isFinished()) {
        QCoreApplication::processEvents();
    }

    QVERIFY(future.isFinished());
    m_manager.clearAll();
}

void tst_QXmppCallInviteManager::testInvite()
{
    QString jid { "maraTestInvite@example.com" };
    bool video { true };
    bool audio { false };

    QXmppCallInviteElement::Jingle jingle;
    jingle.jid = "mixer@example.com/uuid";
    jingle.sid = "sid1";

    QVector<QXmppCallInviteElement::External> external;
    external.append({ "https://example.com/uuid" });
    external.append({ "tel:+12345678" });

    connect(&m_logger, &QXmppLogger::message, this, [&, jid, video, audio, jingle, external](QXmppLogger::MessageType type, const QString &text) {
        if (type == QXmppLogger::SentMessage) {
            QXmppMessage message;
            parsePacket(message, text.toUtf8());

            if (message.to() == jid) {
                const auto &callInviteElement { message.callInviteElement() };
                QVERIFY(callInviteElement.has_value());

                QCOMPARE(callInviteElement->type(), CallInviteType::Invite);
                QVERIFY(!callInviteElement->id().isEmpty());
                QCOMPARE(callInviteElement->video(), video);
                QCOMPARE(callInviteElement->audio(), audio);
                QVERIFY(callInviteElement->jingle().has_value());
                QCOMPARE(callInviteElement->jingle().value(), jingle);
                QVERIFY(callInviteElement->external().has_value());
                QCOMPARE(callInviteElement->external().value(), external);

                SKIP_IF_INTEGRATION_TESTS_DISABLED()

                // verify that the Call Invite ID has been changed and the Call Invite was processed
                QCOMPARE(m_manager.callInvites().size(), 1);
            }
        }
    });

    auto future = m_manager.invite(jid, audio, video, jingle, external);

    while (!future.isFinished()) {
        QCoreApplication::processEvents();
    }

    QVERIFY(future.isFinished());
    m_manager.clearAll();
}

void tst_QXmppCallInviteManager::testSendMessage()
{
    QString jid { "maraSendMessage@example.com" };

    QXmppCallInviteElement callInviteElement;
    callInviteElement.setType(CallInviteType::Invite);
    callInviteElement.setId(u"id1_testSendMessage"_s);

    connect(&m_logger, &QXmppLogger::message, this, [jid, callInviteElement](QXmppLogger::MessageType type, const QString &text) {
        if (type == QXmppLogger::SentMessage) {
            QXmppMessage message;
            parsePacket(message, text.toUtf8());

            if (message.to() == jid) {
                QVERIFY(message.callInviteElement().has_value());
                QCOMPARE(message.callInviteElement()->type(), callInviteElement.type());
                QCOMPARE(message.callInviteElement()->id(), callInviteElement.id());
            }
        }
    });

    auto future = m_manager.sendMessage(callInviteElement, jid);

    while (!future.isFinished()) {
        QCoreApplication::processEvents();
    }

    QVERIFY(future.isFinished());
    m_manager.clearAll();
}

void tst_QXmppCallInviteManager::testHandleExistingCallInvite()
{
    QString callPartnerJid { "maraTestHandleExistingCallInvite@example.com" };
    QString callInviteId { "id1_testHandleExistingCallInvite" };

    auto callInvite { m_manager.addCallInvite(callPartnerJid) };
    callInvite->setId(callInviteId);

    QXmppCallInviteElement callInviteElement;
    callInviteElement.setId(callInviteId);

    // --- closed: rejected ---

    callInvite = m_manager.addCallInvite(callPartnerJid);
    callInvite->setId(callInviteId);

    callInviteElement.setType(CallInviteType::Reject);

    connect(callInvite.get(), &QXmppCallInvite::closed, this, [callInviteElement](const Result &result) {
        QVERIFY(std::holds_alternative<QXmppCallInvite::Rejected>(result));
    });

    QVERIFY(m_manager.handleExistingCallInvite(callInvite, callInviteElement, callPartnerJid));
    m_manager.clearAll();

    // --- closed: retracted ---

    callInvite = m_manager.addCallInvite(callPartnerJid);
    callInvite->setId(callInviteId);

    callInviteElement.setType(CallInviteType::Retract);

    connect(callInvite.get(), &QXmppCallInvite::closed, this, [callInviteElement](const Result &result) {
        QVERIFY(std::holds_alternative<QXmppCallInvite::Retracted>(result));
    });

    QVERIFY(m_manager.handleExistingCallInvite(callInvite, callInviteElement, callPartnerJid));
    m_manager.clearAll();

    // --- closed: left ---

    callInvite = m_manager.addCallInvite(callPartnerJid);
    callInvite->setId(callInviteId);

    callInviteElement.setType(CallInviteType::Left);

    connect(callInvite.get(), &QXmppCallInvite::closed, this, [callInviteElement](const Result &result) {
        QVERIFY(std::holds_alternative<QXmppCallInvite::Left>(result));
    });

    QVERIFY(m_manager.handleExistingCallInvite(callInvite, callInviteElement, callPartnerJid));
    m_manager.clearAll();

    // --- none ---

    callInvite = m_manager.addCallInvite(callPartnerJid);
    callInvite->setId(callInviteId);

    callInviteElement.setType(CallInviteType::None);

    QCOMPARE(m_manager.handleExistingCallInvite(callInvite, callInviteElement, callPartnerJid), false);
    m_manager.clearAll();
}

void tst_QXmppCallInviteManager::testHandleCallInviteElement()
{
    QString callPartnerJid { "maraTestHandleCallInviteElement@example.com/orchard" };
    QString callInviteId { "id1_HandleCallInviteElement" };

    // case 1: no Call Invite element found in Call Invites vector and callInviteElement is not an invite element
    QXmppCallInviteElement callInviteElement;
    callInviteElement.setType(CallInviteType::None);

    QCOMPARE(m_manager.handleCallInviteElement(std::move(callInviteElement), {}), false);

    // case 2: no Call Invite found in Call Invites vector and callInviteElement is an invite element
    callInviteElement = {};
    callInviteElement.setType(CallInviteType::Invite);
    callInviteElement.setId(callInviteId);

    QSignalSpy invitedSpy(&m_manager, &QXmppCallInviteManager::invited);
    QVERIFY(m_manager.handleCallInviteElement(std::move(callInviteElement), callPartnerJid));
    QCOMPARE(invitedSpy.count(), 1);
    m_manager.clearAll();
}

void tst_QXmppCallInviteManager::testHandleMessage_data()
{
    QTest::addColumn<QByteArray>("xml");
    QTest::addColumn<bool>("isValid");

    QTest::newRow("xmlValid")
        << QByteArray(
               "<message id='id1' to='mara@example.com' type='chat'>"
               "<invite xmlns='urn:xmpp:call-invites:0' video='true'>"
               "<jingle sid='sid1'/>"
               "</invite>"
               "</message>")
        << true;

    QTest::newRow("xmlValidWithJingleJid")
        << QByteArray(
               "<message id='id1' to='mara@example.com' type='chat'>"
               "<invite xmlns='urn:xmpp:call-invites:0' video='true'>"
               "<jingle sid='sid1' jid='mixer@example.com/uuid'/>"
               "</invite>"
               "</message>")
        << true;

    QTest::newRow("xmlValidWithExternal")
        << QByteArray(
               "<message id='id1' to='mara@example.com' type='chat'>"
               "<invite xmlns='urn:xmpp:call-invites:0' video='true'>"
               "<jingle sid='sid1'/>"
               "<external uri='https://example.com/uuid'/>"
               "<external uri='tel:+12345678'/>"
               "</invite>"
               "</message>")
        << true;

    QTest::newRow("xmlInvalidNoJingle")
        << QByteArray(
               "<message id='id1' to='mara@example.com' type='chat'>"
               "<invite xmlns='urn:xmpp:call-invites:0' video='true'/>"
               "</message>")
        << true;

    QTest::newRow("xmlInvalidTypeNotChat")
        << QByteArray(
               "<message id='id1' to='mara@example.com' type='normal'>"
               "<invite xmlns='urn:xmpp:call-invites:0' video='true'>"
               "<jingle sid='sid1'/>"
               "</invite>"
               "</message>")
        << false;

    QTest::newRow("xmlInvalidNoCallInviteElement")
        << QByteArray("<message id='id1' to='mara@example.com' type='chat'/>")
        << false;
}

void tst_QXmppCallInviteManager::testHandleMessage()
{
    QFETCH(QByteArray, xml);
    QFETCH(bool, isValid);

    QXmppMessage message;

    parsePacket(message, xml);
    QCOMPARE(m_manager.handleMessage(message), isValid);
    serializePacket(message, xml);

    m_manager.clearAll();
}

void tst_QXmppCallInviteManager::testHandleMessageAccepted()
{
    QXmppMessage message;
    QByteArray xmlAccept {
        "<message to='maraTestHandleMessageAccepted@example.com' type='chat'>"
        "<accept id='id1_testHandleMessageAccepted' xmlns='urn:xmpp:call-invites:0'>"
        "<jingle sid='sid1' jid='mixer@example.com/uuid'/>"
        "</accept>"
        "</message>"
    };

    auto callInvite { m_manager.addCallInvite("mixer@example.com") };
    callInvite->setId("id1_testHandleMessageAccepted");

    QSignalSpy acceptedSpy(callInvite.get(), &QXmppCallInvite::accepted);

    message.parse(xmlToDom(xmlAccept));

    QVERIFY(m_manager.handleMessage(message));
    QCOMPARE(acceptedSpy.count(), 1);
    m_manager.clearAll();
}

void tst_QXmppCallInviteManager::testHandleMessageRejected()
{
    QXmppMessage message;
    QByteArray xmlReject {
        "<message to='maraTestHandleMessageRejected@example.com' type='chat'>"
        "<reject xmlns='urn:xmpp:call-invites:0' id='id1_testHandleMessageRejected'/>"
        "</message>"
    };

    auto callInvite { m_manager.addCallInvite("mixer@example.com") };
    callInvite->setId("id1_testHandleMessageRejected");

    connect(callInvite.get(), &QXmppCallInvite::closed, this, [](const Result &result) {
        QVERIFY(std::holds_alternative<QXmppCallInvite::Rejected>(result));
    });

    message.parse(xmlToDom(xmlReject));

    QVERIFY(m_manager.handleMessage(message));
    serializePacket(message, xmlReject);

    m_manager.clearAll();
}

void tst_QXmppCallInviteManager::testHandleMessageRetracted()
{
    QXmppMessage message;
    QByteArray xmlRetract {
        "<message to='maraTestHandleMessageRetracted@example.com' type='chat'>"
        "<retract xmlns='urn:xmpp:call-invites:0' id='id1_testHandleMessageRetracted'/>"
        "</message>"
    };

    auto callInvite { m_manager.addCallInvite("mixer@example.com") };
    callInvite->setId("id1_testHandleMessageRetracted");

    connect(callInvite.get(), &QXmppCallInvite::closed, this, [](const Result &result) {
        QVERIFY(std::holds_alternative<QXmppCallInvite::Retracted>(result));
    });

    message.parse(xmlToDom(xmlRetract));

    QVERIFY(m_manager.handleMessage(message));
    serializePacket(message, xmlRetract);
    m_manager.clearAll();
}

void tst_QXmppCallInviteManager::testHandleMessageLeft()
{
    QXmppMessage message;
    QByteArray xmlLeft {
        "<message to='maraTestHandleMessageLeft@example.com' type='chat'>"
        "<left xmlns='urn:xmpp:call-invites:0' id='id1_testHandleMessageLeft'/>"
        "</message>"
    };

    auto callInvite { m_manager.addCallInvite("mixer@example.com") };
    callInvite->setId("id1_testHandleMessageLeft");

    connect(callInvite.get(), &QXmppCallInvite::closed, this, [](const Result &result) {
        QVERIFY(std::holds_alternative<QXmppCallInvite::Left>(result));
    });

    message.parse(xmlToDom(xmlLeft));

    QVERIFY(m_manager.handleMessage(message));
    serializePacket(message, xmlLeft);
    m_manager.clearAll();
}

QTEST_MAIN(tst_QXmppCallInviteManager)
#include "tst_qxmppcallinvitemanager.moc"<|MERGE_RESOLUTION|>--- conflicted
+++ resolved
@@ -124,13 +124,8 @@
             parsePacket(message, text.toUtf8());
 
             if (message.to() == callInviteCallPartnerJid) {
-<<<<<<< HEAD
-                QVERIFY(message.callInviteElement().has_value());
-                QCOMPARE(message.callInviteElement()->id(), QStringLiteral("id1_testReject"));
-=======
                 QVERIFY(message.callInviteElement());
                 QCOMPARE(message.callInviteElement()->id(), u"id1_testReject"_s);
->>>>>>> 94232e79
                 QCOMPARE(message.callInviteElement()->type(), CallInviteType::Reject);
             }
         }
@@ -157,13 +152,8 @@
             parsePacket(message, text.toUtf8());
 
             if (message.to() == callInviteCallPartnerJid) {
-<<<<<<< HEAD
-                QVERIFY(message.callInviteElement().has_value());
-                QCOMPARE(message.callInviteElement()->id(), QStringLiteral("id1_testRetract"));
-=======
                 QVERIFY(message.callInviteElement());
                 QCOMPARE(message.callInviteElement()->id(), u"id1_testRetract"_s);
->>>>>>> 94232e79
                 QCOMPARE(message.callInviteElement()->type(), CallInviteType::Retract);
             }
         }
@@ -190,13 +180,8 @@
             parsePacket(message, text.toUtf8());
 
             if (message.to() == callInviteCallPartnerJid) {
-<<<<<<< HEAD
-                QVERIFY(message.callInviteElement().has_value());
-                QCOMPARE(message.callInviteElement()->id(), QStringLiteral("id1_testLeft"));
-=======
                 QVERIFY(message.callInviteElement());
                 QCOMPARE(message.callInviteElement()->id(), u"id1_testLeft"_s);
->>>>>>> 94232e79
                 QCOMPARE(message.callInviteElement()->type(), CallInviteType::Left);
             }
         }
