--- conflicted
+++ resolved
@@ -27,15 +27,11 @@
 public:
     static QString environmentVariable(const char *varName, const QString &defaultValue = {})
     {
-<<<<<<< HEAD
-        return qEnvironmentVariable(varName, defaultValue);
-=======
 #if QT_VERSION >= QT_VERSION_CHECK(5,10,0)
         return qEnvironmentVariable(varName, defaultValue);
 #else
         return qEnvironmentVariableIsEmpty(varName) ? defaultValue : qgetenv(varName);
 #endif
->>>>>>> 57444103
     }
 
     static bool enabled()
