--- conflicted
+++ resolved
@@ -8,10 +8,7 @@
 #include "QXmppBitsOfBinaryContentId.h"
 #include "QXmppBitsOfBinaryDataList.h"
 #include "QXmppEncryptedFileSource.h"
-<<<<<<< HEAD
 #include "QXmppFallback.h"
-=======
->>>>>>> 57444103
 #include "QXmppJingleData.h"
 #include "QXmppMessage.h"
 #include "QXmppMessageReaction.h"
@@ -1399,27 +1396,16 @@
         "</message>");
 
     QXmppMessage message1;
-<<<<<<< HEAD
-    QVERIFY(!message1.jingleMessageInitiationElement());
-
-    parsePacket(message1, xml);
-    QVERIFY(message1.jingleMessageInitiationElement());
-=======
     QVERIFY(!message1.jingleMessageInitiationElement().has_value());
 
     parsePacket(message1, xml);
     QVERIFY(message1.jingleMessageInitiationElement().has_value());
->>>>>>> 57444103
     serializePacket(message1, xml);
 
     QXmppMessage message2;
     message2.addHint(QXmppMessage::Store);
     message2.setJingleMessageInitiationElement(QXmppJingleMessageInitiationElement());
-<<<<<<< HEAD
-    QVERIFY(message2.jingleMessageInitiationElement());
-=======
     QVERIFY(message2.jingleMessageInitiationElement().has_value());
->>>>>>> 57444103
 }
 
 QTEST_MAIN(tst_QXmppMessage)
