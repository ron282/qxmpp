--- conflicted
+++ resolved
@@ -115,17 +115,11 @@
 ///
 bool QXmppOmemoDeviceElement::isOmemoDeviceElement(const QDomElement &element)
 {
-<<<<<<< HEAD
 #if defined(WITH_OMEMO_V03)
-    return element.tagName() == QStringLiteral("device") &&
-        element.namespaceURI() == ns_omemo;
-#else
-    return element.tagName() == QStringLiteral("device") &&
-        element.namespaceURI() == ns_omemo_2;
-#endif
-=======
-    return element.tagName() == u"device" && element.namespaceURI() == ns_omemo_2;
->>>>>>> 94232e79
+	return element.tagName() == u"device" && element.namespaceURI() == ns_omemo;
+#else
+	return element.tagName() == u"device" && element.namespaceURI() == ns_omemo_2;
+#endif
 }
 
 ///
@@ -171,17 +165,11 @@
 ///
 bool QXmppOmemoDeviceList::isOmemoDeviceList(const QDomElement &element)
 {
-<<<<<<< HEAD
 #if defined(WITH_OMEMO_V03)
-    return element.tagName() == QStringLiteral("list") &&
-        element.namespaceURI() == ns_omemo;
-#else
-    return element.tagName() == QStringLiteral("devices") &&
-        element.namespaceURI() == ns_omemo_2;
-#endif
-=======
-    return element.tagName() == u"devices" && element.namespaceURI() == ns_omemo_2;
->>>>>>> 94232e79
+	return element.tagName() == u"list" && element.namespaceURI() == ns_omemo;
+#else
+	return element.tagName() == u"devices" && element.namespaceURI() == ns_omemo_2;
+#endif
 }
 
 ///
@@ -322,7 +310,6 @@
 
 void QXmppOmemoDeviceBundle::parse(const QDomElement &element)
 {
-<<<<<<< HEAD
 #if defined(WITH_OMEMO_V03)
     m_publicIdentityKey = QByteArray::fromBase64(element.firstChildElement(QStringLiteral("identityKey")).text().toLatin1());
 
@@ -342,10 +329,7 @@
         }
     }
 #else
-    m_publicIdentityKey = QByteArray::fromBase64(element.firstChildElement(QStringLiteral("ik")).text().toLatin1());
-=======
     m_publicIdentityKey = QByteArray::fromBase64(element.firstChildElement(u"ik"_s).text().toLatin1());
->>>>>>> 94232e79
 
     const auto signedPublicPreKeyElement = element.firstChildElement(u"spk"_s);
     if (!signedPublicPreKeyElement.isNull()) {
@@ -448,17 +432,11 @@
 ///
 bool QXmppOmemoDeviceBundle::isOmemoDeviceBundle(const QDomElement &element)
 {
-<<<<<<< HEAD
 #if defined(WITH_OMEMO_V03)
-    return element.tagName() == QStringLiteral("bundle") &&
-        element.namespaceURI() == ns_omemo;
-#else
-    return element.tagName() == QStringLiteral("bundle") &&
-        element.namespaceURI() == ns_omemo_2;
-#endif
-=======
-    return element.tagName() == u"bundle" && element.namespaceURI() == ns_omemo_2;
->>>>>>> 94232e79
+	return element.tagName() == u"bundle" && element.namespaceURI() == ns_omemo;
+#else
+	return element.tagName() == u"bundle" && element.namespaceURI() == ns_omemo_2;
+#endif
 }
 
 ///
