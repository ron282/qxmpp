// SPDX-FileCopyrightText: 2022 Melvin Keskin <melvo@olomono.de>
// SPDX-FileCopyrightText: 2022 Linus Jahn <lnj@kaidan.im>
//
// SPDX-License-Identifier: LGPL-2.1-or-later

/// \cond

#include "QXmppOmemoManager_p.h"

#include "QXmppOmemoDeviceElement_p.h"
#include "QXmppOmemoElement_p.h"
#include "QXmppOmemoEnvelope_p.h"
#include "QXmppOmemoIq_p.h"
#include "QXmppOmemoItems_p.h"
#include "QXmppPubSubBaseItem.h"
#include "QXmppSceEnvelope_p.h"
#include "QXmppTrustManager.h"
#include "QXmppUtils.h"
#include "QXmppUtils_p.h"

#include "OmemoCryptoProvider.h"

#include <protocol.h>

#include <QRandomGenerator>

#undef max
#undef interface

using namespace QXmpp;
using namespace QXmpp::Private;
using namespace QXmpp::Omemo::Private;

using Error = QXmppStanza::Error;
using Manager = QXmppOmemoManager;
using ManagerPrivate = QXmppOmemoManagerPrivate;

//
// Contains address data for an OMEMO device and a method to get the corresponding OMEMO library
// data structure.
//
class Address
{
public:
    //
    // Creates an OMEMO device address.
    //
    // \param jid bare JID of the device owner
    // \param deviceId ID of the device
    //
    Address(const QString &jid, uint32_t deviceId)
        : m_jid(jid.toUtf8()), m_deviceId(int32_t(deviceId))
    {
    }
    //
    // Returns the representation of the OMEMO device address used by the OMEMO library.
    //
    // \return the OMEMO library device address
    //
    signal_protocol_address data() const
    {
        return { m_jid.data(), size_t(m_jid.size()), m_deviceId };
    }

private:
    QByteArray m_jid;
    int32_t m_deviceId;
};

//
// Creates a PEP node configuration for the device list.
//
// \return the device list node configuration
//
static QXmppPubSubNodeConfig deviceListNodeConfig()
{
    QXmppPubSubNodeConfig config;
    config.setAccessModel(QXmppPubSubNodeConfig::Open);

    return config;
}

//
// Creates publish options for publishing the device list to a corresponding PEP node.
//
// \return the device list node publish options
//
static QXmppPubSubPublishOptions deviceListNodePublishOptions()
{
    QXmppPubSubPublishOptions publishOptions;
    publishOptions.setAccessModel(QXmppPubSubPublishOptions::Open);

    return publishOptions;
}

//
// Creates a PEP node configuration for device bundles.
//
// \return the device bundles node configuration
//
static QXmppPubSubNodeConfig deviceBundlesNodeConfig(QXmppPubSubNodeConfig::ItemLimit itemLimit = QXmppPubSubNodeConfig::Max())
{
    QXmppPubSubNodeConfig config;
    config.setAccessModel(QXmppPubSubNodeConfig::Open);
    config.setMaxItems(itemLimit);

    return config;
}

//
// Creates publish options for publishing device bundles to a corresponding PEP node.
//
// \return the device bundles node publish options
//
static QXmppPubSubPublishOptions deviceBundlesNodePublishOptions(QXmppPubSubNodeConfig::ItemLimit itemLimit = QXmppPubSubNodeConfig::Max())
{
    QXmppPubSubPublishOptions publishOptions;
    publishOptions.setAccessModel(QXmppPubSubPublishOptions::Open);
    publishOptions.setMaxItems(itemLimit);

    return publishOptions;
}

//
// Deserializes the signature of a signed public pre key.
//
// \param signedPublicPreKeySignature signed public pre key signature location
// \param serializedSignedPublicPreKeySignature serialized signature of the
//        signed public pre key
//
// \return whether it succeeded
//
static int deserializeSignedPublicPreKeySignature(const uint8_t **signedPublicPreKeySignature, const QByteArray &serializedSignedPublicPreKeySignature)
{
    *signedPublicPreKeySignature = reinterpret_cast<const uint8_t *>(serializedSignedPublicPreKeySignature.constData());
    return serializedSignedPublicPreKeySignature.size();
}

//
// Extracts the JID from an address used by the OMEMO library.
//
// \param address address containing the JID data
//
// \return the extracted JID
//
static QString extractJid(signal_protocol_address address)
{
    return QString::fromUtf8(address.name, address.name_len);
}

static QString errorToString(const QXmppStanza::Error &err)
{
    return u"Error('" + err.text() + u"', type=" + QString::number(err.type()) + u", condition=" + QString::number(err.condition()) + u")";
}

static QString errorToString(const QXmppError &err)
{
    if (auto sErr = err.value<QXmppStanza::Error>()) {
        return errorToString(*sErr);
    }
    return err.description;
}

static void replaceChildElements(QDomElement &oldElement, const QDomElement &newElement)
{
    // remove old child elements
    while (true) {
        if (auto childElement = oldElement.firstChildElement(); !childElement.isNull()) {
            oldElement.removeChild(childElement);
        } else {
            break;
        }
    }
    // append new child elements
    for (const auto &childElement : iterChildElements(newElement)) {
        oldElement.appendChild(childElement);
    }
}

QXmppOmemoManagerPrivate::QXmppOmemoManagerPrivate(Manager *parent, QXmppOmemoStorage *omemoStorage)
    : q(parent),
      omemoStorage(omemoStorage),
      signedPreKeyPairsRenewalTimer(parent),
      deviceRemovalTimer(parent)
{
}

//
// Initializes the OMEMO library.
//
void ManagerPrivate::init()
{
    if (initGlobalContext() &&
        initLocking() &&
        initCryptoProvider()) {
        initStores();
    } else {
        warning(QStringLiteral("OMEMO library could not be initialized"));
    }
}

//
// Initializes the OMEMO library's global context.
//
// \return whether the initialization succeeded
//
bool ManagerPrivate::initGlobalContext()
{
    // "q" is passed as the parameter "user_data" to functions called by
    // the OMEMO library when no explicit "user_data" is set for those
    // functions (e.g., to the lock and unlock functions).
    if (signal_context_create(globalContext.ptrRef(), q) < 0) {
        warning(QStringLiteral("Signal context could not be be created"));
        return false;
    }

    return true;
}

//
// Initializes the OMEMO library's locking functions.
//
// \return whether the initialization succeeded
//
bool ManagerPrivate::initLocking()
{
    const auto lock = [](void *user_data) {
        const auto *manager = reinterpret_cast<Manager *>(user_data);
        auto *d = manager->d.get();
        d->mutex.lock();
    };

    const auto unlock = [](void *user_data) {
        const auto *manager = reinterpret_cast<Manager *>(user_data);
        auto *d = manager->d.get();
        d->mutex.unlock();
    };

    if (signal_context_set_locking_functions(globalContext.get(), lock, unlock) < 0) {
        warning(QStringLiteral("Locking functions could not be set"));
        return false;
    }

    return true;
}

//
// Initializes the OMEMO library's crypto provider.
//
// \return whether the initialization succeeded
//
bool ManagerPrivate::initCryptoProvider()
{
    cryptoProvider = createOmemoCryptoProvider(this);

    if (signal_context_set_crypto_provider(globalContext.get(), &cryptoProvider) < 0) {
        warning(QStringLiteral("Crypto provider could not be set"));
        return false;
    }

    return true;
}

//
// Initializes the OMEMO library's stores.
//
// \return whether the initialization succeeded
//
void ManagerPrivate::initStores()
{
    identityKeyStore = createIdentityKeyStore();
    preKeyStore = createPreKeyStore();
    signedPreKeyStore = createSignedPreKeyStore();
    sessionStore = createSessionStore();

    signal_protocol_store_context_create(storeContext.ptrRef(), globalContext.get());
    signal_protocol_store_context_set_identity_key_store(storeContext.get(), &identityKeyStore);
    signal_protocol_store_context_set_pre_key_store(storeContext.get(), &preKeyStore);
    signal_protocol_store_context_set_signed_pre_key_store(storeContext.get(), &signedPreKeyStore);
    signal_protocol_store_context_set_session_store(storeContext.get(), &sessionStore);
}

//
// Creates the OMEMO library's identity key store.
//
// The identity key is the long-term key.
//
// \return the identity key store
//
signal_protocol_identity_key_store ManagerPrivate::createIdentityKeyStore() const
{
    signal_protocol_identity_key_store store;

    store.get_identity_key_pair = [](signal_buffer **public_data, signal_buffer **private_data, void *user_data) {
        auto *manager = reinterpret_cast<Manager *>(user_data);
        const auto *d = manager->d.get();

        const auto &privateIdentityKey = d->ownDevice.privateIdentityKey;
        if (!(*private_data = signal_buffer_create(reinterpret_cast<const uint8_t *>(privateIdentityKey.constData()), privateIdentityKey.size()))) {
            manager->warning(QStringLiteral("Private identity key could not be loaded"));
            return -1;
        }

        const auto &publicIdentityKey = d->ownDevice.publicIdentityKey;
        if (!(*public_data = signal_buffer_create(reinterpret_cast<const uint8_t *>(publicIdentityKey.constData()), publicIdentityKey.size()))) {
            manager->warning(QStringLiteral("Public identity key could not be loaded"));
            return -1;
        }

        return 0;
    };

    store.get_local_registration_id = [](void *user_data, uint32_t *registration_id) {
        const auto *manager = reinterpret_cast<Manager *>(user_data);
        const auto *d = manager->d.get();
        *registration_id = d->ownDevice.id;
        return 0;
    };

    store.save_identity = [](const signal_protocol_address *, uint8_t *, size_t, void *) {
        // Do not use the OMEMO library's trust management.
        return 0;
    };

    store.is_trusted_identity = [](const signal_protocol_address *, uint8_t *, size_t, void *) {
        // Do not use the OMEMO library's trust management.
        // All keys are trusted at this level / by the OMEMO library.
        return 1;
    };

    store.destroy_func = [](void *) {
    };

    store.user_data = q;

    return store;
}

//
// Creates the OMEMO library's signed pre key store.
//
// A signed pre key is used for building a session.
//
// \return the signed pre key store
//
signal_protocol_signed_pre_key_store ManagerPrivate::createSignedPreKeyStore() const
{
    signal_protocol_signed_pre_key_store store;

    store.load_signed_pre_key = [](signal_buffer **record, uint32_t signed_pre_key_id, void *user_data) {
        auto *manager = reinterpret_cast<Manager *>(user_data);
        const auto *d = manager->d.get();
        const auto &signedPreKeyPair = d->signedPreKeyPairs.value(signed_pre_key_id).data;

        if (signedPreKeyPair.isEmpty()) {
            return SG_ERR_INVALID_KEY_ID;
        }

        if (!(*record = signal_buffer_create(reinterpret_cast<const uint8_t *>(signedPreKeyPair.constData()), signedPreKeyPair.size()))) {
            manager->warning(QStringLiteral("Signed pre key pair could not be loaded"));
            return SG_ERR_INVALID_KEY_ID;
        }

        return SG_SUCCESS;
    };

    store.store_signed_pre_key = [](uint32_t signed_pre_key_id, uint8_t *record, size_t record_len, void *user_data) {
        auto *manager = reinterpret_cast<Manager *>(user_data);
        auto *d = manager->d.get();

        QXmppOmemoStorage::SignedPreKeyPair signedPreKeyPair;
        signedPreKeyPair.creationDate = QDateTime::currentDateTimeUtc();
        signedPreKeyPair.data = QByteArray(reinterpret_cast<const char *>(record), record_len);

        d->signedPreKeyPairs.insert(signed_pre_key_id, signedPreKeyPair);
        d->omemoStorage->addSignedPreKeyPair(signed_pre_key_id, signedPreKeyPair);

        return 0;
    };

    store.contains_signed_pre_key = [](uint32_t signed_pre_key_id, void *user_data) {
        const auto *manager = reinterpret_cast<Manager *>(user_data);
        const auto *d = manager->d.get();
        return d->signedPreKeyPairs.contains(signed_pre_key_id) ? 1 : 0;
    };

    store.remove_signed_pre_key = [](uint32_t signed_pre_key_id, void *user_data) {
        const auto *manager = reinterpret_cast<Manager *>(user_data);
        auto *d = manager->d.get();
        d->signedPreKeyPairs.remove(signed_pre_key_id);
        d->omemoStorage->removeSignedPreKeyPair(signed_pre_key_id);
        return 0;
    };

    store.destroy_func = [](void *) {
    };

    store.user_data = q;

    return store;
}

//
// Creates the OMEMO library's pre key store.
//
// A pre key is used for building a session.
//
// \return the pre key store
//
signal_protocol_pre_key_store ManagerPrivate::createPreKeyStore() const
{
    signal_protocol_pre_key_store store;

    store.load_pre_key = [](signal_buffer **record, uint32_t pre_key_id, void *user_data) {
        auto *manager = reinterpret_cast<Manager *>(user_data);
        const auto *d = manager->d.get();
        const auto &preKey = d->preKeyPairs.value(pre_key_id);

        if (preKey.isEmpty()) {
            return SG_ERR_INVALID_KEY_ID;
        }

        if (!(*record = signal_buffer_create(reinterpret_cast<const uint8_t *>(preKey.constData()), preKey.size()))) {
            manager->warning(QStringLiteral("Pre key could not be loaded"));
            return SG_ERR_INVALID_KEY_ID;
        }

        return SG_SUCCESS;
    };

    store.store_pre_key = [](uint32_t pre_key_id, uint8_t *record, size_t record_len, void *user_data) {
        const auto *manager = reinterpret_cast<Manager *>(user_data);
        auto *d = manager->d.get();
        const auto preKey = QByteArray(reinterpret_cast<const char *>(record), record_len);
        d->preKeyPairs.insert(pre_key_id, preKey);
        d->omemoStorage->addPreKeyPairs({ { pre_key_id, preKey } });
        return 0;
    };

    store.contains_pre_key = [](uint32_t pre_key_id, void *user_data) {
        const auto *manager = reinterpret_cast<Manager *>(user_data);
        const auto *d = manager->d.get();
        return d->preKeyPairs.contains(pre_key_id) ? 1 : 0;
    };

    store.remove_pre_key = [](uint32_t pre_key_id, void *user_data) {
        auto *manager = reinterpret_cast<Manager *>(user_data);
        auto *d = manager->d.get();

        if (!d->renewPreKeyPairs(pre_key_id)) {
            return -1;
        }

        return 0;
    };

    store.destroy_func = [](void *) {
    };

    store.user_data = q;

    return store;
}

//
// Creates the OMEMO library's session store.
//
// A session contains all data needed for encryption and decryption.
//
// \return the session store
//
signal_protocol_session_store ManagerPrivate::createSessionStore() const
{
    signal_protocol_session_store store;

    store.load_session_func = [](signal_buffer **record, signal_buffer **, const signal_protocol_address *address, void *user_data) {
        auto *manager = reinterpret_cast<Manager *>(user_data);
        const auto *d = manager->d.get();
        const auto jid = extractJid(*address);

        const auto &session = d->devices.value(jid).value(uint32_t(address->device_id)).session;

        if (session.isEmpty()) {
            return 0;
        }

        if (!(*record = signal_buffer_create(reinterpret_cast<const uint8_t *>(session.constData()), size_t(session.size())))) {
            manager->warning(QStringLiteral("Session could not be loaded"));
            return -1;
        }

        return 1;
    };

    store.get_sub_device_sessions_func = [](signal_int_list **sessions, const char *name, size_t name_len, void *user_data) {
        auto *manager = reinterpret_cast<Manager *>(user_data);
        const auto *d = manager->d.get();
        const auto jid = QString::fromUtf8(name, name_len);
        auto userDevices = d->devices.value(jid);

        // Remove all devices not having an active session.
        for (auto itr = userDevices.begin(); itr != userDevices.end();) {
            const auto &device = itr.value();
            if (device.session.isEmpty() || device.unrespondedSentStanzasCount == UNRESPONDED_STANZAS_UNTIL_ENCRYPTION_IS_STOPPED) {
                itr = userDevices.erase(itr);
            } else {
                ++itr;
            }
        }

        signal_int_list *deviceIds = signal_int_list_alloc();
        for (auto itr = userDevices.cbegin(); itr != userDevices.cend(); ++itr) {
            const auto deviceId = itr.key();
            if (signal_int_list_push_back(deviceIds, int(deviceId)) < 0) {
                manager->warning(QStringLiteral("Device ID could not be added to list"));
                return -1;
            }
        }

        *sessions = deviceIds;
        return int(signal_int_list_size(*sessions));
    };

    store.store_session_func = [](const signal_protocol_address *address, uint8_t *record, size_t record_len, uint8_t *, size_t, void *user_data) {
        const auto *manager = reinterpret_cast<Manager *>(user_data);
        auto *d = manager->d.get();
        const auto session = QByteArray(reinterpret_cast<const char *>(record), record_len);
        const auto jid = extractJid(*address);
        const auto deviceId = int(address->device_id);

        auto &device = d->devices[jid][deviceId];
        device.session = session;
        d->omemoStorage->addDevice(jid, deviceId, device);
        return 0;
    };

    store.contains_session_func = [](const signal_protocol_address *address, void *user_data) {
        const auto *manager = reinterpret_cast<Manager *>(user_data);
        const auto *d = manager->d.get();
        const auto jid = extractJid(*address);
        return d->devices.value(jid).value(int(address->device_id)).session.isEmpty() ? 0 : 1;
    };

    store.delete_session_func = [](const signal_protocol_address *address, void *user_data) {
        const auto *manager = reinterpret_cast<Manager *>(user_data);
        auto *d = manager->d.get();
        const auto jid = extractJid(*address);
        const auto deviceId = int(address->device_id);
        auto &device = d->devices[jid][deviceId];
        if (!device.session.isEmpty()) {
            device.session.clear();
            d->omemoStorage->addDevice(jid, deviceId, device);
        }
        return 1;
    };

    store.delete_all_sessions_func = [](const char *name, size_t name_len, void *user_data) {
        const auto *manager = reinterpret_cast<Manager *>(user_data);
        auto *d = manager->d.get();
        const auto jid = QString::fromUtf8(name, name_len);
        auto deletedSessionsCount = 0;
        auto &userDevices = d->devices[jid];
        for (auto itr = userDevices.begin(); itr != userDevices.end(); ++itr) {
            const auto &deviceId = itr.key();
            auto &device = itr.value();
            if (!device.session.isEmpty()) {
                device.session.clear();
                d->omemoStorage->addDevice(jid, deviceId, device);
                ++deletedSessionsCount;
            }
        }
        return deletedSessionsCount;
    };

    store.destroy_func = [](void *) {
    };

    store.user_data = q;

    return store;
}

//
// Sets up the device ID.
//
// The more devices a user has, the higher the possibility of duplicate device IDs is.
// Especially for IoT scenarios with millions of devices, that can be an issue.
// Therefore, a new device ID is generated in case of a duplicate.
//
// \return whether it succeeded
//
QXmppTask<bool> ManagerPrivate::setUpDeviceId()
{
    auto future = pubSubManager->requestOwnPepItemIds(ns_omemo_2_bundles.toString());
    return chain<bool>(std::move(future), q, [this](QXmppPubSubManager::ItemIdsResult result) mutable {
        // There can be the following cases:
        // 1. There is no PubSub node for device bundles: XEP-0030 states that a server must
        // respond with an error (at least ejabberd 22.05 responds with an empty node instead).
        // 2. There is an empty PubSub node for device bundles: XEP-0030 states that a server must
        // respond with a node without included items.
        auto error = std::get_if<QXmppError>(&result);
        if (error) {
            if (auto stanzaErr = error->value<QXmppStanza::Error>()) {
                // allow Cancel|ItemNotFound here
                if (!(stanzaErr->type() == Error::Cancel && stanzaErr->condition() == Error::ItemNotFound)) {
                    warning(u"Existing / Published device IDs could not be retrieved: " + errorToString(*error));
                    return false;
                }
                // do not return here
            } else {
                return false;
            }
        }

        // The first generated device ID can be used if no device bundle node exists.
        // Otherwise, duplicates must be avoided.
        auto deviceId = error ? generateDeviceId() : generateDeviceId(std::get<QVector<QString>>(result));
        if (deviceId) {
            ownDevice.id = *deviceId;
        }
        return deviceId.has_value();
    });
}

//
// Generates a new device ID.
//
// Returns the device ID or an empty optional on errors.
//
std::optional<uint32_t> QXmppOmemoManagerPrivate::generateDeviceId()
{
    uint32_t deviceId = 0;
    if (signal_protocol_key_helper_generate_registration_id(&deviceId, 0, globalContext.get()) < 0) {
        warning(QStringLiteral("Device ID could not be generated"));
        return {};
    }
    return deviceId;
}

//
// Generates a new device ID that does not exist yet.
//
// Returns the device ID or an empty optional on errors.
//
std::optional<uint32_t> QXmppOmemoManagerPrivate::generateDeviceId(const QVector<QString> &existingIds)
{
    uint32_t deviceId = 0;

    do {
        if (signal_protocol_key_helper_generate_registration_id(&deviceId, 0, globalContext.get()) < 0) {
            warning(QStringLiteral("Device ID could not be generated"));
            return {};
        }
    } while (existingIds.contains(QString::number(deviceId)));

    return deviceId;
}

//
// Sets up an identity key pair.
//
// The identity key pair consists of a private and a public long-term key.
//
// \return whether it succeeded
//
bool ManagerPrivate::setUpIdentityKeyPair(ratchet_identity_key_pair **identityKeyPair)
{
    if (signal_protocol_key_helper_generate_identity_key_pair(identityKeyPair, globalContext.get()) < 0) {
        warning(QStringLiteral("Identity key pair could not be generated"));
        return false;
    }

    BufferSecurePtr privateIdentityKeyBuffer;

    if (ec_private_key_serialize(privateIdentityKeyBuffer.ptrRef(), ratchet_identity_key_pair_get_private(*identityKeyPair)) < 0) {
        warning(QStringLiteral("Private identity key could not be serialized"));
        return false;
    }

    const auto privateIdentityKey = privateIdentityKeyBuffer.toByteArray();
    ownDevice.privateIdentityKey = privateIdentityKey;

    BufferPtr publicIdentityKeyBuffer(ec_public_key_get_ed(ratchet_identity_key_pair_get_public(*identityKeyPair)));
    const auto publicIdentityKey = publicIdentityKeyBuffer.toByteArray();
    deviceBundle.setPublicIdentityKey(publicIdentityKey);
    ownDevice.publicIdentityKey = publicIdentityKey;
    storeOwnKey();

    return true;
}

//
// Schedules periodic (time-based) tasks that cannot be done on a specific event.
//
void ManagerPrivate::schedulePeriodicTasks()
{
    QObject::connect(&signedPreKeyPairsRenewalTimer, &QTimer::timeout, q, [=]() mutable {
        renewSignedPreKeyPairs();
    });

    QObject::connect(&deviceRemovalTimer, &QTimer::timeout, q, [=]() mutable {
        removeDevicesRemovedFromServer();
    });

    signedPreKeyPairsRenewalTimer.start(SIGNED_PRE_KEY_RENEWAL_CHECK_INTERVAL);
    deviceRemovalTimer.start(DEVICE_REMOVAL_CHECK_INTERVAL);
}

//
// Removes old signed pre key pairs and creates a new one.
//
void ManagerPrivate::renewSignedPreKeyPairs()
{
    const auto currentDate = QDateTime::currentDateTimeUtc().toSecsSinceEpoch() * 1s;
    auto isSignedPreKeyPairRemoved = false;

    for (auto itr = signedPreKeyPairs.begin(); itr != signedPreKeyPairs.end();) {
        const auto creationDate = itr.value().creationDate.toSecsSinceEpoch() * 1s;

        // Remove signed pre key pairs older than
        // SIGNED_PRE_KEY_RENEWAL_INTERVAL.
        if (currentDate - creationDate > SIGNED_PRE_KEY_RENEWAL_INTERVAL) {
            itr = signedPreKeyPairs.erase(itr);
            omemoStorage->removeSignedPreKeyPair(itr.key());
            isSignedPreKeyPairRemoved = true;
        } else {
            ++itr;
        }
    }

    if (isSignedPreKeyPairRemoved) {
        RefCountedPtr<ratchet_identity_key_pair> identityKeyPair;
        deserializeIdentityKeyPair(identityKeyPair.ptrRef());
        updateSignedPreKeyPair(identityKeyPair.get());

        // Store the own device containing the new signed pre key ID.
        omemoStorage->setOwnDevice(ownDevice);

        publishDeviceBundleItem([=](bool isPublished) {
            if (!isPublished) {
                warning(QStringLiteral("Own device bundle item could not be published during renewal of signed pre key pairs"));
            }
        });
    }
}

//
// Updates the signed pre key pairs.
//
// Make sure that
// \code
// d->omemoStorage->setOwnDevice(d->ownDevice);
// \endcode
// is called afterwards to store the change of
// \code
//  d->ownDevice.latestSignedPreKeyId()
// \endcode
// .
//
// \return whether it succeeded
//
bool ManagerPrivate::updateSignedPreKeyPair(ratchet_identity_key_pair *identityKeyPair)
{
    RefCountedPtr<session_signed_pre_key> signedPreKeyPair;
    auto latestSignedPreKeyId = ownDevice.latestSignedPreKeyId;

    // Ensure that no signed pre key ID exceeds SIGNED_PRE_KEY_ID_MAX
    // Do not increment during setup.
    if (latestSignedPreKeyId + 1 > SIGNED_PRE_KEY_ID_MAX) {
        latestSignedPreKeyId = SIGNED_PRE_KEY_ID_MIN;
    } else if (latestSignedPreKeyId != SIGNED_PRE_KEY_ID_MIN) {
        ++latestSignedPreKeyId;
    }

    if (signal_protocol_key_helper_generate_signed_pre_key(
            signedPreKeyPair.ptrRef(),
            identityKeyPair,
            latestSignedPreKeyId,
            uint64_t(QDateTime::currentMSecsSinceEpoch()),
            globalContext.get()) < 0) {
        warning(QStringLiteral("Signed pre key pair could not be generated"));
        return false;
    }

    BufferSecurePtr signedPreKeyPairBuffer;

    if (session_signed_pre_key_serialize(signedPreKeyPairBuffer.ptrRef(), signedPreKeyPair.get()) < 0) {
        warning(QStringLiteral("Signed pre key pair could not be serialized"));
        return false;
    }

    QXmppOmemoStorage::SignedPreKeyPair signedPreKeyPairForStorage;
    signedPreKeyPairForStorage.creationDate = QDateTime::currentDateTimeUtc();
    signedPreKeyPairForStorage.data = signedPreKeyPairBuffer.toByteArray();

    signedPreKeyPairs.insert(latestSignedPreKeyId, signedPreKeyPairForStorage);
    omemoStorage->addSignedPreKeyPair(latestSignedPreKeyId, signedPreKeyPairForStorage);

    BufferPtr signedPublicPreKeyBuffer(ec_public_key_get_mont(ec_key_pair_get_public(session_signed_pre_key_get_key_pair(signedPreKeyPair.get()))));
    const auto signedPublicPreKeyByteArray = signedPublicPreKeyBuffer.toByteArray();

    deviceBundle.setSignedPublicPreKeyId(latestSignedPreKeyId);
    deviceBundle.setSignedPublicPreKey(signedPublicPreKeyByteArray);
    deviceBundle.setSignedPublicPreKeySignature(QByteArray(reinterpret_cast<const char *>(session_signed_pre_key_get_signature_omemo(signedPreKeyPair.get())), session_signed_pre_key_get_signature_omemo_len(signedPreKeyPair.get())));

    ownDevice.latestSignedPreKeyId = latestSignedPreKeyId;

    return true;
}

//
// Deletes a pre key pair and creates a new one.
//
// \param keyPairBeingRenewed key pair being replaced by a new one
//
// \return whether it succeeded
//
bool ManagerPrivate::renewPreKeyPairs(uint32_t keyPairBeingRenewed)
{
    preKeyPairs.remove(keyPairBeingRenewed);
    omemoStorage->removePreKeyPair(keyPairBeingRenewed);
    deviceBundle.removePublicPreKey(keyPairBeingRenewed);

    if (!updatePreKeyPairs()) {
        return false;
    }

    // Store the own device containing the new pre key ID.
    omemoStorage->setOwnDevice(ownDevice);

    publishDeviceBundleItem([=](bool isPublished) {
        if (!isPublished) {
            warning(QStringLiteral("Own device bundle item could not be published during renewal of pre key pairs"));
        }
    });

    return true;
}

//
// Updates the pre key pairs locally.
//
// Make sure that
// \code
// d->omemoStorage->setOwnDevice(d->ownDevice)
// \endcode
// is called
// afterwards to store the change of
// \code
// d->ownDevice.latestPreKeyId()
// \endcode
// .
//
// \param count number of pre key pairs to update
//
// \return whether it succeeded
//
bool ManagerPrivate::updatePreKeyPairs(uint32_t count)
{
    KeyListNodePtr newPreKeyPairs;
    auto latestPreKeyId = ownDevice.latestPreKeyId;

    // Ensure that no pre key ID exceeds PRE_KEY_ID_MAX.
    // Do not increment during setup.
    if (latestPreKeyId + count > PRE_KEY_ID_MAX) {
        latestPreKeyId = PRE_KEY_ID_MIN;
    } else if (latestPreKeyId != PRE_KEY_ID_MIN) {
        ++latestPreKeyId;
    }

    if (signal_protocol_key_helper_generate_pre_keys(newPreKeyPairs.ptrRef(), latestPreKeyId, count, globalContext.get()) < 0) {
        warning(QStringLiteral("Pre key pairs could not be generated"));
        return false;
    }

    QHash<uint32_t, QByteArray> serializedPreKeyPairs;

    for (auto *node = newPreKeyPairs.get();
         node != nullptr;
         node = signal_protocol_key_helper_key_list_next(node)) {
        BufferSecurePtr preKeyPairBuffer;

        auto preKeyPair = signal_protocol_key_helper_key_list_element(node);

        if (session_pre_key_serialize(preKeyPairBuffer.ptrRef(), preKeyPair) < 0) {
            warning(QStringLiteral("Pre key pair could not be serialized"));
            return false;
        }

        const auto preKeyId = session_pre_key_get_id(preKeyPair);

        serializedPreKeyPairs.insert(preKeyId, preKeyPairBuffer.toByteArray());

        BufferPtr publicPreKeyBuffer(ec_public_key_get_mont(ec_key_pair_get_public(session_pre_key_get_key_pair(preKeyPair))));
        const auto serializedPublicPreKey = publicPreKeyBuffer.toByteArray();
        deviceBundle.addPublicPreKey(preKeyId, serializedPublicPreKey);
    }

    preKeyPairs.insert(serializedPreKeyPairs);
    omemoStorage->addPreKeyPairs(serializedPreKeyPairs);
    ownDevice.latestPreKeyId = latestPreKeyId - 1 + count;

    return true;
}

//
// Removes locally stored devices after a specific time if they are removed from their owners'
// device lists on their servers.
//
void ManagerPrivate::removeDevicesRemovedFromServer()
{
    const auto currentDate = QDateTime::currentDateTimeUtc().toSecsSinceEpoch() * 1s;

    for (auto itr = devices.begin(); itr != devices.end(); ++itr) {
        const auto &jid = itr.key();
        auto &userDevices = itr.value();

        for (auto devicesItr = userDevices.begin(); devicesItr != userDevices.end();) {
            const auto &deviceId = devicesItr.key();
            const auto &device = devicesItr.value();

            // Remove data for devices removed from their servers after
            // DEVICE_REMOVAL_INTERVAL.
            const auto &removalDate = device.removalFromDeviceListDate;
            if (!removalDate.isNull() &&
                currentDate - removalDate.toSecsSinceEpoch() * 1s > DEVICE_REMOVAL_INTERVAL) {
                devicesItr = userDevices.erase(devicesItr);
                omemoStorage->removeDevice(jid, deviceId);
                trustManager->removeKeys(ns_omemo_2.toString(), QList { device.keyId });
                Q_EMIT q->deviceRemoved(jid, deviceId);
            } else {
                ++devicesItr;
            }
        }
    }
}

//
// Encrypts a message for specific recipients.
//
// \param message message to be encrypted
// \param recipientJids JIDs for whom the message is encrypted
// \param acceptedTrustLevels trust levels the keys of the recipients' devices must have to
//        encrypt for them
//
// \return the result of the encryption
//
QXmppTask<QXmppE2eeExtension::MessageEncryptResult> ManagerPrivate::encryptMessageForRecipients(QXmppMessage &&message, QVector<QString> recipientJids, TrustLevels acceptedTrustLevels)
{
    QXmppPromise<QXmppE2eeExtension::MessageEncryptResult> interface;

    if (!isStarted) {
        QXmppError error {
            QStringLiteral("OMEMO manager must be started before encrypting"),
            SendError::EncryptionError
        };
        interface.finish(error);
    } else {
        recipientJids.append(ownBareJid());

        auto future = encryptStanza(message, recipientJids, acceptedTrustLevels);
        future.then(q, [=, message = std::move(message)](std::optional<QXmppOmemoElement> omemoElement) mutable {
            if (!omemoElement) {
                QXmppError error {
                    QStringLiteral("OMEMO element could not be created"),
                    QXmpp::SendError::EncryptionError,
                };
                interface.finish(error);
            } else {
                const auto deliveryReceiptsUsed = message.isReceiptRequested() || !message.receiptId().isEmpty();
                const auto chatMarkerUsed = message.marker() != QXmppMessage::NoMarker;

                // The following cases are covered:
                // 1. Message with body (optionally including a chat state, chat marker or used for
                //    delivery) => usage of EME and fallback body
                // 2. Message without body
                //  2.1. Message with chat state, chat marker or used for delivery receipts
                //       => neither usage of EME nor fallback body, but hint for server-side storage
                //       in case of delivery receipts or chat marker usage
                //  2.2. Other message (e.g., trust message) => usage of EME and fallback body to
                //       look like a normal message
                if (!message.body().isEmpty() || (message.state() == QXmppMessage::None && !deliveryReceiptsUsed && !chatMarkerUsed)) {
                    message.setEncryptionMethod(QXmpp::Omemo2);

                    // A message processing hint for instructing the server to store the message is
                    // not needed because of the public fallback body.
                    message.setE2eeFallbackBody(QStringLiteral("This message is encrypted with %1 but could not be decrypted").arg(message.encryptionName()));
                    message.setIsFallback(true);
                } else if (deliveryReceiptsUsed || chatMarkerUsed) {
                    // A message processing hint for instructing the server to store the message is
                    // needed because of the missing public fallback body.
                    message.addHint(QXmppMessage::Store);
                }

                message.setOmemoElement(omemoElement);

                interface.finish(std::make_unique<QXmppMessage>(std::move(message)));
            }
        });
    }

    return interface.task();
}

//
// Encrypts a message or IQ stanza.
//
// \param stanza stanza to be encrypted
// \param recipientJids JIDs of the devices for whom the stanza is encrypted
// \param acceptedTrustLevels trust levels the keys of the recipients' devices must have to
//        encrypt for them
//
// \return the OMEMO element containing the stanza's encrypted content if the encryption is
//         successful, otherwise none
//
template<typename T>
QXmppTask<std::optional<QXmppOmemoElement>> ManagerPrivate::encryptStanza(const T &stanza, const QVector<QString> &recipientJids, TrustLevels acceptedTrustLevels)
{
    Q_ASSERT_X(!recipientJids.isEmpty(), "Creating OMEMO envelope", "OMEMO element could not be created because no recipient JIDs are passed");

    QXmppPromise<std::optional<QXmppOmemoElement>> interface;

    if (const auto optionalPayloadEncryptionResult = encryptPayload(createSceEnvelope(stanza))) {
        const auto &payloadEncryptionResult = *optionalPayloadEncryptionResult;

        auto devicesCount = std::accumulate(recipientJids.cbegin(), recipientJids.cend(), 0, [=](const auto sum, const auto &jid) {
            return sum + devices.value(jid).size();
        });

        // Do not exceed the maximum of manageable devices.
        if (devicesCount > maximumDevicesPerStanza) {
            warning(u"OMEMO payload could not be encrypted for all recipients because their "
                    "devices are altogether more than the maximum of manageable devices " +
                    QString::number(maximumDevicesPerStanza) +
                    u" - Use QXmppOmemoManager::setMaximumDevicesPerStanza() to increase the maximum");
            devicesCount = maximumDevicesPerStanza;
        }

        if (devicesCount) {
            auto omemoElement = std::make_shared<QXmppOmemoElement>();
            auto processedDevicesCount = std::make_shared<int>(0);
            auto successfullyProcessedDevicesCount = std::make_shared<int>(0);
            auto skippedDevicesCount = std::make_shared<int>(0);

            // Add envelopes for all devices of the recipients.
            for (const auto &jid : recipientJids) {
                auto recipientDevices = devices.value(jid);

                for (auto itr = recipientDevices.begin(); itr != recipientDevices.end(); ++itr) {
                    const auto &deviceId = itr.key();
                    const auto &device = itr.value();

                    // Skip encrypting for a device if it does not respond for a while.
                    if (const auto unrespondedSentStanzasCount = device.unrespondedSentStanzasCount; unrespondedSentStanzasCount == UNRESPONDED_STANZAS_UNTIL_ENCRYPTION_IS_STOPPED) {
                        if (++(*skippedDevicesCount) == devicesCount) {
                            warning(u"OMEMO element could not be created because no recipient device responded to " +
                                    QString::number(unrespondedSentStanzasCount) +
                                    u" sent stanzas");
                            interface.finish(std::nullopt);
                        }

                        continue;
                    }

                    auto controlDeviceProcessing = [=](bool isSuccessful = true) mutable {
                        if (isSuccessful) {
                            ++(*successfullyProcessedDevicesCount);
                        }

                        if (++(*processedDevicesCount) == devicesCount) {
                            if (*successfullyProcessedDevicesCount == 0) {
                                warning(QStringLiteral("OMEMO element could not be created because no recipient "
                                                       "devices with keys having accepted trust levels could be found"));
                                interface.finish(std::nullopt);
                            } else {
                                omemoElement->setSenderDeviceId(ownDevice.id);
                                omemoElement->setPayload(payloadEncryptionResult.encryptedPayload);
                                interface.finish(*omemoElement);
                            }
                        }
                    };

                    const auto address = Address(jid, deviceId);

                    auto addOmemoEnvelope = [=](bool isKeyExchange = false) mutable {
                        // Create and add an OMEMO envelope only if its data could be created
                        // and the corresponding device has not been removed by another method
                        // in the meantime.
                        if (const auto data = createOmemoEnvelopeData(address.data(), payloadEncryptionResult.decryptionData); data.isEmpty()) {
                            warning(u"OMEMO envelope for recipient JID '" + jid + u"' and device ID '" + QString::number(deviceId) + u"' could not be created because its data could not be encrypted");
                            controlDeviceProcessing(false);
                        } else if (devices.value(jid).contains(deviceId)) {
                            auto &deviceBeingModified = devices[jid][deviceId];
                            deviceBeingModified.unrespondedReceivedStanzasCount = 0;
                            ++deviceBeingModified.unrespondedSentStanzasCount;
                            omemoStorage->addDevice(jid, deviceId, deviceBeingModified);

                            QXmppOmemoEnvelope omemoEnvelope;
                            omemoEnvelope.setRecipientDeviceId(deviceId);
                            if (isKeyExchange) {
                                omemoEnvelope.setIsUsedForKeyExchange(true);
                            }
                            omemoEnvelope.setData(data);
                            omemoElement->addEnvelope(jid, omemoEnvelope);
                            controlDeviceProcessing();
                        }
                    };

                    auto buildSessionDependingOnTrustLevel = [=](const QXmppOmemoDeviceBundle &deviceBundle, TrustLevel trustLevel) mutable {
                        // Build a session if the device's key has a specific trust level.
                        if (!acceptedTrustLevels.testFlag(trustLevel)) {
                            q->debug(u"Session could not be created for JID '" + jid + u"' with device ID '" + QString::number(deviceId) + u"' because its key's trust level '" + QString::number(int(trustLevel)) + u"' is not accepted");
                            controlDeviceProcessing(false);
                        } else if (!buildSession(address.data(), deviceBundle)) {
                            warning(u"Session could not be created for JID '" + jid + u"' and device ID '" + QString::number(deviceId) + u"'");
                            controlDeviceProcessing(false);
                        } else {
                            addOmemoEnvelope(true);
                        }
                    };

                    // If the key ID is not stored (empty), the device bundle must be retrieved
                    // first.
                    // Afterwards, the bundle can be used to determine the key's trust level and
                    // to build the session.
                    // If the key ID is stored (not empty), the trust level can be directly
                    // determined and the session built.
                    if (device.keyId.isEmpty()) {
                        auto future = requestDeviceBundle(jid, deviceId);
                        future.then(q, [=](std::optional<QXmppOmemoDeviceBundle> optionalDeviceBundle) mutable {
                            // Process the device bundle only if one could be fetched and the
                            // corresponding device has not been removed by another method in
                            // the meantime.
                            if (optionalDeviceBundle && devices.value(jid).contains(deviceId)) {
                                auto &deviceBeingModified = devices[jid][deviceId];
                                const auto &deviceBundle = *optionalDeviceBundle;
                                deviceBeingModified.keyId = deviceBundle.publicIdentityKey();

                                auto future = q->trustLevel(jid, deviceBeingModified.keyId);
                                future.then(q, [=](TrustLevel trustLevel) mutable {
                                    // Store the retrieved key's trust level if it is not stored
                                    // yet.
                                    if (trustLevel == TrustLevel::Undecided) {
                                        auto future = storeKeyDependingOnSecurityPolicy(jid, deviceBeingModified.keyId);
                                        future.then(q, [=](TrustLevel trustLevel) mutable {
                                            omemoStorage->addDevice(jid, deviceId, deviceBeingModified);
                                            Q_EMIT q->deviceChanged(jid, deviceId);
                                            buildSessionDependingOnTrustLevel(deviceBundle, trustLevel);
                                        });
                                    } else {
                                        omemoStorage->addDevice(jid, deviceId, deviceBeingModified);
                                        Q_EMIT q->deviceChanged(jid, deviceId);
                                        buildSessionDependingOnTrustLevel(deviceBundle, trustLevel);
                                    }
                                });
                            } else {
                                warning(QStringLiteral("OMEMO envelope could not be created because no device bundle could be fetched"));
                                controlDeviceProcessing(false);
                            }
                        });
                    } else {
                        auto future = q->trustLevel(jid, device.keyId);
                        future.then(q, [=](TrustLevel trustLevel) mutable {
                            // Create only OMEMO envelopes for devices that have keys with
                            // specific trust levels.
                            if (acceptedTrustLevels.testFlag(trustLevel)) {
                                // Build a new session if none is stored.
                                // Otherwise, use the existing session.
                                if (device.session.isEmpty()) {
                                    auto future = requestDeviceBundle(jid, deviceId);
                                    future.then(q, [=](std::optional<QXmppOmemoDeviceBundle> optionalDeviceBundle) mutable {
                                        if (optionalDeviceBundle) {
                                            const auto &deviceBundle = *optionalDeviceBundle;
                                            buildSessionDependingOnTrustLevel(deviceBundle, trustLevel);
                                        } else {
                                            warning(QStringLiteral("OMEMO envelope could not be created because no device bundle could be fetched"));
                                            controlDeviceProcessing(false);
                                        }
                                    });
                                } else {
                                    addOmemoEnvelope();
                                }
                            } else {
                                q->debug(u"OMEMO envelope could not be created for JID '" + jid + u"' and device ID '" + QString::number(deviceId) + u"' because the device's key has an unaccepted trust level '" + QString::number(int(trustLevel)) + u"'");
                                controlDeviceProcessing(false);
                            }
                        });
                    }
                }
            }
        } else {
            warning(QStringLiteral("OMEMO element could not be created because no recipient devices could be found"));
            interface.finish(std::nullopt);
        }
    } else {
        warning(QStringLiteral("OMEMO payload could not be encrypted"));
        interface.finish(std::nullopt);
    }

    return interface.task();
}

template QXmppTask<std::optional<QXmppOmemoElement>> ManagerPrivate::encryptStanza<QXmppIq>(const QXmppIq &, const QVector<QString> &, TrustLevels);
template QXmppTask<std::optional<QXmppOmemoElement>> ManagerPrivate::encryptStanza<QXmppMessage>(const QXmppMessage &, const QVector<QString> &, TrustLevels);

//
// Encrypts a payload symmetrically.
//
// \param payload payload being symmetrically encrypted
//
// \return the data used for encryption and the result
//
std::optional<PayloadEncryptionResult> ManagerPrivate::encryptPayload(const QByteArray &payload) const
{
    auto hkdfKey = QCA::SecureArray(QCA::Random::randomArray(HKDF_KEY_SIZE));
    const auto hkdfSalt = QCA::InitializationVector(QCA::SecureArray(HKDF_SALT_SIZE));
    const auto hkdfInfo = QCA::InitializationVector(QCA::SecureArray(HKDF_INFO));
    auto hkdfOutput = QCA::HKDF().makeKey(hkdfKey, hkdfSalt, hkdfInfo, HKDF_OUTPUT_SIZE);

    // first part of hkdfKey
    auto encryptionKey = QCA::SymmetricKey(hkdfOutput);
    encryptionKey.resize(PAYLOAD_KEY_SIZE);

    // middle part of hkdfKey
    auto authenticationKey = QCA::SymmetricKey(PAYLOAD_AUTHENTICATION_KEY_SIZE);
    const auto authenticationKeyOffset = hkdfOutput.data() + PAYLOAD_KEY_SIZE;
    std::copy(authenticationKeyOffset, authenticationKeyOffset + PAYLOAD_AUTHENTICATION_KEY_SIZE, authenticationKey.data());

    // last part of hkdfKey
    auto initializationVector = QCA::InitializationVector(PAYLOAD_INITIALIZATION_VECTOR_SIZE);
    const auto initializationVectorOffset = hkdfOutput.data() + PAYLOAD_KEY_SIZE + PAYLOAD_AUTHENTICATION_KEY_SIZE;
    std::copy(initializationVectorOffset, initializationVectorOffset + PAYLOAD_INITIALIZATION_VECTOR_SIZE, initializationVector.data());

    QCA::Cipher cipher(PAYLOAD_CIPHER_TYPE.toString(), PAYLOAD_CIPHER_MODE, PAYLOAD_CIPHER_PADDING, QCA::Encode, encryptionKey, initializationVector);
    auto encryptedPayload = cipher.process(QCA::MemoryRegion(payload));

    if (encryptedPayload.isEmpty()) {
        warning(u"Following payload could not be encrypted: " + QString::fromUtf8(payload));
        return {};
    }

    if (!QCA::MessageAuthenticationCode::supportedTypes().contains(PAYLOAD_MESSAGE_AUTHENTICATION_CODE_TYPE)) {
        warning(u"Message authentication code type '" + PAYLOAD_MESSAGE_AUTHENTICATION_CODE_TYPE.toString() + u"' is not supported by this system");
        return {};
    }

    auto messageAuthenticationCodeGenerator = QCA::MessageAuthenticationCode(PAYLOAD_MESSAGE_AUTHENTICATION_CODE_TYPE.toString(), authenticationKey);
    auto messageAuthenticationCode = QCA::SecureArray(messageAuthenticationCodeGenerator.process(encryptedPayload));
    messageAuthenticationCode.resize(PAYLOAD_MESSAGE_AUTHENTICATION_CODE_SIZE);

    PayloadEncryptionResult payloadEncryptionData;
    payloadEncryptionData.decryptionData = hkdfKey.append(messageAuthenticationCode);
    payloadEncryptionData.encryptedPayload = encryptedPayload.toByteArray();

    return payloadEncryptionData;
}

//
// Creates the SCE envelope as defined in \xep{0420, Stanza Content Encryption} for a message
// or IQ stanza.
//
// The stanza's content that should be encrypted is put into the SCE content and that is added
// to the SCE envelope.
// Additionally, the standard SCE affix elements are added to the SCE envelope.
//
// \param stanza stanza for whom the SCE envelope is created
//
// \return the serialized SCE envelope
//
template<typename T>
QByteArray ManagerPrivate::createSceEnvelope(const T &stanza)
{
    QByteArray serializedSceEnvelope;
    QXmlStreamWriter writer(&serializedSceEnvelope);
    QXmppSceEnvelopeWriter sceEnvelopeWriter(writer);
    sceEnvelopeWriter.start();
    sceEnvelopeWriter.writeTimestamp(QDateTime::currentDateTimeUtc());
    sceEnvelopeWriter.writeTo(QXmppUtils::jidToBareJid(stanza.to()));
    sceEnvelopeWriter.writeFrom(q->client()->configuration().jidBare());
    sceEnvelopeWriter.writeRpad(QString::fromUtf8(generateRandomBytes(SCE_RPAD_SIZE_MIN, SCE_RPAD_SIZE_MAX).toBase64()));
    sceEnvelopeWriter.writeContent([&writer, &stanza] {
        if constexpr (std::is_same_v<T, QXmppMessage>) {
            stanza.serializeExtensions(&writer, SceSensitive, ns_client.toString());
        } else {
            // If the IQ stanza contains an error (i.e., it is an error response), that error is
            // serialized instead of actual content.
            if (auto err = stanza.errorOptional()) {
                err->toXml(&writer);
            } else {
                stanza.toXmlElementFromChild(&writer);
            }
        }
    });
    sceEnvelopeWriter.end();

    return serializedSceEnvelope;
}

//
// Creates the data of an OMEMO envelope.
//
// Encrypts the data used for a symmetric encryption of a payload asymmetrically with the
// recipient device's key.
//
// \param address address of a recipient device
// \param payloadDecryptionData data used for symmetric encryption being asymmetrically
//        encrypted
//
// \return the encrypted and serialized OMEMO envelope data or a default-constructed byte array
//         on failure
//
QByteArray ManagerPrivate::createOmemoEnvelopeData(const signal_protocol_address &address, const QCA::SecureArray &payloadDecryptionData) const
{
    SessionCipherPtr sessionCipher;

    if (session_cipher_create(sessionCipher.ptrRef(), storeContext.get(), &address, globalContext.get()) < 0) {
        warning(QStringLiteral("Session cipher could not be created"));
        return {};
    }

    session_cipher_set_version(sessionCipher.get(), CIPHERTEXT_OMEMO_VERSION);

    RefCountedPtr<ciphertext_message> encryptedOmemoEnvelopeData;
    if (session_cipher_encrypt(sessionCipher.get(), reinterpret_cast<const uint8_t *>(payloadDecryptionData.constData()), payloadDecryptionData.size(), encryptedOmemoEnvelopeData.ptrRef()) != SG_SUCCESS) {
        warning(QStringLiteral("Payload decryption data could not be encrypted"));
        return {};
    }

    signal_buffer *serializedEncryptedOmemoEnvelopeData = ciphertext_message_get_serialized(encryptedOmemoEnvelopeData.get());

    return {
        reinterpret_cast<const char *>(signal_buffer_data(serializedEncryptedOmemoEnvelopeData)),
        int(signal_buffer_len(serializedEncryptedOmemoEnvelopeData))
    };
}

//
// Decrypts a message stanza.
//
// In case of an empty (i.e., without payload) OMEMO message for session initiation, only the
// dummy payload's decryption data is decrypted but no payload.
// In case of a normal OMEMO message (i.e., with payload), the payload is decrypted and set as
// the content (i.e., first child element) of the returned stanza.
//
// \param stanza message stanza to be decrypted
//
// \return the decrypted stanza if it could be decrypted
//
QXmppTask<std::optional<QXmppMessage>> ManagerPrivate::decryptMessage(QXmppMessage stanza)
{
    // At this point, the stanza has always an OMEMO element.
    const auto omemoElement = *stanza.omemoElement();

    if (const auto omemoEnvelope = omemoElement.searchEnvelope(ownBareJid(), ownDevice.id)) {
        QXmppPromise<std::optional<QXmppMessage>> interface;

        const auto mixUserJid = stanza.mixUserJid();
        const auto senderJid = mixUserJid.isEmpty() ? QXmppUtils::jidToBareJid(stanza.from()) : mixUserJid;
        const auto senderDeviceId = omemoElement.senderDeviceId();
        const auto omemoPayload = omemoElement.payload();

        subscribeToNewDeviceLists(senderJid, senderDeviceId);

        // Process empty OMEMO messages sent by a receiver of this device's first OMEMO message
        // for it after building the initial session or sent by devices to build a new session
        // with this device.
        if (omemoPayload.isEmpty()) {
            auto future = extractPayloadDecryptionData(senderJid, senderDeviceId, *omemoEnvelope);
            future.then(q, [=](std::optional<QCA::SecureArray> payloadDecryptionData) mutable {
                if (!payloadDecryptionData) {
                    warning(QStringLiteral("Empty OMEMO message could not be successfully processed"));
                } else {
                    q->debug(QStringLiteral("Successfully processed empty OMEMO message"));
                }

                interface.finish(std::nullopt);
            });
        } else {
            auto future = decryptStanza(stanza, senderJid, senderDeviceId, *omemoEnvelope, omemoPayload);
            future.then(q, [=](std::optional<DecryptionResult> optionalDecryptionResult) mutable {
                if (optionalDecryptionResult) {
                    const auto decryptionResult = std::move(*optionalDecryptionResult);
                    stanza.parseExtensions(decryptionResult.sceContent, SceSensitive);

                    // Remove the OMEMO element from the message because it is not needed
                    // anymore after decryption.
                    stanza.setOmemoElement({});

                    stanza.setE2eeMetadata(decryptionResult.e2eeMetadata);

                    interface.finish(stanza);
                } else {
                    interface.finish(std::nullopt);
                }
            });
        }

        return interface.task();
    } else {
        return makeReadyTask<std::optional<QXmppMessage>>(std::nullopt);
    }
}

//
// Decrypts an IQ stanza.
//
// The payload is decrypted and set as the content (i.e., first child element) of the returned
// stanza.
//
// \param iqElement DOM element of the IQ stanza to be decrypted. It MUST be an QXmppOmemoIq.
//
// \return the serialized decrypted stanza if it could be decrypted
//
QXmppTask<std::optional<IqDecryptionResult>> ManagerPrivate::decryptIq(const QDomElement &iqElement)
{
    using Result = std::optional<IqDecryptionResult>;

    QXmppOmemoIq iq;
    iq.parse(iqElement);
    auto omemoElement = iq.omemoElement();

    if (const auto omemoEnvelope = omemoElement.searchEnvelope(ownBareJid(), ownDevice.id)) {
        const auto senderJid = QXmppUtils::jidToBareJid(iq.from());
        const auto senderDeviceId = omemoElement.senderDeviceId();

        subscribeToNewDeviceLists(senderJid, senderDeviceId);

        auto future = decryptStanza(iq, senderJid, senderDeviceId, *omemoEnvelope, omemoElement.payload(), false);
        return chain<Result>(std::move(future), q, [iqElement](auto result) -> Result {
            if (result) {
                auto decryptedElement = iqElement.cloneNode(true).toElement();
                replaceChildElements(decryptedElement, result->sceContent);

                return IqDecryptionResult { decryptedElement, result->e2eeMetadata };
            }
            return {};
        });
    }
    return makeReadyTask<Result>(std::nullopt);
}

//
// Decrypts a message or IQ stanza.
//
// In case of an empty (i.e., without payload) OMEMO message for session initiation, only the
// dummy payload decryption data is decrypted but no payload.
// In case of a normal OMEMO stanza (i.e., with payload), the payload is decrypted and set as
// the content (i.e., first child element) of the returned stanza.
//
// \param stanza message or IQ stanza being decrypted
// \param senderJid JID of the stanza's sender
// \param senderDeviceId device ID of the stanza's sender
// \param omemoEnvelope OMEMO envelope within the OMEMO element
// \param omemoPayload OMEMO payload within the OMEMO element
// \param isMessageStanza whether the received stanza is a message stanza
//
// \return the result of the decryption if it succeeded
//
template<typename T>
QXmppTask<std::optional<DecryptionResult>> ManagerPrivate::decryptStanza(T stanza, const QString &senderJid, uint32_t senderDeviceId, const QXmppOmemoEnvelope &omemoEnvelope, const QByteArray &omemoPayload, bool isMessageStanza)
{
    QXmppPromise<std::optional<DecryptionResult>> interface;

    auto future = extractSceEnvelope(senderJid, senderDeviceId, omemoEnvelope, omemoPayload, isMessageStanza);
    future.then(q, [=](QByteArray serializedSceEnvelope) mutable {
        if (serializedSceEnvelope.isEmpty()) {
            warning(QStringLiteral("SCE envelope could not be extracted"));
            interface.finish(std::nullopt);
        } else {
            QDomDocument document;
            document.setContent(serializedSceEnvelope, true);
            QXmppSceEnvelopeReader sceEnvelopeReader(document.documentElement());

            if (sceEnvelopeReader.from() != senderJid) {
                q->info(u"Sender '" + senderJid + u"' of stanza does not match SCE 'from' affix element '" + sceEnvelopeReader.from() + u"'");
            }

<<<<<<< HEAD
            if (const auto recipientJid = QXmppUtils::jidToBareJid(stanza.to()); isMessageStanza) {
                if (const auto &message = dynamic_cast<const QXmppMessage &>(stanza); message.type() == QXmppMessage::GroupChat && (sceEnvelopeReader.to() != recipientJid)) {
                    warning(QStringLiteral("Recipient of group chat message does not match SCE affix element '<to/>'"));
                    interface.finish(std::nullopt);
                    return;
                }
            } else if (sceEnvelopeReader.to() != recipientJid) {
                q->info(QStringLiteral("Recipient of IQ does not match SCE affix element '<to/>'"));
=======
            if (isMessageStanza) {
                // For messages from group chats, their "from" element corresponds to the SCE affix element "to".
                if (const auto &message = dynamic_cast<const QXmppMessage &>(stanza); message.type() == QXmppMessage::GroupChat && (sceEnvelopeReader.to() != QXmppUtils::jidToBareJid(stanza.from()))) {
                    warning("Recipient of group chat message does not match SCE affix element '<to/>'");
                    interface.finish(std::nullopt);
                    return;
                }
            } else if (sceEnvelopeReader.to() != QXmppUtils::jidToBareJid(stanza.to())) {
                q->info("Recipient of IQ does not match SCE affix element '<to/>'");
>>>>>>> ccfb3eb3
            }

            auto &device = devices[senderJid][senderDeviceId];
            device.unrespondedSentStanzasCount = 0;

            // Send a heartbeat message to the sender if too many stanzas were
            // received responding to none.
            if (device.unrespondedReceivedStanzasCount == UNRESPONDED_STANZAS_UNTIL_HEARTBEAT_MESSAGE_IS_SENT) {
                sendEmptyMessage(senderJid, senderDeviceId);
                device.unrespondedReceivedStanzasCount = 0;
            } else {
                ++device.unrespondedReceivedStanzasCount;
            }

            QXmppE2eeMetadata e2eeMetadata;
            e2eeMetadata.setSceTimestamp(sceEnvelopeReader.timestamp());
            e2eeMetadata.setEncryption(QXmpp::Omemo2);
            const auto &senderDevice = devices.value(senderJid).value(senderDeviceId);
            e2eeMetadata.setSenderKey(senderDevice.keyId);

            interface.finish(DecryptionResult { sceEnvelopeReader.contentElement(), e2eeMetadata });
        }
    });

    return interface.task();
}

//
// Extracts the SCE envelope from an OMEMO payload.
//
// The data used to encrypt the payload is decrypted and then used to decrypt the payload which
// contains the SCE envelope.
//
// \param senderJid bare JID of the stanza's sender
// \param senderDeviceId device ID of the stanza's sender
// \param omemoEnvelope OMEMO envelope containing the payload decryption data
// \param omemoPayload OMEMO payload containing the SCE envelope
// \param isMessageStanza whether the received stanza is a message stanza
//
// \return the serialized SCE envelope if it could be extracted, otherwise a
//         default-constructed byte array
//
QXmppTask<QByteArray> ManagerPrivate::extractSceEnvelope(const QString &senderJid, uint32_t senderDeviceId, const QXmppOmemoEnvelope &omemoEnvelope, const QByteArray &omemoPayload, bool isMessageStanza)
{
    QXmppPromise<QByteArray> interface;

    auto future = extractPayloadDecryptionData(senderJid, senderDeviceId, omemoEnvelope, isMessageStanza);
    future.then(q, [=](std::optional<QCA::SecureArray> payloadDecryptionData) mutable {
        if (!payloadDecryptionData) {
            warning(QStringLiteral("Data for decrypting OMEMO payload could not be extracted"));
            interface.finish(QByteArray());
        } else {
            interface.finish(decryptPayload(*payloadDecryptionData, omemoPayload));
        }
    });

    return interface.task();
}

//
// Extracts the data used to decrypt the OMEMO payload.
//
// Decrypts the the payload decryption data and handles the OMEMO sessions.
//
// \param senderJid bare JID of the stanza's sender
// \param senderDeviceId device ID of the stanza's sender
// \param omemoEnvelope OMEMO envelope containing the payload decryption data
// \param isMessageStanza whether the received stanza is a message stanza
//
// \return the serialized payload decryption data if it could be extracted, otherwise std::nullopt
//
QXmppTask<std::optional<QCA::SecureArray>> ManagerPrivate::extractPayloadDecryptionData(const QString &senderJid, uint32_t senderDeviceId, const QXmppOmemoEnvelope &omemoEnvelope, bool isMessageStanza)
{
    QXmppPromise<std::optional<QCA::SecureArray>> interface;

    SessionCipherPtr sessionCipher;
    const auto address = Address(senderJid, senderDeviceId);
    const auto addressData = address.data();

    if (session_cipher_create(sessionCipher.ptrRef(), storeContext.get(), &addressData, globalContext.get()) < 0) {
        warning(QStringLiteral("Session cipher could not be created"));
        return makeReadyTask<std::optional<QCA::SecureArray>>(std::nullopt);
    }

    session_cipher_set_version(sessionCipher.get(), CIPHERTEXT_OMEMO_VERSION);

    BufferSecurePtr payloadDecryptionDataBuffer;

    auto reportResult = [=](const BufferSecurePtr &buffer) mutable {
        // The buffer is copied into the SecureArray to avoid a QByteArray which is not secure.
        // However, it would be simpler if SecureArray had an appropriate constructor for that.
        const auto payloadDecryptionDataPointer = signal_buffer_data(buffer.get());
        const auto payloadDecryptionDataBufferSize = signal_buffer_len(buffer.get());
        auto payloadDecryptionData = QCA::SecureArray(payloadDecryptionDataBufferSize);
        std::copy_n(payloadDecryptionDataPointer, payloadDecryptionDataBufferSize, payloadDecryptionData.data());

        interface.finish(std::move(payloadDecryptionData));
    };

    // There are three cases:
    // 1. If the stanza contains key exchange data, a new session is automatically built by the
    // OMEMO library during decryption.
    // 2. If the stanza does not contain key exchange data and there is no existing session, the
    // stanza cannot be decrypted but a new session is built for future communication.
    // 3. If the stanza does not contain key exchange data and there is an existing session,
    // that session is used to decrypt the stanza.
    if (omemoEnvelope.isUsedForKeyExchange()) {
        RefCountedPtr<pre_key_signal_message> omemoEnvelopeData;
        const auto serializedOmemoEnvelopeData = omemoEnvelope.data();

        if (pre_key_signal_message_deserialize_omemo(omemoEnvelopeData.ptrRef(),
                                                     reinterpret_cast<const uint8_t *>(serializedOmemoEnvelopeData.data()),
                                                     serializedOmemoEnvelopeData.size(),
                                                     senderDeviceId,
                                                     globalContext.get()) < 0) {
            warning(QStringLiteral("OMEMO envelope data could not be deserialized"));
            interface.finish(std::nullopt);
        } else {
            BufferPtr publicIdentityKeyBuffer;

            if (ec_public_key_serialize(publicIdentityKeyBuffer.ptrRef(), pre_key_signal_message_get_identity_key(omemoEnvelopeData.get())) < 0) {
                warning(QStringLiteral("Public Identity key could not be retrieved"));
                interface.finish(std::nullopt);
            } else {
                const auto key = publicIdentityKeyBuffer.toByteArray();
                auto &device = devices[senderJid][senderDeviceId];
                auto &storedKeyId = device.keyId;

                // Store the key if its ID has changed.
                if (storedKeyId != key) {
                    storedKeyId = key;
                    omemoStorage->addDevice(senderJid, senderDeviceId, device);
                    Q_EMIT q->deviceChanged(senderJid, senderDeviceId);
                }

                // Decrypt the OMEMO envelope data and build a session.
                switch (session_cipher_decrypt_pre_key_signal_message(sessionCipher.get(), omemoEnvelopeData.get(), nullptr, payloadDecryptionDataBuffer.ptrRef())) {
                case SG_ERR_INVALID_MESSAGE:
                    warning(QStringLiteral("OMEMO envelope data for key exchange is not valid"));
                    interface.finish(std::nullopt);
                    break;
                case SG_ERR_DUPLICATE_MESSAGE:
                    warning(QStringLiteral("OMEMO envelope data for key exchange is already received"));
                    interface.finish(std::nullopt);
                    break;
                case SG_ERR_LEGACY_MESSAGE:
                    warning(QStringLiteral("OMEMO envelope data for key exchange format is deprecated"));
                    interface.finish(std::nullopt);
                    break;
                case SG_ERR_INVALID_KEY_ID: {
                    const auto preKeyId = QString::number(pre_key_signal_message_get_pre_key_id(omemoEnvelopeData.get()));
                    warning(u"Pre key with ID '" + preKeyId + u"' of OMEMO envelope data for key exchange could not be found locally");
                    interface.finish(std::nullopt);
                    break;
                }
                case SG_ERR_INVALID_KEY:
                    warning(QStringLiteral("OMEMO envelope data for key exchange is incorrectly formatted"));
                    interface.finish(std::nullopt);
                    break;
                case SG_ERR_UNTRUSTED_IDENTITY:
                    warning(QStringLiteral("Identity key of OMEMO envelope data for key exchange is not trusted by OMEMO library"));
                    interface.finish(std::nullopt);
                    break;
                case SG_SUCCESS:
                    reportResult(payloadDecryptionDataBuffer);

                    // Send an empty message back to the sender in order to notify the sender's
                    // device that the session initiation is completed.
                    // Do not send an empty message if the received stanza is an IQ stanza
                    // because a response is already directly sent.
                    if (isMessageStanza) {
                        sendEmptyMessage(senderJid, senderDeviceId);
                    }

                    // Store the key's trust level if it is not stored yet.
                    auto future = q->trustLevel(senderJid, storedKeyId);
                    future.then(q, [=](TrustLevel trustLevel) mutable {
                        if (trustLevel == TrustLevel::Undecided) {
                            storeKeyDependingOnSecurityPolicy(senderJid, key);
                        }
                    });
                }
            }
        }
    } else if (auto &device = devices[senderJid][senderDeviceId]; device.session.isEmpty()) {
        warning(QStringLiteral("Received OMEMO stanza cannot be decrypted because there is no session with "
                               "sending device, new session is being built"));

        auto future = buildSessionWithDeviceBundle(senderJid, senderDeviceId, device);
        future.then(q, [=](auto) mutable {
            interface.finish(std::nullopt);
        });
    } else {
        RefCountedPtr<signal_message> omemoEnvelopeData;
        const auto serializedOmemoEnvelopeData = omemoEnvelope.data();

        if (signal_message_deserialize_omemo(omemoEnvelopeData.ptrRef(), reinterpret_cast<const uint8_t *>(serializedOmemoEnvelopeData.data()), serializedOmemoEnvelopeData.size(), globalContext.get()) < 0) {
            warning(QStringLiteral("OMEMO envelope data could not be deserialized"));
            interface.finish(std::nullopt);
        } else {
            // Decrypt the OMEMO envelope data.
            switch (session_cipher_decrypt_signal_message(sessionCipher.get(), omemoEnvelopeData.get(), nullptr, payloadDecryptionDataBuffer.ptrRef())) {
            case SG_ERR_INVALID_MESSAGE:
                warning(QStringLiteral("OMEMO envelope data is not valid"));
                interface.finish(std::nullopt);
                break;
            case SG_ERR_DUPLICATE_MESSAGE:
                warning(QStringLiteral("OMEMO envelope data is already received"));
                interface.finish(std::nullopt);
                break;
            case SG_ERR_LEGACY_MESSAGE:
                warning(QStringLiteral("OMEMO envelope data format is deprecated"));
                interface.finish(std::nullopt);
                break;
            case SG_ERR_NO_SESSION:
                warning(QStringLiteral("Session for OMEMO envelope data could not be found"));
                interface.finish(std::nullopt);
            case SG_SUCCESS:
                reportResult(payloadDecryptionDataBuffer);
            }
        }
    }

    return interface.task();
}

//
// Decrypts the OMEMO payload.
//
// \param payloadDecryptionData data needed to decrypt the payload
// \param payload payload to be decrypted
//
// \return the decrypted payload or a default-constructed byte array on failure
//
QByteArray ManagerPrivate::decryptPayload(const QCA::SecureArray &payloadDecryptionData, const QByteArray &payload) const
{
    auto hkdfKey = QCA::SecureArray(payloadDecryptionData);
    hkdfKey.resize(HKDF_KEY_SIZE);
    const auto hkdfSalt = QCA::InitializationVector(QCA::SecureArray(HKDF_SALT_SIZE));
    const auto hkdfInfo = QCA::InitializationVector(QCA::SecureArray(HKDF_INFO));
    auto hkdfOutput = QCA::HKDF().makeKey(hkdfKey, hkdfSalt, hkdfInfo, HKDF_OUTPUT_SIZE);

    // first part of hkdfKey
    auto encryptionKey = QCA::SymmetricKey(hkdfOutput);
    encryptionKey.resize(PAYLOAD_KEY_SIZE);

    // middle part of hkdfKey
    auto authenticationKey = QCA::SymmetricKey(PAYLOAD_AUTHENTICATION_KEY_SIZE);
    const auto authenticationKeyOffset = hkdfOutput.data() + PAYLOAD_KEY_SIZE;
    std::copy(authenticationKeyOffset, authenticationKeyOffset + PAYLOAD_AUTHENTICATION_KEY_SIZE, authenticationKey.data());

    // last part of hkdfKey
    auto initializationVector = QCA::InitializationVector(PAYLOAD_INITIALIZATION_VECTOR_SIZE);
    const auto initializationVectorOffset = hkdfOutput.data() + PAYLOAD_KEY_SIZE + PAYLOAD_AUTHENTICATION_KEY_SIZE;
    std::copy(initializationVectorOffset, initializationVectorOffset + PAYLOAD_INITIALIZATION_VECTOR_SIZE, initializationVector.data());

    if (!QCA::MessageAuthenticationCode::supportedTypes().contains(PAYLOAD_MESSAGE_AUTHENTICATION_CODE_TYPE)) {
        warning(u"Message authentication code type '" + PAYLOAD_MESSAGE_AUTHENTICATION_CODE_TYPE + u"' is not supported by this system");
        return {};
    }

    auto messageAuthenticationCodeGenerator = QCA::MessageAuthenticationCode(PAYLOAD_MESSAGE_AUTHENTICATION_CODE_TYPE.toString(), authenticationKey);
    auto messageAuthenticationCode = QCA::SecureArray(messageAuthenticationCodeGenerator.process(payload));
    messageAuthenticationCode.resize(PAYLOAD_MESSAGE_AUTHENTICATION_CODE_SIZE);

    auto expectedMessageAuthenticationCode = QCA::SecureArray(payloadDecryptionData.toByteArray().right(PAYLOAD_MESSAGE_AUTHENTICATION_CODE_SIZE));

    if (messageAuthenticationCode != expectedMessageAuthenticationCode) {
        warning(QStringLiteral("Message authentication code does not match expected one"));
        return {};
    }

    QCA::Cipher cipher(PAYLOAD_CIPHER_TYPE.toString(), PAYLOAD_CIPHER_MODE, PAYLOAD_CIPHER_PADDING, QCA::Decode, encryptionKey, initializationVector);
    auto decryptedPayload = cipher.process(QCA::MemoryRegion(payload));

    if (decryptedPayload.isEmpty()) {
        warning(u"Following payload could not be decrypted: " + QString::fromUtf8(payload));
        return {};
    }

    return decryptedPayload.toByteArray();
}

//
// Publishes the OMEMO data for this device.
//
// \return whether it succeeded
//
QXmppTask<bool> ManagerPrivate::publishOmemoData()
{
    QXmppPromise<bool> interface;

    auto future = pubSubManager->requestOwnPepFeatures();
    future.then(q, [=](QXmppPubSubManager::FeaturesResult result) mutable {
        if (const auto error = std::get_if<QXmppError>(&result)) {
            warning(u"Features of PEP service '" + ownBareJid() + u"' could not be retrieved: " + errorToString(*error));
            warning(QStringLiteral("Device bundle and device list could not be published"));
            interface.finish(false);
        } else {
            const auto &pepServiceFeatures = std::get<QVector<QString>>(result);

            // Check if the PEP service supports publishing items at all and also publishing
            // multiple items.
            // The support for publishing multiple items is needed to publish multiple device
            // bundles to the corresponding node.
            // It is checked here because if that is not possible, the publication of the device
            // element must not be published.
            // TODO: Uncomment the following line and remove the other one once ejabberd released version > 21.12
            // if (pepServiceFeatures.contains(toString60(ns_pubsub_publish)) && pepServiceFeatures.contains(toString60(ns_pubsub_multi_items))) {
            if (pepServiceFeatures.contains(toString60(ns_pubsub_publish))) {
                auto future = pubSubManager->requestOwnPepNodes();
                future.then(q, [=](QXmppPubSubManager::NodesResult result) mutable {
                    if (const auto error = std::get_if<QXmppError>(&result)) {
                        warning(u"Nodes of JID '" + ownBareJid() + u"' could not be fetched to check if nodes '" + ns_omemo_2_bundles + u"' and '" + ns_omemo_2_devices + u"' exist: " + errorToString(*error));
                        warning(QStringLiteral("Device bundle and device list could not be published"));
                        interface.finish(false);
                    } else {
                        const auto &nodes = std::get<QVector<QString>>(result);

                        const auto deviceListNodeExists = nodes.contains(toString60(ns_omemo_2_devices));
                        const auto arePublishOptionsSupported = pepServiceFeatures.contains(toString60(ns_pubsub_publish_options));
                        const auto isAutomaticCreationSupported = pepServiceFeatures.contains(toString60(ns_pubsub_auto_create));
                        const auto isCreationAndConfigurationSupported = pepServiceFeatures.contains(toString60(ns_pubsub_create_and_configure));
                        const auto isCreationSupported = pepServiceFeatures.contains(toString60(ns_pubsub_create_nodes));
                        const auto isConfigurationSupported = pepServiceFeatures.contains(toString60(ns_pubsub_config_node));

                        // The device bundle is published before the device data is published.
                        // That way, it ensures that other devices are notified about this new
                        // device only after the corresponding device bundle is published.
                        auto handleResult = [this,
                                             interface,
                                             deviceListNodeExists,
                                             arePublishOptionsSupported,
                                             isAutomaticCreationSupported,
                                             isCreationAndConfigurationSupported,
                                             isCreationSupported,
                                             isConfigurationSupported](bool isPublished) mutable {
                            if (isPublished) {
                                publishDeviceElement(deviceListNodeExists,
                                                     arePublishOptionsSupported,
                                                     isAutomaticCreationSupported,
                                                     isCreationAndConfigurationSupported,
                                                     isCreationSupported,
                                                     isConfigurationSupported,
                                                     [=](bool isPublished) mutable {
                                                         if (!isPublished) {
                                                             warning(QStringLiteral("Device element could not be published"));
                                                         }
                                                         interface.finish(std::move(isPublished));
                                                     });
                            } else {
                                warning(QStringLiteral("Device bundle could not be published"));
                                interface.finish(false);
                            }
                        };
                        publishDeviceBundle(nodes.contains(toString60(ns_omemo_2_bundles)),
                                            arePublishOptionsSupported,
                                            isAutomaticCreationSupported,
                                            isCreationAndConfigurationSupported,
                                            isCreationSupported,
                                            isConfigurationSupported,
                                            pepServiceFeatures.contains(toString60(ns_pubsub_config_node_max)),
                                            handleResult);
                    }
                });
            } else {
                warning(u"Publishing (multiple) items to PEP node '" + ownBareJid() + u"' is not supported");
                warning(QStringLiteral("Device bundle and device list could not be published"));
                interface.finish(false);
            }
        }
    });

    return interface.task();
}

//
// Publishes this device's bundle.
//
// If no node for device bundles exists, a new one is created.
//
// \param isDeviceBundlesNodeExistent whether the PEP node for device bundles exists
// \param arePublishOptionsSupported whether publish options are supported by the PEP service
// \param isAutomaticCreationSupported whether the PEP service supports the automatic creation
//        of nodes when new items are published
// \param isCreationAndConfigurationSupported whether the PEP service supports the
//        configuration of nodes during their creation
// \param isCreationSupported whether the PEP service supports creating nodes
// \param isConfigurationSupported whether the PEP service supports configuring existing
//        nodes
// \param isConfigNodeMaxSupported whether the PEP service supports to set the maximum number
//        of allowed items per node to the maximum it supports
// \param continuation function to be called with the bool value whether it succeeded
//
template<typename Function>
void ManagerPrivate::publishDeviceBundle(bool isDeviceBundlesNodeExistent,
                                         bool arePublishOptionsSupported,
                                         bool isAutomaticCreationSupported,
                                         bool isCreationAndConfigurationSupported,
                                         bool isCreationSupported,
                                         bool isConfigurationSupported,
                                         bool isConfigNodeMaxSupported,
                                         Function continuation)
{
    // Check if the PEP service supports configuration of nodes during publication of items.
    if (arePublishOptionsSupported) {
        if (isAutomaticCreationSupported || isDeviceBundlesNodeExistent) {
            // The supported publish options cannot be determined because they are not announced
            // via Service Discovery.
            // Especially, there is no feature like ns_pubsub_multi_items and no error case
            // specified for the usage of
            // QXmppPubSubNodeConfig::ItemLimit as a publish option.
            // Thus, it simply tries to publish the item with that publish option.
            // If that fails, it tries to manually create and configure the node and publish the
            // item.
            publishDeviceBundleItemWithOptions([=](bool isPublished) mutable {
                if (isPublished) {
                    continuation(true);
                } else {
                    auto handleResult = [this, continuation = std::move(continuation)](bool isPublished) mutable {
                        if (!isPublished) {
                            q->debug(u"PEP service '" + ownBareJid() + u"' does not support feature '" + ns_pubsub_publish_options + u"' for all publish options, also not '" + ns_pubsub_create_and_configure + u"', '" + ns_pubsub_create_nodes + u"', '" + ns_pubsub_config_node + u"' and the node does not exist");
                        }
                        continuation(isPublished);
                    };
                    publishDeviceBundleWithoutOptions(isDeviceBundlesNodeExistent,
                                                      isCreationAndConfigurationSupported,
                                                      isCreationSupported,
                                                      // TODO: Uncomment the following line and remove the other one once ejabberd released version > 21.12
                                                      // isConfigurationSupported,
                                                      true,
                                                      isConfigNodeMaxSupported,
                                                      handleResult);
                }
            });
        } else if (isCreationSupported) {
            // Create a node manually if the PEP service does not support creation of nodes
            // during publication of items and no node already
            // exists.
            createDeviceBundlesNode([=](bool isCreated) mutable {
                if (isCreated) {
                    // The supported publish options cannot be determined because they are not
                    // announced via Service Discovery.
                    // Especially, there is no feature like ns_pubsub_multi_items and no error
                    // case specified for the usage of QXmppPubSubNodeConfig::ItemLimit as a
                    // publish option.
                    // Thus, it simply tries to publish the item with that publish option.
                    // If that fails, it tries to manually configure the node and publish the
                    // item.
                    publishDeviceBundleItemWithOptions([=](bool isPublished) mutable {
                        if (isPublished) {
                            continuation(true);
                        } else if (isConfigurationSupported) {
                            configureNodeAndPublishDeviceBundle(isConfigNodeMaxSupported, continuation);
                        } else {
                            q->debug(u"PEP service '" + ownBareJid() + u"' does not support feature '" + ns_pubsub_publish_options + u"' for all publish options and also not '" + ns_pubsub_config_node + u"'");
                            continuation(false);
                        }
                    });
                } else {
                    continuation(false);
                }
            });
        } else {
            q->debug(u"PEP service '" + ownBareJid() + u"' does not support features '" + ns_pubsub_auto_create + u"', '" + ns_pubsub_create_nodes + u"' and the node does not exist");
            continuation(false);
        }
    } else {
        auto handleResult = [this, continuation = std::move(continuation)](bool isPublished) mutable {
            if (!isPublished) {
                q->debug(u"PEP service '" + ownBareJid() + u"' does not support features '" + ns_pubsub_publish_options + u"', '" + ns_pubsub_create_and_configure + u"', '" + ns_pubsub_create_nodes + u"', '" + ns_pubsub_config_node + u"' and the node does not exist");
            }
            continuation(isPublished);
        };
        publishDeviceBundleWithoutOptions(isDeviceBundlesNodeExistent,
                                          isCreationAndConfigurationSupported,
                                          isCreationSupported,
                                          // TODO: Uncomment the following line and remove the other one once ejabberd released version > 21.12
                                          // isConfigurationSupported,
                                          true,
                                          isConfigNodeMaxSupported,
                                          handleResult);
    }
}

//
// Publish this device's bundle without publish options.
//
// If no node for device bundles exists, a new one is created.
//
// \param isDeviceBundlesNodeExistent whether the PEP node for device bundles exists
// \param isCreationAndConfigurationSupported whether the PEP service supports the
//        configuration of nodes during their creation
// \param isCreationSupported whether the PEP service supports creating nodes
// \param isConfigurationSupported whether the PEP service supports configuring existing
//        nodes
// \param isConfigNodeMaxSupported whether the PEP service supports to set the maximum number
//        of allowed items per node to the maximum it supports
// \param continuation function to be called with the bool value whether it succeeded
//
template<typename Function>
void ManagerPrivate::publishDeviceBundleWithoutOptions(bool isDeviceBundlesNodeExistent,
                                                       bool isCreationAndConfigurationSupported,
                                                       bool isCreationSupported,
                                                       bool isConfigurationSupported,
                                                       bool isConfigNodeMaxSupported,
                                                       Function continuation)
{
    if (isDeviceBundlesNodeExistent && isConfigurationSupported) {
        configureNodeAndPublishDeviceBundle(isConfigNodeMaxSupported, continuation);
    } else if (isCreationAndConfigurationSupported) {
        createAndConfigureDeviceBundlesNode(isConfigNodeMaxSupported, [=](bool isCreatedAndConfigured) mutable {
            if (isCreatedAndConfigured) {
                publishDeviceBundleItem(continuation);
            } else {
                continuation(false);
            }
        });
    } else if (isCreationSupported && isConfigurationSupported) {
        createDeviceBundlesNode([=](bool isCreated) mutable {
            if (isCreated) {
                configureNodeAndPublishDeviceBundle(isConfigNodeMaxSupported, continuation);
            } else {
                continuation(false);
            }
        });
    } else {
        continuation(false);
    }
}

//
// Configures the existing PEP node for device bundles and publishes this device's bundle on it.
//
// \param isConfigNodeMaxSupported whether the PEP service supports to set the maximum number
//        of allowed items per node to the maximum it supports
// \param continuation function to be called with the bool value whether it succeeded
//
template<typename Function>
void ManagerPrivate::configureNodeAndPublishDeviceBundle(bool isConfigNodeMaxSupported, Function continuation)
{
    configureDeviceBundlesNode(isConfigNodeMaxSupported, [=](bool isConfigured) mutable {
        if (isConfigured) {
            publishDeviceBundleItem(continuation);
        } else {
            continuation(false);
        }
    });
}

//
// Creates a PEP node for device bundles and configures it accordingly.
//
// \param isConfigNodeMaxSupported whether the PEP service supports to set the maximum number
//        of allowed items per node to the maximum it supports
// \param continuation function to be called with the bool value whether it succeeded
//
template<typename Function>
void ManagerPrivate::createAndConfigureDeviceBundlesNode(bool isConfigNodeMaxSupported, Function continuation)
{
    if (isConfigNodeMaxSupported) {
        createNode(ns_omemo_2_bundles.toString(), deviceBundlesNodeConfig(), continuation);
    } else {
        createNode(ns_omemo_2_bundles.toString(), deviceBundlesNodeConfig(PUBSUB_NODE_MAX_ITEMS_1), [=](bool isCreated) mutable {
            if (isCreated) {
                continuation(true);
            } else {
                createNode(ns_omemo_2_bundles.toString(), deviceBundlesNodeConfig(PUBSUB_NODE_MAX_ITEMS_2), [=](bool isCreated) mutable {
                    if (isCreated) {
                        continuation(true);
                    } else {
                        createNode(ns_omemo_2_bundles.toString(), deviceBundlesNodeConfig(PUBSUB_NODE_MAX_ITEMS_3), continuation);
                    }
                });
            }
        });
    }
}

//
// Creates a PEP node for device bundles.
//
// \param continuation function to be called with the bool value whether it succeeded
//
template<typename Function>
void ManagerPrivate::createDeviceBundlesNode(Function continuation)
{
    createNode(ns_omemo_2_bundles.toString(), continuation);
}

//
// Configures an existing PEP node for device bundles.
//
// There is no feature (like ns_pubsub_config_node_max as a config option) and no error case
// specified for the usage of \c QXmppPubSubNodeConfig::Max() as the value for the config
// option \c QXmppPubSubNodeConfig::ItemLimit.
// Thus, it tries to configure the node with that config option's value and if it fails, it
// tries again with pre-defined values.
// Each pre-defined value can exceed the maximum supported by the PEP service.
// Therefore, multiple values are tried.
//
// \param isConfigNodeMaxSupported whether the PEP service supports to set the
//        maximum number of allowed items per node to the maximum it supports
// \param continuation function to be called with the bool value whether it succeeded
//
template<typename Function>
void ManagerPrivate::configureDeviceBundlesNode(bool isConfigNodeMaxSupported, Function continuation)
{
    if (isConfigNodeMaxSupported) {
        configureNode(ns_omemo_2_bundles.toString(), deviceBundlesNodeConfig(), continuation);
    } else {
        configureNode(ns_omemo_2_bundles.toString(), deviceBundlesNodeConfig(PUBSUB_NODE_MAX_ITEMS_1), [=](bool isConfigured) mutable {
            if (isConfigured) {
                continuation(true);
            } else {
                configureNode(ns_omemo_2_bundles.toString(), deviceBundlesNodeConfig(PUBSUB_NODE_MAX_ITEMS_2), [=](bool isConfigured) mutable {
                    if (isConfigured) {
                        continuation(true);
                    } else {
                        configureNode(ns_omemo_2_bundles.toString(), deviceBundlesNodeConfig(PUBSUB_NODE_MAX_ITEMS_3), continuation);
                    }
                });
            }
        });
    }
}

//
// Publishes this device bundle's item on the corresponding existing PEP node.
//
// \param continuation function to be called with the bool value whether it succeeded
//
template<typename Function>
void ManagerPrivate::publishDeviceBundleItem(Function continuation)
{
    publishItem(ns_omemo_2_bundles.toString(), deviceBundleItem(), continuation);
}

//
// Publishes this device bundle's item with publish options.
//
// If no node for device bundles exists, a new one is created.
//
// There is no feature (like ns_pubsub_config_node_max as a config option) and no error case
// specified for the usage of \c QXmppPubSubNodeConfig::Max() as the value for the publish
// option \c QXmppPubSubNodeConfig::ItemLimit.
// Thus, it tries to publish the item with that publish option's value and if it fails, it
// tries again with pre-defined values.
// Each pre-defined value can exceed the maximum supported by the PEP service.
// Therefore, multiple values are tried.
//
// \param continuation function to be called with the bool value whether it succeeded
//
template<typename Function>
void ManagerPrivate::publishDeviceBundleItemWithOptions(Function continuation)
{
    publishItem(ns_omemo_2_bundles.toString(), deviceBundleItem(), deviceBundlesNodePublishOptions(), [=](bool isPublished) mutable {
        if (isPublished) {
            continuation(true);
        } else {
            publishItem(ns_omemo_2_bundles.toString(), deviceBundleItem(), deviceBundlesNodePublishOptions(PUBSUB_NODE_MAX_ITEMS_1), [=](bool isPublished) mutable {
                if (isPublished) {
                    continuation(true);
                } else {
                    publishItem(ns_omemo_2_bundles.toString(), deviceBundleItem(), deviceBundlesNodePublishOptions(PUBSUB_NODE_MAX_ITEMS_2), [=](bool isPublished) mutable {
                        if (isPublished) {
                            continuation(true);
                        } else {
                            publishItem(ns_omemo_2_bundles.toString(), deviceBundleItem(), deviceBundlesNodePublishOptions(PUBSUB_NODE_MAX_ITEMS_3), continuation);
                        }
                    });
                }
            });
        }
    });
}

//
// Creates a PEP item for this device's bundle.
//
// \return this device bundle's item
//
QXmppOmemoDeviceBundleItem ManagerPrivate::deviceBundleItem() const
{
    QXmppOmemoDeviceBundleItem item;
    item.setId(QString::number(ownDevice.id));
    item.setDeviceBundle(deviceBundle);

    return item;
}

//
// Requests a device bundle from a PEP service.
//
// \param deviceOwnerJid bare JID of the device's owner
// \param deviceId ID of the device whose bundle is requested
//
// \return the device bundle on success, otherwise a nullptr
//
QXmppTask<std::optional<QXmppOmemoDeviceBundle>> ManagerPrivate::requestDeviceBundle(const QString &deviceOwnerJid, uint32_t deviceId) const
{
    QXmppPromise<std::optional<QXmppOmemoDeviceBundle>> interface;

    auto future = pubSubManager->requestItem<QXmppOmemoDeviceBundleItem>(deviceOwnerJid, ns_omemo_2_bundles.toString(), QString::number(deviceId));
    future.then(q, [=](QXmppPubSubManager::ItemResult<QXmppOmemoDeviceBundleItem> result) mutable {
        if (const auto error = std::get_if<QXmppError>(&result)) {
            warning(u"Device bundle for JID '" + deviceOwnerJid + u"' and device ID '" + QString::number(deviceId) + u"' could not be retrieved: " + errorToString(*error));
            interface.finish(std::nullopt);
        } else {
            const auto &item = std::get<QXmppOmemoDeviceBundleItem>(result);
            interface.finish(item.deviceBundle());
        }
    });

    return interface.task();
}

//
// Removes the device bundle for this device or deletes the whole node if it would be empty
// after the retraction.
//
// \param continuation function to be called with the bool value whether it succeeded
//
template<typename Function>
void ManagerPrivate::deleteDeviceBundle(Function continuation)
{
    if (otherOwnDevices().isEmpty()) {
        deleteNode(ns_omemo_2_bundles.toString(), continuation);
    } else {
        retractItem(ns_omemo_2_bundles.toString(), ownDevice.id, continuation);
    }
}

//
// Publishes this device's element within the device list.
//
// If no node for the device list exists, a new one is created.
//
// \param isDeviceListNodeExistent whether the PEP node for the device list exists
// \param arePublishOptionsSupported whether publish options are supported by the PEP service
// \param isAutomaticCreationSupported whether the PEP service supports the automatic creation
//        of nodes when new items are published
// \param isCreationAndConfigurationSupported whether the PEP service supports the
//        configuration of nodes during their creation
// \param isCreationSupported whether the PEP service supports creating nodes
// \param isConfigurationSupported whether the PEP service supports configuring existing
//        nodes
// \param continuation function to be called with the bool value whether it succeeded
//
template<typename Function>
void ManagerPrivate::publishDeviceElement(bool isDeviceListNodeExistent,
                                          bool arePublishOptionsSupported,
                                          bool isAutomaticCreationSupported,
                                          bool isCreationAndConfigurationSupported,
                                          bool isCreationSupported,
                                          bool isConfigurationSupported,
                                          Function continuation)
{
    updateOwnDevicesLocally(isDeviceListNodeExistent, [=](bool isUpdated) mutable {
        if (isUpdated) {
            // Check if the PEP service supports configuration of nodes during
            // publication of items.
            if (arePublishOptionsSupported) {
                if (isAutomaticCreationSupported || isDeviceListNodeExistent) {
                    // The supported publish options cannot be determined because they
                    // are not announced via Service Discovery.
                    // Thus, it simply tries to publish the item with the specified
                    // publish options.
                    // If that fails, it tries to manually create and configure the node
                    // and publish the item.
                    publishDeviceListItemWithOptions([=](bool isPublished) mutable {
                        if (isPublished) {
                            continuation(true);
                        } else {
                            auto handleResult = [this, continuation = std::move(continuation)](bool isPublished) mutable {
                                if (!isPublished) {
                                    q->debug(u"PEP service '" + ownBareJid() + u"' does not support feature '" + ns_pubsub_publish_options + u"' for all publish options, also not '" + ns_pubsub_create_and_configure + u"', '" + ns_pubsub_create_nodes + u"', '" + ns_pubsub_config_node + u"' and the node does not exist");
                                }
                                continuation(isPublished);
                            };
                            publishDeviceElementWithoutOptions(isDeviceListNodeExistent,
                                                               isCreationAndConfigurationSupported,
                                                               isCreationSupported,
                                                               // TODO: Uncomment the following line and remove the other one once ejabberd released version > 21.12
                                                               // isConfigurationSupported);
                                                               true,
                                                               handleResult);
                        }
                    });
                } else if (isCreationSupported) {
                    // Create a node manually if the PEP service does not support creation of
                    // nodes during publication of items and no node already exists.
                    createDeviceListNode([=](bool isCreated) mutable {
                        if (isCreated) {
                            // The supported publish options cannot be determined because they
                            // are not announced via Service Discovery.
                            // Thus, it simply tries to publish the item with the specified
                            // publish options.
                            // If that fails, it tries to manually configure the node and
                            // publish the item.
                            publishDeviceListItemWithOptions([=, continuation = std::move(continuation)](bool isPublished) mutable {
                                if (isPublished) {
                                    continuation(true);
                                } else if (isConfigurationSupported) {
                                    configureNodeAndPublishDeviceElement(continuation);
                                } else {
                                    q->debug(u"PEP service '" + ownBareJid() + u"' does not support feature '" + ns_pubsub_publish_options + u"' for all publish options and also not '" + ns_pubsub_config_node + u"'");
                                    continuation(false);
                                }
                            });
                        } else {
                            continuation(false);
                        }
                    });
                } else {
                    q->debug(u"PEP service '" + ownBareJid() + u"' does not support features '" + ns_pubsub_auto_create + u"', '" + ns_pubsub_create_nodes + u"' and the node does not exist");
                    continuation(false);
                }
            } else {
                auto handleResult = [=](bool isPublished) mutable {
                    if (!isPublished) {
                        q->debug(u"PEP service '" + ownBareJid() + u"' does not support features '" + ns_pubsub_publish_options + u"', '" + ns_pubsub_create_and_configure + u"', '" + ns_pubsub_create_nodes + u"', '" + ns_pubsub_config_node + u"' and the node does not exist");
                    }
                    continuation(isPublished);
                };
                publishDeviceElementWithoutOptions(isDeviceListNodeExistent,
                                                   isCreationAndConfigurationSupported,
                                                   isCreationSupported,
                                                   // TODO: Uncomment the following line and remove the other one once ejabberd released version > 21.12
                                                   // isConfigurationSupported);
                                                   true,
                                                   handleResult);
            }
        } else {
            continuation(false);
        }
    });
}

//
// Publish this device's element without publish options.
//
// If no node for the device list exists, a new one is created.
//
// \param isDeviceListNodeExistent whether the PEP node for the device list exists
// \param isCreationAndConfigurationSupported whether the PEP service supports the
//        configuration of nodes during their creation
// \param isCreationSupported whether the PEP service supports creating nodes
// \param isConfigurationSupported whether the PEP service supports configuring existing
//        nodes
// \param continuation function to be called with the bool value whether it succeeded
//
template<typename Function>
void ManagerPrivate::publishDeviceElementWithoutOptions(bool isDeviceListNodeExistent, bool isCreationAndConfigurationSupported, bool isCreationSupported, bool isConfigurationSupported, Function continuation)
{
    if (isDeviceListNodeExistent && isConfigurationSupported) {
        configureNodeAndPublishDeviceElement(continuation);
    } else if (isCreationAndConfigurationSupported) {
        createAndConfigureDeviceListNode([=](bool isCreatedAndConfigured) mutable {
            if (isCreatedAndConfigured) {
                publishDeviceListItem(true, continuation);
            } else {
                continuation(false);
            }
        });
    } else if (isCreationSupported && isConfigurationSupported) {
        createDeviceListNode([=](bool isCreated) mutable {
            if (isCreated) {
                configureNodeAndPublishDeviceElement(continuation);
            } else {
                continuation(false);
            }
        });
    } else {
        continuation(false);
    }
}

//
// Configures the existing PEP node for the device list and publishes this device's element on
// it.
//
// \param continuation function to be called with the bool value whether it succeeded
//
template<typename Function>
void ManagerPrivate::configureNodeAndPublishDeviceElement(Function continuation)
{
    configureDeviceListNode([=](bool isConfigured) mutable {
        if (isConfigured) {
            publishDeviceListItem(true, continuation);
        } else {
            continuation(false);
        }
    });
}

//
// Creates a PEP node for the device list and configures it accordingly.
//
// \param continuation function to be called with the bool value whether it succeeded
//
template<typename Function>
void ManagerPrivate::createAndConfigureDeviceListNode(Function continuation)
{
    createNode(ns_omemo_2_devices.toString(), deviceListNodeConfig(), continuation);
}

//
// Creates a PEP node for the device list.
//
// \param continuation function to be called with the bool value whether it succeeded
//
template<typename Function>
void ManagerPrivate::createDeviceListNode(Function continuation)
{
    createNode(ns_omemo_2_devices.toString(), continuation);
}

//
// Configures an existing PEP node for the device list.
//
// \param continuation function to be called with the bool value whether it succeeded
//
template<typename Function>
void ManagerPrivate::configureDeviceListNode(Function continuation)
{
    configureNode(ns_omemo_2_devices.toString(), deviceListNodeConfig(), std::move(continuation));
}

//
// Publishes the device list item containing this device's element on the corresponding existing
// PEP node.
//
// \param continuation function to be called with the bool value whether it succeeded
//
template<typename Function>
void ManagerPrivate::publishDeviceListItem(bool addOwnDevice, Function continuation)
{
    publishItem(ns_omemo_2_devices.toString(), deviceListItem(addOwnDevice), continuation);
}

//
// Publishes the device list item containing this device's element with publish options.
//
// If no node for the device list exists, a new one is created.
//
// \param continuation function to be called with the bool value whether it succeeded
//
template<typename Function>
void ManagerPrivate::publishDeviceListItemWithOptions(Function continuation)
{
    publishItem(ns_omemo_2_devices.toString(), deviceListItem(), deviceListNodePublishOptions(), continuation);
}

//
// Creates a PEP item for the device list containing this device's element.
//
// \return the device list item
//
QXmppOmemoDeviceListItem ManagerPrivate::deviceListItem(bool addOwnDevice)
{
    QXmppOmemoDeviceList deviceList;

    // Add this device to the device list.
    if (addOwnDevice) {
        QXmppOmemoDeviceElement deviceElement;
        deviceElement.setId(ownDevice.id);
        deviceElement.setLabel(ownDevice.label);
        deviceList.append(deviceElement);
    }

    // Add all remaining own devices to the device list.
    const auto ownDevices = otherOwnDevices();
    for (auto itr = ownDevices.cbegin(); itr != ownDevices.cend(); ++itr) {
        const auto &deviceId = itr.key();
        const auto &device = itr.value();

        QXmppOmemoDeviceElement deviceElement;
        deviceElement.setId(deviceId);
        deviceElement.setLabel(device.label);
        deviceList.append(deviceElement);
    }

    QXmppOmemoDeviceListItem item;
    item.setId(QXmppPubSubManager::standardItemIdToString(QXmppPubSubManager::Current));
    item.setDeviceList(deviceList);

    return item;
}

//
// Updates the own locally stored devices by requesting the current device list from the own
// PEP service.
//
// \param isDeviceListNodeExistent whether the node for the device list exists
// \param continuation function to be called with the bool value whether it succeeded
//
template<typename Function>
void ManagerPrivate::updateOwnDevicesLocally(bool isDeviceListNodeExistent, Function continuation)
{
    if (isDeviceListNodeExistent && otherOwnDevices().isEmpty()) {
        auto future = pubSubManager->requestOwnPepItem<QXmppOmemoDeviceListItem>(ns_omemo_2_devices.toString(), QXmppPubSubManager::Current);
        future.then(q, [=](QXmppPubSubManager::ItemResult<QXmppOmemoDeviceListItem> result) mutable {
            if (const auto error = std::get_if<QXmppError>(&result)) {
                warning(u"Device list for JID '" + ownBareJid() + u"' could not be retrieved and thus not updated: " + errorToString(*error));
                continuation(false);
            } else {
                const auto &deviceListItem = std::get<QXmppOmemoDeviceListItem>(result);
                QList<QXmppOmemoDeviceElement> deviceList = deviceListItem.deviceList();

                if (auto devicesCount = deviceList.size()) {
                    // Do not exceed the maximum of manageable devices.
                    if (devicesCount > maximumDevicesPerJid) {
                        warning(u"Received own OMEMO device list could not be stored locally "
                                "completely because the devices are more than the maximum of "
                                "manageable devices " +
                                QString::number(maximumDevicesPerJid) +
                                u" - Use 'QXmppOmemoManager::setMaximumDevicesPerJid()' to "
                                "increase the maximum");
                        deviceList = deviceList.mid(0, maximumDevicesPerJid);
                        devicesCount = maximumDevicesPerJid;
                    }

                    auto processedDevicesCount = std::make_shared<int>(0);

                    // Store all device elements retrieved from the device list locally as
                    // devices.
                    // The own device (i.e., a device element in the device list with the same
                    // ID as of this device) is skipped.
                    for (const auto &deviceElement : std::as_const(deviceList)) {
                        if (const auto deviceId = deviceElement.id(); deviceId != ownDevice.id) {
                            const auto jid = ownBareJid();
                            auto &device = devices[jid][deviceId];
                            device.label = deviceElement.label();

                            auto future = omemoStorage->addDevice(jid, deviceId, device);
                            future.then(q, [=, &device]() mutable {
                                auto future = buildSessionForNewDevice(jid, deviceId, device);
                                future.then(q, [=](auto) mutable {
                                    Q_EMIT q->deviceAdded(jid, deviceId);

                                    if (++(*processedDevicesCount) == devicesCount) {
                                        continuation(true);
                                    }
                                });
                            });
                        }
                    }
                } else {
                    continuation(true);
                }
            }
        });
    } else {
        continuation(true);
    }
}

//
// Updates all locally stored devices of a contact.
//
// \param deviceOwnerJid bare JID of the devices' owner
// \param deviceListItems PEP items that may contain a device list
//
// \returns a found device list item
//
std::optional<QXmppOmemoDeviceListItem> QXmppOmemoManagerPrivate::updateContactDevices(const QString &deviceOwnerJid, const QVector<QXmppOmemoDeviceListItem> &deviceListItems)
{
    if (deviceListItems.size() > 1) {
        const auto itr = std::find_if(deviceListItems.cbegin(), deviceListItems.cend(), [=](const QXmppOmemoDeviceListItem &item) {
            return item.id() == QXmppPubSubManager::standardItemIdToString(QXmppPubSubManager::Current);
        });

        if (itr != deviceListItems.cend()) {
            updateDevices(deviceOwnerJid, *itr);
            return *itr;
        } else {
            warning(u"Device list for JID '" + deviceOwnerJid + u"' could not be updated because the node contains more than one item but none with the singleton node's specific ID '" + QXmppPubSubManager::standardItemIdToString(QXmppPubSubManager::Current) + u"'");
            handleIrregularDeviceListChanges(deviceOwnerJid);
            return {};
        }
    }

    const auto &item = deviceListItems.constFirst();
    updateDevices(deviceOwnerJid, item);
    return item;
}

//
// Updates all locally stored devices by a passed device list item.
//
// \param deviceOwnerJid bare JID of the devices' owner
// \param deviceListItem PEP item containing the device list
//
void ManagerPrivate::updateDevices(const QString &deviceOwnerJid, const QXmppOmemoDeviceListItem &deviceListItem)
{
    const auto isOwnDeviceListNode = ownBareJid() == deviceOwnerJid;
    QList<QXmppOmemoDeviceElement> deviceList = deviceListItem.deviceList();
    auto isOwnDeviceListIncorrect = false;

    // Do not exceed the maximum of manageable devices.
    if (deviceList.size() > maximumDevicesPerJid) {
        warning(u"Received OMEMO device list of JID '" + deviceOwnerJid + u"' could not be stored locally completely because the devices are more than the "
                                                                          u"maximum of manageable devices " +
                QString::number(maximumDevicesPerJid) + u" - Use 'QXmppOmemoManager::setMaximumDevicesPerJid()' to increase the maximum");
        deviceList = deviceList.mid(0, maximumDevicesPerJid);
    }

    if (isOwnDeviceListNode) {
        QList<uint32_t> deviceIds;

        // Search for inconsistencies in the device list to keep it
        // correct.
        // The following problems are corrected:
        //   * Multiple device elements have the same IDs.
        //   * There is no device element for this device.
        //   * There are device elements with the same ID as this device
        //     but different labels.
        for (auto itr = deviceList.begin(); itr != deviceList.end();) {
            const auto deviceElementId = itr->id();

            if (deviceIds.contains(deviceElementId)) {
                isOwnDeviceListIncorrect = true;
                itr = deviceList.erase(itr);
            } else {
                deviceIds.append(deviceElementId);

                if (itr->id() == ownDevice.id) {
                    if (itr->label() != ownDevice.label) {
                        isOwnDeviceListIncorrect = true;
                    }

                    itr = deviceList.erase(itr);
                } else {
                    ++itr;
                }
            }
        }
    }

    // Set a timestamp for locally stored devices that are removed later if
    // they are not included in the device list (i.e., they were removed
    // by their owner).
    auto &ownerDevices = devices[deviceOwnerJid];
    for (auto itr = ownerDevices.begin(); itr != ownerDevices.end(); ++itr) {
        const auto &deviceId = itr.key();
        auto &device = itr.value();
        auto isDeviceFound = false;

        for (const auto &deviceElement : std::as_const(deviceList)) {
            if (deviceId == deviceElement.id()) {
                isDeviceFound = true;
                break;
            }
        }

        if (!isDeviceFound) {
            device.removalFromDeviceListDate = QDateTime::currentDateTimeUtc();
            omemoStorage->addDevice(deviceOwnerJid, deviceId, device);
        }
    }

    // Update locally stored devices if they are modified in the device
    // list or store devices locally if they are new in the device list.
    for (const auto &deviceElement : std::as_const(deviceList)) {
        auto isDeviceFound = false;

        for (auto itr = ownerDevices.begin(); itr != ownerDevices.end(); ++itr) {
            const auto &deviceId = itr.key();
            auto &device = itr.value();

            if (deviceId == deviceElement.id()) {
                auto isDeviceModified = false;
                auto isDeviceLabelModified = false;

                // Reset the date of removal from server, if it has been
                // removed before.
                if (!device.removalFromDeviceListDate.isNull()) {
                    device.removalFromDeviceListDate = {};
                    isDeviceModified = true;
                }

                // Update the stored label if it differs from the new
                // one.
                if (device.label != deviceElement.label()) {
                    device.label = deviceElement.label();
                    isDeviceModified = true;
                    isDeviceLabelModified = true;
                }

                // Store the modifications.
                if (isDeviceModified) {
                    omemoStorage->addDevice(deviceOwnerJid, deviceId, device);

                    if (isDeviceLabelModified) {
                        Q_EMIT q->deviceChanged(deviceOwnerJid, deviceId);
                    }
                }

                isDeviceFound = true;
                break;
            }
        }

        // Create a new entry and store it if there is no such entry
        // yet.
        if (!isDeviceFound) {
            const auto deviceId = deviceElement.id();
            auto &device = ownerDevices[deviceId];
            device.label = deviceElement.label();
            omemoStorage->addDevice(deviceOwnerJid, deviceId, device);

            auto future = buildSessionForNewDevice(deviceOwnerJid, deviceId, device);
            future.then(q, [=](auto) {
                Q_EMIT q->deviceAdded(deviceOwnerJid, deviceId);
            });
        }
    }

    // Publish an own correct device list if the PEP service's one is incorrect
    // and the devices are already set up locally.
    if (isOwnDeviceListIncorrect) {
        if (!devices.isEmpty()) {
            publishDeviceListItem(true, [=](bool isPublished) {
                if (!isPublished) {
                    warning(QStringLiteral("Own device list item could not be published in order to correct the PEP service's one"));
                }
            });
        }
    }
}

//
// Corrects the own device list on the PEP service by the locally stored
// devices or sets a contact device to be removed locally in the future.
//
// \param deviceOwnerJid bare JID of the devices' owner
//
void ManagerPrivate::handleIrregularDeviceListChanges(const QString &deviceOwnerJid)
{
    const auto isOwnDeviceListNode = ownBareJid() == deviceOwnerJid;

    if (isOwnDeviceListNode) {
        // Publish a new device list for the own devices if their device list
        // item is removed, if their device list node is removed or if all
        // the node's items are removed.
        auto future = pubSubManager->deleteOwnPepNode(ns_omemo_2_devices.toString());
        future.then(q, [=](QXmppPubSubManager::Result result) {
            if (const auto error = std::get_if<QXmppError>(&result)) {
                warning(u"Node '" + ns_omemo_2_devices + u"' of JID '" + deviceOwnerJid + u"' could not be deleted in order to recover from an inconsistent node: " + errorToString(*error));
            } else {
                auto future = pubSubManager->requestOwnPepFeatures();
                future.then(q, [=](QXmppPubSubManager::FeaturesResult result) {
                    if (const auto error = std::get_if<QXmppError>(&result)) {
                        warning(u"Features of PEP service '" + deviceOwnerJid + u"' could not be retrieved: " + errorToString(*error));
                        warning(QStringLiteral("Device list could not be published"));
                    } else {
                        const auto &pepServiceFeatures = std::get<QVector<QString>>(result);
                        const auto arePublishOptionsSupported = pepServiceFeatures.contains(toString60(ns_pubsub_publish_options));
                        const auto isAutomaticCreationSupported = pepServiceFeatures.contains(toString60(ns_pubsub_auto_create));
                        const auto isCreationAndConfigurationSupported = pepServiceFeatures.contains(toString60(ns_pubsub_create_and_configure));
                        const auto isCreationSupported = pepServiceFeatures.contains(toString60(ns_pubsub_create_nodes));
                        const auto isConfigurationSupported = pepServiceFeatures.contains(toString60(ns_pubsub_config_node));

                        publishDeviceElement(false,
                                             arePublishOptionsSupported,
                                             isAutomaticCreationSupported,
                                             isCreationAndConfigurationSupported,
                                             isCreationSupported,
                                             isConfigurationSupported,
                                             [=](bool isPublished) {
                                                 if (!isPublished) {
                                                     warning(QStringLiteral("Device element could not be published"));
                                                 }
                                             });
                    }
                });
            }
        });
    } else {
        auto &ownerDevices = devices[deviceOwnerJid];

        // Set a timestamp for locally stored contact devices being removed
        // later if their device list item is removed, if their device list node
        // is removed or if all the node's items are removed.
        for (auto itr = ownerDevices.begin(); itr != ownerDevices.end(); ++itr) {
            const auto &deviceId = itr.key();
            auto &device = itr.value();

            device.removalFromDeviceListDate = QDateTime::currentDateTimeUtc();

            // Store the modification.
            omemoStorage->addDevice(deviceOwnerJid, deviceId, device);
        }
    }
}

//
// Removes the device element for this device or deletes the whole PEP node if
// it would be empty after the retraction.
//
// \param continuation function to be called with the bool value whether it succeeded
//
template<typename Function>
void ManagerPrivate::deleteDeviceElement(Function continuation)
{
    if (otherOwnDevices().isEmpty()) {
        deleteNode(ns_omemo_2_devices.toString(), std::move(continuation));
    } else {
        publishDeviceListItem(false, std::move(continuation));
    }
}

//
// Creates a PEP node.
//
// \param node node to be created
// \param continuation function to be called with the bool value whether it succeeded
//
template<typename Function>
void ManagerPrivate::createNode(const QString &node, Function continuation)
{
    runPubSubQueryWithContinuation(pubSubManager->createOwnPepNode(node),
                                   u"Node '" + node + u"' of JID '" + ownBareJid() + u"' could not be created",
                                   std::move(continuation));
}

//
// Creates a PEP node with a configuration.
//
// \param node node to be created
// \param config configuration to be applied
// \param continuation function to be called with the bool value whether it succeeded
//
template<typename Function>
void ManagerPrivate::createNode(const QString &node, const QXmppPubSubNodeConfig &config, Function continuation)
{
    runPubSubQueryWithContinuation(pubSubManager->createOwnPepNode(node, config),
                                   u"Node '" + node + u"' of JID '" + ownBareJid() + u"' could not be created",
                                   std::move(continuation));
}

//
// Configures an existing PEP node.
//
// \param node node to be configured
// \param config configuration to be applied
// \param continuation function to be called with the bool value whether it succeeded
//
template<typename Function>
void ManagerPrivate::configureNode(const QString &node, const QXmppPubSubNodeConfig &config, Function continuation)
{
    runPubSubQueryWithContinuation(pubSubManager->configureOwnPepNode(node, config),
                                   u"Node '" + node + u"' of JID '" + ownBareJid() + u"' could not be configured",
                                   std::move(continuation));
}

//
// Retracts an item from a PEP node.
//
// \param node node containing the item
// \param itemId ID of the item
// \param continuation function to be called with the bool value whether it succeeded
//
template<typename Function>
void ManagerPrivate::retractItem(const QString &node, uint32_t itemId, Function continuation)
{
    const auto itemIdString = QString::number(itemId);
    runPubSubQueryWithContinuation(pubSubManager->retractOwnPepItem(node, itemIdString),
                                   u"Item '" + itemIdString + u"' of node '" + node + u"' and JID '" + ownBareJid() + u"' could not be retracted",
                                   std::move(continuation));
}

//
// Deletes a PEP node.
//
// \param node node to be deleted
// \param continuation function to be called with the bool value whether it succeeded
//
template<typename Function>
void ManagerPrivate::deleteNode(const QString &node, Function continuation)
{
    auto future = pubSubManager->deleteOwnPepNode(node);
    future.then(q, [=, continuation = std::move(continuation)](QXmppPubSubManager::Result result) mutable {
        if (auto error = std::get_if<QXmppError>(&result)) {
            if (auto err = error->value<QXmppStanza::Error>()) {
                // Skip the error handling if the node is already deleted.
                if (!(err->type() == Error::Cancel && err->condition() == Error::ItemNotFound)) {
                    warning(u"Node '" + node + u"' of JID '" + ownBareJid() + u"' could not be deleted: " + errorToString(*error));
                    continuation(false);
                } else {
                    continuation(true);
                }
            } else {
                continuation(false);
            }
        } else {
            continuation(true);
        }
    });
}

//
// Publishes a PEP item.
//
// \param node node containing the item
// \param item item to be published
// \param continuation function to be called with the bool value whether it succeeded
//
template<typename T, typename Function>
void ManagerPrivate::publishItem(const QString &node, const T &item, Function continuation)
{
    runPubSubQueryWithContinuation(pubSubManager->publishOwnPepItem(node, item),
                                   u"Item with ID '" + item.id() + u"' could not be published to node '" + node + u"' of JID '" + ownBareJid() + u"'",
                                   std::move(continuation));
}

//
// Publishes a PEP item with publish options.
//
// \param node node containing the item
// \param item item to be published
// \param publishOptions publish options to be applied
// \param continuation function to be called with the bool value whether it succeeded
//
template<typename T, typename Function>
void ManagerPrivate::publishItem(const QString &node, const T &item, const QXmppPubSubPublishOptions &publishOptions, Function continuation)
{
    runPubSubQueryWithContinuation(pubSubManager->publishOwnPepItem(node, item, publishOptions),
                                   u"Item with ID '" + item.id() + u"' could not be published to node '" + node + u"' of JID '" + ownBareJid() + u"'",
                                   std::move(continuation));
}

//
// Runs a PubSub query and processes a continuation function.
//
// \param future PubSub query to be run
// \param errorMessage message to be logged in case of an error
// \param continuation function to be called after the PubSub query
//
template<typename T, typename Function>
void QXmppOmemoManagerPrivate::runPubSubQueryWithContinuation(QXmppTask<T> future, const QString &errorMessage, Function continuation)
{
    future.then(q, [this, errorMessage, continuation = std::move(continuation)](auto result) mutable {
        if (auto error = std::get_if<QXmppError>(&result)) {
            warning(errorMessage + u": " + errorToString(*error));
            continuation(false);
        } else {
            continuation(true);
        }
    });
}

// See QXmppOmemoManager for documentation
QXmppTask<bool> ManagerPrivate::changeDeviceLabel(const QString &deviceLabel)
{
    QXmppPromise<bool> interface;

    ownDevice.label = deviceLabel;

    if (isStarted) {
        auto future = omemoStorage->setOwnDevice(ownDevice);
        future.then(q, [=]() mutable {
            publishDeviceListItem(true, [=](bool isPublished) mutable {
                interface.finish(std::move(isPublished));
            });
        });
    } else {
        interface.finish(true);
    }

    return interface.task();
}

//
// Requests the device list of a contact manually and stores it locally.
//
// This should be called for offline contacts whose servers do not distribute
// the last published PubSub item if that contact is offline (e.g., with at
// least ejabberd version <= 21.12)
//
// \param jid JID of the contact whose device list is being requested
//
// \return the result of the request
//
QXmppTask<QXmppPubSubManager::ItemResult<QXmppOmemoDeviceListItem>> ManagerPrivate::requestDeviceList(const QString &jid)
{
    QXmppPromise<QXmppPubSubManager::ItemResult<QXmppOmemoDeviceListItem>> interface;

    // Since the usage of the item ID \c QXmppPubSubManager::Current is only RECOMMENDED by
    // \xep{0060, Publish-Subscribe} (PubSub) but not obligatory, all items are requested even if
    // the node should contain only one item.
    auto future = pubSubManager->requestItems<QXmppOmemoDeviceListItem>(jid, ns_omemo_2_devices.toString());
    future.then(q, [this, interface, jid](QXmppPubSubManager::ItemsResult<QXmppOmemoDeviceListItem> result) mutable {
        if (const auto error = std::get_if<QXmppError>(&result)) {
            warning(u"Device list for JID '" + jid + u"' could not be retrieved: " + errorToString(*error));
            interface.finish(*error);
        } else if (const auto &items = std::get<QXmppPubSubManager::Items<QXmppOmemoDeviceListItem>>(result).items; items.isEmpty()) {
            QString errorMessage = u"Device list for JID '" + jid + u"' could not be retrieved because the node does not contain any item";
            warning(errorMessage);
            interface.finish(QXmppError { errorMessage, {} });
        } else if (const auto item = updateContactDevices(jid, items); item) {
            interface.finish(*item);
        } else {
            interface.finish(QXmppError { u"Device list for JID '" + jid + u"' could not be retrieved because the node does not contain an appropriate item", {} });
        }
    });
    return interface.task();
}

//
// Subscribes to the device list of a contact if the contact's device is not stored yet.
//
// \param jid JID of the contact whose device list is being subscribed
// \param deviceId ID of the device that is checked
//
void ManagerPrivate::subscribeToNewDeviceLists(const QString &jid, uint32_t deviceId)
{
    if (!devices.value(jid).contains(deviceId)) {
        subscribeToDeviceList(jid);
    }
}

//
// Subscribes the current user's resource to a device list manually.
//
// A server may not send the last published item automatically.
// To ensure that the subscribed device list can be stored locally in any case,
// the current PubSub item containing the device list is requested manually.
//
// \param jid JID of the contact whose device list is being subscribed
//
// \return the result of the subscription and manual request
//
QXmppTask<QXmppPubSubManager::Result> ManagerPrivate::subscribeToDeviceList(const QString &jid)
{
    QXmppPromise<QXmppPubSubManager::Result> interface;

    auto future = pubSubManager->subscribeToNode(jid, ns_omemo_2_devices.toString(), ownFullJid());
    future.then(q, [=](QXmppPubSubManager::Result result) mutable {
        if (const auto error = std::get_if<QXmppError>(&result)) {
            warning(u"Device list for JID '" + jid + u"' could not be subscribed: " + errorToString(*error));
            interface.finish(std::move(*error));
        } else {
            jidsOfManuallySubscribedDevices.append(jid);

            auto future = requestDeviceList(jid);
            future.then(q, [=](auto result) mutable {
                interface.finish(mapToSuccess(std::move(result)));
            });
        }
    });

    return interface.task();
}

//
// Unsubscribes the current user's resource from device lists that were
// manually subscribed by
// \c QXmppOmemoManagerPrivate::subscribeToDeviceList().
//
// \param jids JIDs of the contacts whose device lists are being
//             unsubscribed
//
// \return the results of each unsubscribe request
//
QXmppTask<QVector<Manager::DevicesResult>> ManagerPrivate::unsubscribeFromDeviceLists(const QList<QString> &jids)
{
    if (jids.isEmpty()) {
        return makeReadyTask(QVector<Manager::DevicesResult>());
    }

    struct State {
        int processed = 0;
        int jidsCount = 0;
        QXmppPromise<QVector<Manager::DevicesResult>> interface;
        QVector<Manager::DevicesResult> devicesResults;
    };

    auto state = std::make_shared<State>();
    state->jidsCount = jids.count();

    for (const auto &jid : jids) {
        unsubscribeFromDeviceList(jid).then(q, [jid, state](QXmppPubSubManager::Result result) mutable {
            state->devicesResults << Manager::DevicesResult {
                jid, result
            };

            if (++(state->processed) == state->jidsCount) {
                state->interface.finish(std::move(state->devicesResults));
            }
        });
    }

    return state->interface.task();
}

//
// Unsubscribes the current user's resource from a device list that were
// manually subscribed by
// \c QXmppOmemoManagerPrivate::subscribeToDeviceList().
//
// \param jid JID of the contact whose device list is being unsubscribed
//
// \return the result of the unsubscription
//
QXmppTask<QXmppPubSubManager::Result> ManagerPrivate::unsubscribeFromDeviceList(const QString &jid)
{
    QXmppPromise<QXmppPubSubManager::Result> interface;

    auto future = pubSubManager->unsubscribeFromNode(jid, ns_omemo_2_devices.toString(), ownFullJid());
    future.then(q, [=](QXmppPubSubManager::Result result) mutable {
        if (const auto error = std::get_if<QXmppError>(&result)) {
            warning(u"Device list for JID '" + jid + u"' could not be unsubscribed: " + errorToString(*error));
        } else {
            jidsOfManuallySubscribedDevices.removeAll(jid);
        }

        interface.finish(std::move(result));
    });

    return interface.task();
}

// See QXmppOmemoManager for documentation
QXmppTask<bool> ManagerPrivate::resetOwnDevice()
{
    QXmppPromise<bool> interface;

    isStarted = false;

    auto future = trustManager->resetAll(ns_omemo_2.toString());
    future.then(q, [=]() mutable {
        auto future = omemoStorage->resetAll();
        future.then(q, [=]() mutable {
            deleteDeviceElement([=](bool isDeviceElementDeleted) mutable {
                if (isDeviceElementDeleted) {
                    deleteDeviceBundle([=](bool isDeviceBundleDeleted) mutable {
                        if (isDeviceBundleDeleted) {
                            ownDevice = {};
                            preKeyPairs.clear();
                            signedPreKeyPairs.clear();
                            deviceBundle = {};
                            devices.clear();

                            Q_EMIT q->allDevicesRemoved();
                        }

                        interface.finish(std::move(isDeviceBundleDeleted));
                    });
                } else {
                    interface.finish(false);
                }
            });
        });
    });

    return interface.task();
}

// See QXmppOmemoManager for documentation
QXmppTask<bool> ManagerPrivate::resetAll()
{
    QXmppPromise<bool> interface;

    isStarted = false;

    auto future = trustManager->resetAll(ns_omemo_2.toString());
    future.then(q, [this, interface]() mutable {
        auto future = omemoStorage->resetAll();
        future.then(q, [this, interface]() mutable {
            deleteNode(ns_omemo_2_devices.toString(), [this, interface](bool isDevicesNodeDeleted) mutable {
                if (isDevicesNodeDeleted) {
                    deleteNode(ns_omemo_2_bundles.toString(), [this, interface](bool isBundlesNodeDeleted) mutable {
                        if (isBundlesNodeDeleted) {
                            ownDevice = {};
                            preKeyPairs.clear();
                            signedPreKeyPairs.clear();
                            deviceBundle = {};
                            devices.clear();

                            Q_EMIT q->allDevicesRemoved();
                        }

                        interface.finish(std::move(isBundlesNodeDeleted));
                    });
                } else {
                    interface.finish(false);
                }
            });
        });
    });

    return interface.task();
}

//
// Builds a new session for a new received device if that is enabled.
//
// \see QXmppOmemoManager::setNewDeviceAutoSessionBuildingEnabled()
//
// \param jid JID of the device's owner
// \param deviceId ID of the device
// \param device locally stored device which will be modified
//
// \return true if a session could be built or it is not enabled, otherwise
//         false
//
QXmppTask<bool> ManagerPrivate::buildSessionForNewDevice(const QString &jid, uint32_t deviceId, QXmppOmemoStorage::Device &device)
{
    if (isNewDeviceAutoSessionBuildingEnabled) {
        return buildSessionWithDeviceBundle(jid, deviceId, device);
    } else {
        return makeReadyTask(true);
    }
}

//
// Requests a device bundle and builds a new session with it.
//
// \param jid JID of the device's owner
// \param deviceId ID of the device
// \param device locally stored device which will be modified
//
// \return whether a session could be built
//
QXmppTask<bool> ManagerPrivate::buildSessionWithDeviceBundle(const QString &jid, uint32_t deviceId, QXmppOmemoStorage::Device &device)
{
    QXmppPromise<bool> interface;

    auto future = requestDeviceBundle(jid, deviceId);
    future.then(q, [=, &device](std::optional<QXmppOmemoDeviceBundle> optionalDeviceBundle) mutable {
        if (optionalDeviceBundle) {
            const auto &deviceBundle = *optionalDeviceBundle;
            device.keyId = deviceBundle.publicIdentityKey();

            auto future = q->trustLevel(jid, device.keyId);
            future.then(q, [=](TrustLevel trustLevel) mutable {
                auto buildSessionDependingOnTrustLevel = [=](TrustLevel trustLevel) mutable {
                    // Build a session if the device's key has a specific trust
                    // level and send an empty OMEMO (key exchange) message to
                    // make the receiving device build a new session too.
                    if (!acceptedSessionBuildingTrustLevels.testFlag(trustLevel)) {
                        warning(u"Session could not be created for JID '" + jid + u"' with device ID '" + QString::number(deviceId) + u"' because its key's trust level '" + QString::number(int(trustLevel)) + u"' is not accepted");
                        interface.finish(false);
                    } else if (const auto address = Address(jid, deviceId); !buildSession(address.data(), deviceBundle)) {
                        warning(u"Session could not be created for JID '" + jid + u"' and device ID '" + QString::number(deviceId) + u"'");
                        interface.finish(false);
                    } else {
                        auto future = sendEmptyMessage(jid, deviceId, true);
                        future.then(q, [=](QXmpp::SendResult result) mutable {
                            if (std::holds_alternative<QXmppError>(result)) {
                                warning(u"Session could be created but empty message could not be sent to JID '" +
                                        jid +
                                        u"' and device ID '" + QString::number(deviceId) + u"'");
                                interface.finish(false);
                            } else {
                                interface.finish(true);
                            }
                        });
                    }
                };

                if (trustLevel == TrustLevel::Undecided) {
                    // Store the key's trust level if it is not stored yet.
                    auto future = storeKeyDependingOnSecurityPolicy(jid, device.keyId);
                    future.then(q, [=](TrustLevel trustLevel) mutable {
                        buildSessionDependingOnTrustLevel(trustLevel);
                    });
                } else {
                    buildSessionDependingOnTrustLevel(trustLevel);
                }
            });
        } else {
            warning(u"Session could not be created because no device bundle could be fetched for JID '" +
                    jid +
                    u"' and device ID '" + QString::number(deviceId) + u"'");
            interface.finish(false);
        }
    });

    return interface.task();
}

//
// Builds an OMEMO session.
//
// A session is used for encryption and decryption.
//
// \param address address of the device for whom the session is built
// \param deviceBundle device bundle containing all data to build the session
//
// \return whether it succeeded
//
bool ManagerPrivate::buildSession(signal_protocol_address address, const QXmppOmemoDeviceBundle &deviceBundle)
{
    QXmppPromise<bool> interface;

    // Choose a pre key randomly.
    const auto publicPreKeys = deviceBundle.publicPreKeys();
    if (publicPreKeys.isEmpty()) {
        warning(QStringLiteral("No public pre key could be found in device bundle"));
    }
    const auto publicPreKeyIds = publicPreKeys.keys();
    const auto publicPreKeyIndex = QRandomGenerator::system()->bounded(publicPreKeyIds.size());
    const auto publicPreKeyId = publicPreKeyIds.at(publicPreKeyIndex);
    const auto publicPreKey = publicPreKeys.value(publicPreKeyId);

    SessionBuilderPtr sessionBuilder;
    if (session_builder_create(sessionBuilder.ptrRef(), storeContext.get(), &address, globalContext.get()) < 0) {
        warning(QStringLiteral("Session builder could not be created"));
        return false;
    }
    session_builder_set_version(sessionBuilder.get(), CIPHERTEXT_OMEMO_VERSION);

    RefCountedPtr<session_pre_key_bundle> sessionBundle;

    if (!createSessionBundle(sessionBundle.ptrRef(),
                             deviceBundle.publicIdentityKey(),
                             deviceBundle.signedPublicPreKey(),
                             deviceBundle.signedPublicPreKeyId(),
                             deviceBundle.signedPublicPreKeySignature(),
                             publicPreKey,
                             publicPreKeyId)) {
        warning(QStringLiteral("Session bundle could not be created"));
        return false;
    }

    if (session_builder_process_pre_key_bundle(sessionBuilder.get(), sessionBundle.get()) != SG_SUCCESS) {
        warning(QStringLiteral("Session bundle could not be processed"));
        return false;
    }

    return true;
}

//
// Creates a session bundle.
//
// \param sessionBundle session bundle location
// \param serializedPublicIdentityKey serialized public identity key
// \param serializedSignedPublicPreKey serialized signed public pre key
// \param signedPublicPreKeyId ID of the signed public pre key
// \param serializedSignedPublicPreKeySignature serialized signature of the
//        signed public pre key
// \param serializedPublicPreKey serialized public pre key
// \param publicPreKeyId ID of the public pre key
//
// \return whether it succeeded
//
bool ManagerPrivate::createSessionBundle(session_pre_key_bundle **sessionBundle,
                                         const QByteArray &serializedPublicIdentityKey,
                                         const QByteArray &serializedSignedPublicPreKey,
                                         uint32_t signedPublicPreKeyId,
                                         const QByteArray &serializedSignedPublicPreKeySignature,
                                         const QByteArray &serializedPublicPreKey,
                                         uint32_t publicPreKeyId)
{
    RefCountedPtr<ec_public_key> publicIdentityKey;
    RefCountedPtr<ec_public_key> signedPublicPreKey;
    RefCountedPtr<const uint8_t> signedPublicPreKeySignature;
    int signedPublicPreKeySignatureSize;
    RefCountedPtr<ec_public_key> publicPreKey;

    if (deserializePublicIdentityKey(publicIdentityKey.ptrRef(), serializedPublicIdentityKey) &&
        deserializeSignedPublicPreKey(signedPublicPreKey.ptrRef(), serializedSignedPublicPreKey) &&
        (signedPublicPreKeySignatureSize = deserializeSignedPublicPreKeySignature(signedPublicPreKeySignature.ptrRef(), serializedSignedPublicPreKeySignature)) &&
        deserializePublicPreKey(publicPreKey.ptrRef(), serializedPublicPreKey)) {

        // "0" is passed as "device_id" to the OMEMO library because it is not
        // used by OMEMO.
        // Only the device ID is of interest which is used as "registration_id"
        // within the OMEMO library.
        if (session_pre_key_bundle_create(sessionBundle,
                                          ownDevice.id,
                                          0,
                                          publicPreKeyId,
                                          publicPreKey.get(),
                                          signedPublicPreKeyId,
                                          signedPublicPreKey.get(),
                                          signedPublicPreKeySignature.get(),
                                          signedPublicPreKeySignatureSize,
                                          publicIdentityKey.get()) < 0) {
            return false;
        }

        return true;
    } else {
        warning(QStringLiteral("Session bundle data could not be deserialized"));
        return false;
    }
}

//
// Deserializes the locally stored identity key pair.
//
// The identity key pair is the pair of private and a public long-term keys.
//
// \param identityKeyPair identity key pair location
//
// \return whether it succeeded
//
bool ManagerPrivate::deserializeIdentityKeyPair(ratchet_identity_key_pair **identityKeyPair) const
{
    RefCountedPtr<ec_private_key> privateIdentityKey;
    deserializePrivateIdentityKey(privateIdentityKey.ptrRef(), ownDevice.privateIdentityKey);

    RefCountedPtr<ec_public_key> publicIdentityKey;
    deserializePublicIdentityKey(publicIdentityKey.ptrRef(), ownDevice.publicIdentityKey);

    if (ratchet_identity_key_pair_create(identityKeyPair, publicIdentityKey.get(), privateIdentityKey.get()) < 0) {
        warning(QStringLiteral("Identity key pair could not be deserialized"));
        return false;
    }

    return true;
}

//
// Deserializes a private identity key.
//
// \param privateIdentityKey private identity key location
// \param serializedPrivateIdentityKey serialized private identity key
//
// \return whether it succeeded
//
bool ManagerPrivate::deserializePrivateIdentityKey(ec_private_key **privateIdentityKey, const QByteArray &serializedPrivateIdentityKey) const
{
    BufferSecurePtr privateIdentityKeyBuffer = BufferSecurePtr::fromByteArray(serializedPrivateIdentityKey);

    if (!privateIdentityKeyBuffer) {
        warning(QStringLiteral("Buffer for serialized private identity key could not be created"));
        return false;
    }

    if (curve_decode_private_point(privateIdentityKey, signal_buffer_data(privateIdentityKeyBuffer.get()), signal_buffer_len(privateIdentityKeyBuffer.get()), globalContext.get()) < 0) {
        warning(QStringLiteral("Private identity key could not be deserialized"));
        return false;
    }

    return true;
}

//
// Deserializes a public identity key.
//
// \param publicIdentityKey public identity key location
// \param serializedPublicIdentityKey serialized public identity key
//
// \return whether it succeeded
//
bool ManagerPrivate::deserializePublicIdentityKey(ec_public_key **publicIdentityKey, const QByteArray &serializedPublicIdentityKey) const
{
    BufferPtr publicIdentityKeyBuffer = BufferPtr::fromByteArray(serializedPublicIdentityKey);

    if (!publicIdentityKeyBuffer) {
        warning(QStringLiteral("Buffer for serialized public identity key could not be created"));
        return false;
    }

    if (curve_decode_point_ed(publicIdentityKey, signal_buffer_data(publicIdentityKeyBuffer.get()), signal_buffer_len(publicIdentityKeyBuffer.get()), globalContext.get()) < 0) {
        warning(QStringLiteral("Public identity key could not be deserialized"));
        return false;
    }

    return true;
}

//
// Deserializes a signed public pre key.
//
// \param signedPublicPreKey signed public pre key location
// \param serializedSignedPublicPreKey serialized signed public pre key
//
// \return whether it succeeded
//
bool ManagerPrivate::deserializeSignedPublicPreKey(ec_public_key **signedPublicPreKey, const QByteArray &serializedSignedPublicPreKey) const
{
    BufferPtr signedPublicPreKeyBuffer = BufferPtr::fromByteArray(serializedSignedPublicPreKey);

    if (!signedPublicPreKeyBuffer) {
        warning(QStringLiteral("Buffer for serialized signed public pre key could not be created"));
        return false;
    }

    if (curve_decode_point_mont(signedPublicPreKey, signal_buffer_data(signedPublicPreKeyBuffer.get()), signal_buffer_len(signedPublicPreKeyBuffer.get()), globalContext.get()) < 0) {
        warning(QStringLiteral("Signed public pre key could not be deserialized"));
        return false;
    }

    return true;
}

//
// Deserializes a public pre key.
//
// \param publicPreKey public pre key location
// \param serializedPublicPreKey serialized public pre key
//
// \return whether it succeeded
//
bool ManagerPrivate::deserializePublicPreKey(ec_public_key **publicPreKey, const QByteArray &serializedPublicPreKey) const
{
    auto publicPreKeyBuffer = BufferPtr::fromByteArray(serializedPublicPreKey);

    if (!publicPreKeyBuffer) {
        warning(QStringLiteral("Buffer for serialized public pre key could not be created"));
        return false;
    }

    if (curve_decode_point_mont(publicPreKey, signal_buffer_data(publicPreKeyBuffer.get()), signal_buffer_len(publicPreKeyBuffer.get()), globalContext.get()) < 0) {
        warning(QStringLiteral("Public pre key could not be deserialized"));
        return false;
    }

    return true;
}

//
// Sends an empty OMEMO message.
//
// An empty OMEMO message is a message without an OMEMO payload.
// It is used to trigger the completion, rebuilding or refreshing of OMEMO
// sessions.
//
// \param recipientJid JID of the message's recipient
// \param recipientDeviceId ID of the recipient's device
// \param isKeyExchange whether the message is used to build a new session
//
// \return the result of the sending
//
QXmppTask<QXmpp::SendResult> ManagerPrivate::sendEmptyMessage(const QString &recipientJid, uint32_t recipientDeviceId, bool isKeyExchange) const
{
    QXmppPromise<QXmpp::SendResult> interface;

    const auto address = Address(recipientJid, recipientDeviceId);
    const auto decryptionData = QCA::SecureArray(EMPTY_MESSAGE_DECRYPTION_DATA_SIZE);

    if (const auto data = createOmemoEnvelopeData(address.data(), decryptionData); data.isEmpty()) {
        warning(u"OMEMO envelope for recipient JID '" + recipientJid + u"' and device ID '" + QString::number(recipientDeviceId) + u"' could not be created because its data could not be encrypted");
        QXmppError error {
            QStringLiteral("OMEMO envelope could not be created"),
            SendError::EncryptionError
        };
        interface.finish(error);
    } else {
        QXmppOmemoEnvelope omemoEnvelope;
        omemoEnvelope.setRecipientDeviceId(recipientDeviceId);
        if (isKeyExchange) {
            omemoEnvelope.setIsUsedForKeyExchange(true);
        }
        omemoEnvelope.setData(data);

        QXmppOmemoElement omemoElement;
        omemoElement.addEnvelope(recipientJid, omemoEnvelope);
        omemoElement.setSenderDeviceId(ownDevice.id);

        QXmppMessage message;
        message.setTo(recipientJid);
        message.addHint(QXmppMessage::Store);
        message.setOmemoElement(omemoElement);

        auto future = q->client()->send(std::move(message));
        future.then(q, [=](QXmpp::SendResult result) mutable {
            interface.finish(std::move(result));
        });
    }

    return interface.task();
}

//
// Sets the key of this client instance's device.
//
QXmppTask<void> ManagerPrivate::storeOwnKey() const
{
    QXmppPromise<void> interface;

    auto future = trustManager->setOwnKey(ns_omemo_2.toString(), ownDevice.publicIdentityKey);
    future.then(q, [=]() mutable {
        interface.finish();
    });

    return interface.task();
}

//
// Stores a key while its trust level is determined by the used security
// policy.
//
// \param keyOwnerJid bare JID of the key owner
// \param key key to store
//
// \return the trust level of the stored key
//
QXmppTask<TrustLevel> ManagerPrivate::storeKeyDependingOnSecurityPolicy(const QString &keyOwnerJid, const QByteArray &key)
{
    QXmppPromise<TrustLevel> interface;

    auto awaitStoreKey = [=](QXmppTask<TrustLevel> &future) mutable {
        future.then(q, [=](TrustLevel trustLevel) mutable {
            interface.finish(std::move(trustLevel));
        });
    };

    auto future = q->securityPolicy();
    future.then(q, [=](TrustSecurityPolicy securityPolicy) mutable {
        switch (securityPolicy) {
        case NoSecurityPolicy: {
            auto future = storeKey(keyOwnerJid, key);
            awaitStoreKey(future);
            break;
        }
        case Toakafa: {
            auto future = trustManager->hasKey(ns_omemo_2.toString(), keyOwnerJid, TrustLevel::Authenticated);
            future.then(q, [=](bool hasAuthenticatedKey) mutable {
                if (hasAuthenticatedKey) {
                    // If there is at least one authenticated key, add the
                    // new key as an automatically distrusted one.
                    auto future = storeKey(keyOwnerJid, key);
                    awaitStoreKey(future);
                } else {
                    // If no key is authenticated yet, add the new key as an
                    // automatically trusted one.
                    auto future = storeKey(keyOwnerJid, key, TrustLevel::AutomaticallyTrusted);
                    awaitStoreKey(future);
                }
            });
            break;
        }
        default:
            Q_UNREACHABLE();
        }
    });

    return interface.task();
}

//
// Stores a key.
//
// \param keyOwnerJid bare JID of the key owner
// \param key key to store
// \param trustLevel trust level of the key
//
// \return the trust level of the stored key
//
QXmppTask<TrustLevel> ManagerPrivate::storeKey(const QString &keyOwnerJid, const QByteArray &key, TrustLevel trustLevel) const
{
    QXmppPromise<TrustLevel> interface;

    auto future = trustManager->addKeys(ns_omemo_2.toString(), keyOwnerJid, { key }, trustLevel);
    future.then(q, [=]() mutable {
        Q_EMIT q->trustLevelsChanged({ { keyOwnerJid, key } });
        interface.finish(std::move(trustLevel));
    });

    return interface.task();
}

//
// Returns the own bare JID set in the client's configuration.
//
// \return the own bare JID
//
QString ManagerPrivate::ownBareJid() const
{
    return q->client()->configuration().jidBare();
}

//
// Returns the own full JID set in the client's configuration.
//
// \return the own full JID
//
QString ManagerPrivate::ownFullJid() const
{
    return q->client()->configuration().jid();
}

//
// Returns the devices with the own JID except the device of this client
// instance.
//
// \return the other own devices
//
QHash<uint32_t, QXmppOmemoStorage::Device> ManagerPrivate::otherOwnDevices()
{
    return devices.value(ownBareJid());
}

//
// Calls the logger warning method.
//
// \param msg warning message
//
void ManagerPrivate::warning(const QString &msg) const
{
    q->warning(msg);
}

/// \endcond<|MERGE_RESOLUTION|>--- conflicted
+++ resolved
@@ -1475,26 +1475,15 @@
                 q->info(u"Sender '" + senderJid + u"' of stanza does not match SCE 'from' affix element '" + sceEnvelopeReader.from() + u"'");
             }
 
-<<<<<<< HEAD
-            if (const auto recipientJid = QXmppUtils::jidToBareJid(stanza.to()); isMessageStanza) {
-                if (const auto &message = dynamic_cast<const QXmppMessage &>(stanza); message.type() == QXmppMessage::GroupChat && (sceEnvelopeReader.to() != recipientJid)) {
+            if (isMessageStanza) {
+                // For messages from group chats, their "from" element corresponds to the SCE affix element "to".
+                if (const auto &message = dynamic_cast<const QXmppMessage &>(stanza); message.type() == QXmppMessage::GroupChat && (sceEnvelopeReader.to() != QXmppUtils::jidToBareJid(stanza.from()))) {
                     warning(QStringLiteral("Recipient of group chat message does not match SCE affix element '<to/>'"));
                     interface.finish(std::nullopt);
                     return;
                 }
-            } else if (sceEnvelopeReader.to() != recipientJid) {
+            } else if (sceEnvelopeReader.to() != QXmppUtils::jidToBareJid(stanza.to())) {
                 q->info(QStringLiteral("Recipient of IQ does not match SCE affix element '<to/>'"));
-=======
-            if (isMessageStanza) {
-                // For messages from group chats, their "from" element corresponds to the SCE affix element "to".
-                if (const auto &message = dynamic_cast<const QXmppMessage &>(stanza); message.type() == QXmppMessage::GroupChat && (sceEnvelopeReader.to() != QXmppUtils::jidToBareJid(stanza.from()))) {
-                    warning("Recipient of group chat message does not match SCE affix element '<to/>'");
-                    interface.finish(std::nullopt);
-                    return;
-                }
-            } else if (sceEnvelopeReader.to() != QXmppUtils::jidToBareJid(stanza.to())) {
-                q->info("Recipient of IQ does not match SCE affix element '<to/>'");
->>>>>>> ccfb3eb3
             }
 
             auto &device = devices[senderJid][senderDeviceId];
