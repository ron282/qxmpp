// SPDX-FileCopyrightText: 2022 Melvin Keskin <melvo@olomono.de>
// SPDX-FileCopyrightText: 2022 Linus Jahn <lnj@kaidan.im>
//
// SPDX-License-Identifier: LGPL-2.1-or-later

/// \cond

#include "QXmppOmemoManager_p.h"

#include "QXmppOmemoDeviceElement_p.h"
#include "QXmppOmemoElement_p.h"
#include "QXmppOmemoEnvelope_p.h"
#include "QXmppOmemoIq_p.h"
#include "QXmppOmemoItems_p.h"
#include "QXmppPubSubBaseItem.h"
#include "QXmppSceEnvelope_p.h"
#include "QXmppTrustManager.h"
#include "QXmppUtils.h"
#include "QXmppUtils_p.h"

#include <protocol.h>

#include "OmemoCryptoProvider.h"
#include "QXmppDiscoveryIq.h"
#include "QXmppDiscoveryManager.h"

#if QT_VERSION >= QT_VERSION_CHECK(5, 10, 0)
#include <QRandomGenerator>
#endif
#include <QStringBuilder>
#include <QDebug>

#undef max
#undef interface

using namespace QXmpp;
using namespace QXmpp::Private;
using namespace QXmpp::Omemo::Private;

using Error = QXmppStanza::Error;
using Manager = QXmppOmemoManager;
using ManagerPrivate = QXmppOmemoManagerPrivate;

constexpr auto ns_client = "jabber:client";
constexpr auto ns_pubsub_auto_create = "http://jabber.org/protocol/pubsub#auto-create";
constexpr auto ns_pubsub_config_node = "http://jabber.org/protocol/pubsub#config-node";
constexpr auto ns_pubsub_config_node_max = "http://jabber.org/protocol/pubsub#config-node-max";
constexpr auto ns_pubsub_create_and_configure = "http://jabber.org/protocol/pubsub#create-and-configure";
constexpr auto ns_pubsub_create_nodes = "http://jabber.org/protocol/pubsub#create-nodes";
constexpr auto ns_pubsub_publish = "http://jabber.org/protocol/pubsub#publish";
constexpr auto ns_pubsub_publish_options = "http://jabber.org/protocol/pubsub#publish-options";

namespace QXmpp::Omemo::Private {

const QString PAYLOAD_MESSAGE_AUTHENTICATION_CODE_TYPE = QStringLiteral("hmac(sha256)");

}  // namespace QXmpp::Omemo::Private

//
// Contains address data for an OMEMO device and a method to get the corresponding OMEMO library
// data structure.
//
class Address
{
public:
    //
    // Creates an OMEMO device address.
    //
    // \param jid bare JID of the device owner
    // \param deviceId ID of the device
    //
    Address(const QString &jid, uint32_t deviceId)
        : m_jid(jid.toUtf8()), m_deviceId(int32_t(deviceId))
    {
    }
    //
    // Returns the representation of the OMEMO device address used by the OMEMO library.
    //
    // \return the OMEMO library device address
    //
    signal_protocol_address data() const
    {
        return { m_jid.data(), size_t(m_jid.size()), m_deviceId };
    }

private:
    QByteArray m_jid;
    int32_t m_deviceId;
};

//
// Creates a PEP node configuration for the device list.
//
// \return the device list node configuration
//
static QXmppPubSubNodeConfig deviceListNodeConfig()
{
    QXmppPubSubNodeConfig config;
    config.setAccessModel(QXmppPubSubNodeConfig::Open);

    return config;
}

//
// Creates publish options for publishing the device list to a corresponding PEP node.
//
// \return the device list node publish options
//
static QXmppPubSubPublishOptions deviceListNodePublishOptions()
{
    QXmppPubSubPublishOptions publishOptions;
    publishOptions.setAccessModel(QXmppPubSubPublishOptions::Open);

    return publishOptions;
}

//
// Creates a PEP node configuration for device bundles.
//
// \return the device bundles node configuration
//
static QXmppPubSubNodeConfig deviceBundlesNodeConfig(QXmppPubSubNodeConfig::ItemLimit itemLimit = QXmppPubSubNodeConfig::Max())
{
    QXmppPubSubNodeConfig config;
    config.setAccessModel(QXmppPubSubNodeConfig::Open);
    config.setMaxItems(itemLimit);

    return config;
}

//
// Creates publish options for publishing device bundles to a corresponding PEP node.
//
// \return the device bundles node publish options
//
static QXmppPubSubPublishOptions deviceBundlesNodePublishOptions(QXmppPubSubNodeConfig::ItemLimit itemLimit = QXmppPubSubNodeConfig::Max())
{
    QXmppPubSubPublishOptions publishOptions;
    publishOptions.setAccessModel(QXmppPubSubPublishOptions::Open);
    publishOptions.setMaxItems(itemLimit);

    return publishOptions;
}

//
// Deserializes the signature of a signed public pre key.
//
// \param signedPublicPreKeySignature signed public pre key signature location
// \param serializedSignedPublicPreKeySignature serialized signature of the
//        signed public pre key
//
// \return whether it succeeded
//
static int deserializeSignedPublicPreKeySignature(const uint8_t **signedPublicPreKeySignature, const QByteArray &serializedSignedPublicPreKeySignature)
{
    *signedPublicPreKeySignature = reinterpret_cast<const uint8_t *>(serializedSignedPublicPreKeySignature.constData());
    return serializedSignedPublicPreKeySignature.size();
}

//
// Extracts the JID from an address used by the OMEMO library.
//
// \param address address containing the JID data
//
// \return the extracted JID
//
static QString extractJid(signal_protocol_address address)
{
    return QString::fromUtf8(address.name, address.name_len);
}

static QString errorToString(const QXmppStanza::Error &err)
{
    return QString("Error'") % err.text() % "', type=" % QString::number(err.type()) % ",condition=" % QString::number(err.condition());
//    return u"Error('" % err.text() % u"', type=" % QString::number(err.type()) % u", condition=" %
//        QString::number(err.condition()) % u")";
}

static QString errorToString(const QXmppError &err)
{
    if (auto sErr = err.value<QXmppStanza::Error>()) {
        return errorToString(*sErr);
    }
    return err.description;
}

static void replaceChildElements(QDomElement &oldElement, const QDomElement &newElement)
{
    // remove old child elements
    while (true) {
        if (auto childElement = oldElement.firstChildElement(); !childElement.isNull()) {
            oldElement.removeChild(childElement);
        } else {
            break;
        }
    }
    // append new child elements
    for (auto childElement = newElement.firstChildElement();
         !childElement.isNull();
         childElement = childElement.nextSiblingElement()) {
        oldElement.appendChild(childElement);
    }
}

template<typename T, typename Err>
auto mapToSuccess(std::variant<T, Err> var)
{
    return mapSuccess(std::move(var), [](T) { return Success(); });
}

QXmppOmemoManagerPrivate::QXmppOmemoManagerPrivate(Manager *parent, QXmppOmemoStorage *omemoStorage)
    : q(parent),
      omemoStorage(omemoStorage),
      signedPreKeyPairsRenewalTimer(parent),
      deviceRemovalTimer(parent)
{
}

//
// Initializes the OMEMO library.
//
void ManagerPrivate::init()
{
    if (initGlobalContext() &&
        initLocking() &&
        initCryptoProvider()) {
        initStores();
    } else {
        warning(QStringLiteral("OMEMO library could not be initialized"));
    }
}


//
// Initializes the OMEMO library's global context.
//
// \return whether the initialization succeeded
//
bool ManagerPrivate::initGlobalContext()
{
    // "q" is passed as the parameter "user_data" to functions called by
    // the OMEMO library when no explicit "user_data" is set for those
    // functions (e.g., to the lock and unlock functions).
    if (signal_context_create(globalContext.ptrRef(), q) < 0) {
        warning("Signal context could not be be created");
        return false;
    }
    return true;
}

//
// Initializes the OMEMO library's locking functions.
//
// \return whether the initialization succeeded
//
bool ManagerPrivate::initLocking()
{
    const auto lock = [](void *user_data) {
        const auto *manager = reinterpret_cast<Manager *>(user_data);
        auto *d = manager->d.get();
#if WITH_OMEMO_V03
        //FIXME Blocking when mutex is used
#else
        d->mutex.lock();
#endif
    };

    const auto unlock = [](void *user_data) {
        const auto *manager = reinterpret_cast<Manager *>(user_data);
        auto *d = manager->d.get();
#if WITH_OMEMO_V03
#else
        d->mutex.unlock();
#endif
    };

    if (signal_context_set_locking_functions(globalContext.get(), lock, unlock) < 0) {
        warning("Locking functions could not be set");
        return false;
    }

    return true;
}

//
// Initializes the OMEMO library's crypto provider.
//
// \return whether the initialization succeeded
//
bool ManagerPrivate::initCryptoProvider()
{
    cryptoProvider = createOmemoCryptoProvider(this);

    if (signal_context_set_crypto_provider(globalContext.get(), &cryptoProvider) < 0) {
        warning("Crypto provider could not be set");
        return false;
    }

    return true;
}

//
// Initializes the OMEMO library's stores.
//
// \return whether the initialization succeeded
//
void ManagerPrivate::initStores()
{
    identityKeyStore = createIdentityKeyStore();
    preKeyStore = createPreKeyStore();
    signedPreKeyStore = createSignedPreKeyStore();
    sessionStore = createSessionStore();

    signal_protocol_store_context_create(storeContext.ptrRef(), globalContext.get());
    signal_protocol_store_context_set_identity_key_store(storeContext.get(), &identityKeyStore);
    signal_protocol_store_context_set_pre_key_store(storeContext.get(), &preKeyStore);
    signal_protocol_store_context_set_signed_pre_key_store(storeContext.get(), &signedPreKeyStore);
    signal_protocol_store_context_set_session_store(storeContext.get(), &sessionStore);
}

//
// Creates the OMEMO library's identity key store.
//
// The identity key is the long-term key.
//
// \return the identity key store
//
signal_protocol_identity_key_store ManagerPrivate::createIdentityKeyStore() const
{
    signal_protocol_identity_key_store store;

    store.get_identity_key_pair = [](signal_buffer **public_data, signal_buffer **private_data, void *user_data) {
        auto *manager = reinterpret_cast<Manager *>(user_data);
        const auto *d = manager->d.get();

        const auto &privateIdentityKey = d->ownDevice.privateIdentityKey;
        if (!(*private_data = signal_buffer_create(reinterpret_cast<const uint8_t *>(privateIdentityKey.constData()), privateIdentityKey.size()))) {
            manager->warning("Private identity key could not be loaded");
            return -1;
        }

        const auto &publicIdentityKey = d->ownDevice.publicIdentityKey;
        if (!(*public_data = signal_buffer_create(reinterpret_cast<const uint8_t *>(publicIdentityKey.constData()), publicIdentityKey.size()))) {
            manager->warning("Public identity key could not be loaded");
            return -1;
        }

        return 0;
    };

    store.get_local_registration_id = [](void *user_data, uint32_t *registration_id) {
        const auto *manager = reinterpret_cast<Manager *>(user_data);
        const auto *d = manager->d.get();
        *registration_id = d->ownDevice.id;
        return 0;
    };

    store.save_identity = [](const signal_protocol_address *, uint8_t *, size_t, void *) {
        // Do not use the OMEMO library's trust management.
        return 0;
    };

    store.is_trusted_identity = [](const signal_protocol_address *, uint8_t *, size_t, void *) {
        // Do not use the OMEMO library's trust management.
        // All keys are trusted at this level / by the OMEMO library.
        return 1;
    };

    store.destroy_func = [](void *) {
    };

    store.user_data = q;

    return store;
}

//
// Creates the OMEMO library's signed pre key store.
//
// A signed pre key is used for building a session.
//
// \return the signed pre key store
//
signal_protocol_signed_pre_key_store ManagerPrivate::createSignedPreKeyStore() const
{
    signal_protocol_signed_pre_key_store store;

    store.load_signed_pre_key = [](signal_buffer **record, uint32_t signed_pre_key_id, void *user_data) {
        auto *manager = reinterpret_cast<Manager *>(user_data);
        const auto *d = manager->d.get();
        const auto &signedPreKeyPair = d->signedPreKeyPairs.value(signed_pre_key_id).data;

        if (signedPreKeyPair.isEmpty()) {
            return SG_ERR_INVALID_KEY_ID;
        }

        if (!(*record = signal_buffer_create(reinterpret_cast<const uint8_t *>(signedPreKeyPair.constData()), signedPreKeyPair.size()))) {
            manager->warning("Signed pre key pair could not be loaded");
            return SG_ERR_INVALID_KEY_ID;
        }

        return SG_SUCCESS;
    };

    store.store_signed_pre_key = [](uint32_t signed_pre_key_id, uint8_t *record, size_t record_len, void *user_data) {
        auto *manager = reinterpret_cast<Manager *>(user_data);
        auto *d = manager->d.get();

        QXmppOmemoStorage::SignedPreKeyPair signedPreKeyPair;
        signedPreKeyPair.creationDate = QDateTime::currentDateTimeUtc();
        signedPreKeyPair.data = QByteArray(reinterpret_cast<const char *>(record), record_len);

        d->signedPreKeyPairs.insert(signed_pre_key_id, signedPreKeyPair);
        d->omemoStorage->addSignedPreKeyPair(signed_pre_key_id, signedPreKeyPair);

        return 0;
    };

    store.contains_signed_pre_key = [](uint32_t signed_pre_key_id, void *user_data) {
        const auto *manager = reinterpret_cast<Manager *>(user_data);
        const auto *d = manager->d.get();
        return d->signedPreKeyPairs.contains(signed_pre_key_id) ? 1 : 0;
    };

    store.remove_signed_pre_key = [](uint32_t signed_pre_key_id, void *user_data) {
        const auto *manager = reinterpret_cast<Manager *>(user_data);
        auto *d = manager->d.get();
        d->signedPreKeyPairs.remove(signed_pre_key_id);
        d->omemoStorage->removeSignedPreKeyPair(signed_pre_key_id);
        return 0;
    };

    store.destroy_func = [](void *) {
    };

    store.user_data = q;

    return store;
}

//
// Creates the OMEMO library's pre key store.
//
// A pre key is used for building a session.
//
// \return the pre key store
//
signal_protocol_pre_key_store ManagerPrivate::createPreKeyStore() const
{
    signal_protocol_pre_key_store store;

    store.load_pre_key = [](signal_buffer **record, uint32_t pre_key_id, void *user_data) {
        auto *manager = reinterpret_cast<Manager *>(user_data);
        const auto *d = manager->d.get();
        const auto &preKey = d->preKeyPairs.value(pre_key_id);

        if (preKey.isEmpty()) {
            return SG_ERR_INVALID_KEY_ID;
        }

        if (!(*record = signal_buffer_create(reinterpret_cast<const uint8_t *>(preKey.constData()), preKey.size()))) {
            manager->warning("Pre key could not be loaded");
            return SG_ERR_INVALID_KEY_ID;
        }

        return SG_SUCCESS;
    };

    store.store_pre_key = [](uint32_t pre_key_id, uint8_t *record, size_t record_len, void *user_data) {
        const auto *manager = reinterpret_cast<Manager *>(user_data);
        auto *d = manager->d.get();
        const auto preKey = QByteArray(reinterpret_cast<const char *>(record), record_len);
        d->preKeyPairs.insert(pre_key_id, preKey);
        d->omemoStorage->addPreKeyPairs({ { pre_key_id, preKey } });
        return 0;
    };

    store.contains_pre_key = [](uint32_t pre_key_id, void *user_data) {
        const auto *manager = reinterpret_cast<Manager *>(user_data);
        const auto *d = manager->d.get();
        return d->preKeyPairs.contains(pre_key_id) ? 1 : 0;
    };

    store.remove_pre_key = [](uint32_t pre_key_id, void *user_data) {
        auto *manager = reinterpret_cast<Manager *>(user_data);
        auto *d = manager->d.get();

        if (!d->renewPreKeyPairs(pre_key_id)) {
            return -1;
        }

        return 0;
    };

    store.destroy_func = [](void *) {
    };

    store.user_data = q;

    return store;
}

//
// Creates the OMEMO library's session store.
//
// A session contains all data needed for encryption and decryption.
//
// \return the session store
//
signal_protocol_session_store ManagerPrivate::createSessionStore() const
{
    signal_protocol_session_store store;

    store.load_session_func = [](signal_buffer **record, signal_buffer **, const signal_protocol_address *address, void *user_data) {
        auto *manager = reinterpret_cast<Manager *>(user_data);
        const auto *d = manager->d.get();
        const auto jid = extractJid(*address);

        const auto &session = d->devices.value(jid).value(uint32_t(address->device_id)).session;

        if (session.isEmpty()) {
            return 0;
        }

        if (!(*record = signal_buffer_create(reinterpret_cast<const uint8_t *>(session.constData()), size_t(session.size())))) {
            manager->warning("Session could not be loaded");
            return -1;
        }

        return 1;
    };

    store.get_sub_device_sessions_func = [](signal_int_list **sessions, const char *name, size_t name_len, void *user_data) {
        auto *manager = reinterpret_cast<Manager *>(user_data);
        const auto *d = manager->d.get();
        const auto jid = QString::fromUtf8(name, name_len);
        auto userDevices = d->devices.value(jid);

        // Remove all devices not having an active session.
        for (auto itr = userDevices.begin(); itr != userDevices.end();) {
            const auto &device = itr.value();
            if (device.session.isEmpty() || device.unrespondedSentStanzasCount == UNRESPONDED_STANZAS_UNTIL_ENCRYPTION_IS_STOPPED) {
                itr = userDevices.erase(itr);
            } else {
                ++itr;
            }
        }

        signal_int_list *deviceIds = signal_int_list_alloc();
        for (auto itr = userDevices.cbegin(); itr != userDevices.cend(); ++itr) {
            const auto deviceId = itr.key();
            if (signal_int_list_push_back(deviceIds, int(deviceId)) < 0) {
                manager->warning("Device ID could not be added to list");
                return -1;
            }
        }

        *sessions = deviceIds;
        return int(signal_int_list_size(*sessions));
    };

    store.store_session_func = [](const signal_protocol_address *address, uint8_t *record, size_t record_len, uint8_t *, size_t, void *user_data) {
        const auto *manager = reinterpret_cast<Manager *>(user_data);
        auto *d = manager->d.get();
        const auto session = QByteArray(reinterpret_cast<const char *>(record), record_len);
        const auto jid = extractJid(*address);
        const auto deviceId = int(address->device_id);

        auto &device = d->devices[jid][deviceId];
        device.session = session;
        d->omemoStorage->addDevice(jid, deviceId, device);
        return 0;
    };

    store.contains_session_func = [](const signal_protocol_address *address, void *user_data) {
        const auto *manager = reinterpret_cast<Manager *>(user_data);
        const auto *d = manager->d.get();
        const auto jid = extractJid(*address);
        return d->devices.value(jid).value(int(address->device_id)).session.isEmpty() ? 0 : 1;
    };

    store.delete_session_func = [](const signal_protocol_address *address, void *user_data) {
        const auto *manager = reinterpret_cast<Manager *>(user_data);
        auto *d = manager->d.get();
        const auto jid = extractJid(*address);
        const auto deviceId = int(address->device_id);
        auto &device = d->devices[jid][deviceId];
        if (!device.session.isEmpty()) {
            device.session.clear();
            d->omemoStorage->addDevice(jid, deviceId, device);
        }
        return 1;
    };

    store.delete_all_sessions_func = [](const char *name, size_t name_len, void *user_data) {
        const auto *manager = reinterpret_cast<Manager *>(user_data);
        auto *d = manager->d.get();
        const auto jid = QString::fromUtf8(name, name_len);
        auto deletedSessionsCount = 0;
        auto &userDevices = d->devices[jid];
        for (auto itr = userDevices.begin(); itr != userDevices.end(); ++itr) {
            const auto &deviceId = itr.key();
            auto &device = itr.value();
            if (!device.session.isEmpty()) {
                device.session.clear();
                d->omemoStorage->addDevice(jid, deviceId, device);
                ++deletedSessionsCount;
            }
        }
        return deletedSessionsCount;
    };

    store.destroy_func = [](void *) {
    };

    store.user_data = q;

    return store;
}

//
// Sets up the device ID.
//
// The more devices a user has, the higher the possibility of duplicate device IDs is.
// Especially for IoT scenarios with millions of devices, that can be an issue.
// Therefore, a new device ID is generated in case of a duplicate.
//
// \return whether it succeeded
//
QXmppTask<bool> ManagerPrivate::setUpDeviceId()
{
<<<<<<< HEAD
    QFutureInterface<bool> interface(QFutureInterfaceBase::Started);

#if WITH_OMEMO_V03
    auto future = pubSubManager->requestPepItem<QXmppOmemoDeviceListItem>(ns_omemo_devices, QXmppPubSubManager::Current);

    await(future, q, [=](QXmppPubSubManager::ItemResult<QXmppOmemoDeviceListItem> result) mutable {
        QList<QXmppOmemoDeviceElement> deviceList;

        if (const auto error = std::get_if<Error>(&result)) {
            warning("Device list for JID '" % ownBareJid() %
                    "' could not be retrieved and thus not updated" %
                    errorToString(*error));
        } else {
            const auto &deviceListItem = std::get<QXmppOmemoDeviceListItem>(result);
            deviceList = deviceListItem.deviceList();
        }

        while (true) {
            uint32_t deviceId = 0;
            bool deviceNotFound;

            deviceNotFound = true;

            if (signal_protocol_key_helper_generate_registration_id(&deviceId, 0, globalContext.get()) < 0) {
                warning("Device ID could not be generated");
                reportFinishedResult(interface, false);
                break;
            }

            for (const auto &deviceElement : std::as_const(deviceList)) {
                if (deviceId == deviceElement.id()) {
                    deviceNotFound = false;
                    break;
                }
            }

            if(deviceNotFound) {
                ownDevice.id = deviceId;
                reportFinishedResult(interface, true);
                break;
            }
        }
    });

#else
    auto future = pubSubManager->requestPepItemIds(ns_omemo_2_bundles);
    await(future, q, [=](QXmppPubSubManager::ItemIdsResult result) mutable {
        if (auto error = std::get_if<Error>(&result)) {
            warning("Existing / Published device IDs could not be retrieved");
            reportFinishedResult(interface, false);
        } else {
            const auto &deviceIds = std::get<QVector<QString>>(result);

            while (true) {
                uint32_t deviceId = 0;
                if (signal_protocol_key_helper_generate_registration_id(&deviceId, 0, globalContext.get()) < 0) {
                    warning("Device ID could not be generated");
                    reportFinishedResult(interface, false);
                    break;
                }

                if (!deviceIds.contains(QString::number(deviceId))) {
                    ownDevice.id = deviceId;
                    reportFinishedResult(interface, true);
                    break;
=======
    auto future = pubSubManager->requestOwnPepItemIds(ns_omemo_2_bundles);
    return chain<bool>(std::move(future), q, [this](QXmppPubSubManager::ItemIdsResult result) mutable {
        // There can be the following cases:
        // 1. There is no PubSub node for device bundles: XEP-0030 states that a server must
        // respond with an error (at least ejabberd 22.05 responds with an empty node instead).
        // 2. There is an empty PubSub node for device bundles: XEP-0030 states that a server must
        // respond with a node without included items.
        auto error = std::get_if<QXmppError>(&result);
        if (error) {
            if (auto stanzaErr = error->value<QXmppStanza::Error>()) {
                // allow Cancel|ItemNotFound here
                if (!(stanzaErr->type() == Error::Cancel && stanzaErr->condition() == Error::ItemNotFound)) {
                    warning("Existing / Published device IDs could not be retrieved: " % errorToString(*error));
                    return false;
>>>>>>> b44a7ee3
                }
                // do not return here
            } else {
                return false;
            }
        }

        // The first generated device ID can be used if no device bundle node exists.
        // Otherwise, duplicates must be avoided.
        auto deviceId = error ? generateDeviceId() : generateDeviceId(std::get<QVector<QString>>(result));
        if (deviceId) {
            ownDevice.id = *deviceId;
        }
        return deviceId.has_value();
    });
<<<<<<< HEAD
#endif
=======
}

//
// Generates a new device ID.
//
// Returns the device ID or an empty optional on errors.
//
std::optional<uint32_t> QXmppOmemoManagerPrivate::generateDeviceId()
{
    uint32_t deviceId = 0;
    if (signal_protocol_key_helper_generate_registration_id(&deviceId, 0, globalContext.get()) < 0) {
        warning("Device ID could not be generated");
        return {};
    }
    return deviceId;
}

//
// Generates a new device ID that does not exist yet.
//
// Returns the device ID or an empty optional on errors.
//
std::optional<uint32_t> QXmppOmemoManagerPrivate::generateDeviceId(const QVector<QString> &existingIds)
{
    uint32_t deviceId = 0;

    do {
        if (signal_protocol_key_helper_generate_registration_id(&deviceId, 0, globalContext.get()) < 0) {
            warning("Device ID could not be generated");
            return {};
        }
    } while (existingIds.contains(QString::number(deviceId)));
>>>>>>> b44a7ee3

    return deviceId;
}

//
// Sets up an identity key pair.
//
// The identity key pair consists of a private and a public long-term key.
//
// \return whether it succeeded
//
bool ManagerPrivate::setUpIdentityKeyPair(ratchet_identity_key_pair **identityKeyPair)
{
    if (signal_protocol_key_helper_generate_identity_key_pair(identityKeyPair, globalContext.get()) < 0) {
        warning("Identity key pair could not be generated");
        return false;
    }

    BufferSecurePtr privateIdentityKeyBuffer;

    if (ec_private_key_serialize(privateIdentityKeyBuffer.ptrRef(), ratchet_identity_key_pair_get_private(*identityKeyPair)) < 0) {
        warning("Private identity key could not be serialized");
        return false;
    }

    const auto privateIdentityKey = privateIdentityKeyBuffer.toByteArray();
    ownDevice.privateIdentityKey = privateIdentityKey;

    BufferPtr publicIdentityKeyBuffer(ec_public_key_get_ed(ratchet_identity_key_pair_get_public(*identityKeyPair)));
    const auto publicIdentityKey = publicIdentityKeyBuffer.toByteArray();
    deviceBundle.setPublicIdentityKey(publicIdentityKey);
    ownDevice.publicIdentityKey = publicIdentityKey;
    storeOwnKey();

    return true;
}

//
// Schedules periodic (time-based) tasks that cannot be done on a specific event.
//
void ManagerPrivate::schedulePeriodicTasks()
{
    QObject::connect(&signedPreKeyPairsRenewalTimer, &QTimer::timeout, q, [=]() mutable {
        renewSignedPreKeyPairs();
    });

    QObject::connect(&deviceRemovalTimer, &QTimer::timeout, q, [=]() mutable {
        removeDevicesRemovedFromServer();
    });

    signedPreKeyPairsRenewalTimer.start(SIGNED_PRE_KEY_RENEWAL_CHECK_INTERVAL.count());
    deviceRemovalTimer.start(DEVICE_REMOVAL_CHECK_INTERVAL.count());
}

//
// Removes old signed pre key pairs and creates a new one.
//
void ManagerPrivate::renewSignedPreKeyPairs()
{
    const auto currentDate = QDateTime::currentDateTimeUtc().toMSecsSinceEpoch() * 1s / 1000;
    auto isSignedPreKeyPairRemoved = false;

    for (auto itr = signedPreKeyPairs.begin(); itr != signedPreKeyPairs.end();) {
        const auto creationDate = itr.value().creationDate.toMSecsSinceEpoch() * 1s / 1000;

        // Remove signed pre key pairs older than
        // SIGNED_PRE_KEY_RENEWAL_INTERVAL.
        if (currentDate - creationDate > SIGNED_PRE_KEY_RENEWAL_INTERVAL) {
            itr = signedPreKeyPairs.erase(itr);
            omemoStorage->removeSignedPreKeyPair(itr.key());
            isSignedPreKeyPairRemoved = true;
        } else {
            ++itr;
        }
    }

    if (isSignedPreKeyPairRemoved) {
        RefCountedPtr<ratchet_identity_key_pair> identityKeyPair;
        deserializeIdentityKeyPair(identityKeyPair.ptrRef());
        updateSignedPreKeyPair(identityKeyPair.get());

        // Store the own device containing the new signed pre key ID.
        omemoStorage->setOwnDevice(ownDevice);

        publishDeviceBundleItem([=](bool isPublished) {
            if (!isPublished) {
                warning("Own device bundle item could not be published during renewal of signed pre key pairs");
            }
        });
    }
}

//
// Updates the signed pre key pairs.
//
// Make sure that
// \code
// d->omemoStorage->setOwnDevice(d->ownDevice);
// \endcode
// is called afterwards to store the change of
// \code
//  d->ownDevice.latestSignedPreKeyId()
// \endcode
// .
//
// \return whether it succeeded
//
bool ManagerPrivate::updateSignedPreKeyPair(ratchet_identity_key_pair *identityKeyPair)
{
    RefCountedPtr<session_signed_pre_key> signedPreKeyPair;
    auto latestSignedPreKeyId = ownDevice.latestSignedPreKeyId;

    // Ensure that no signed pre key ID exceeds SIGNED_PRE_KEY_ID_MAX
    // Do not increment during setup.
    if (latestSignedPreKeyId + 1 > SIGNED_PRE_KEY_ID_MAX) {
        latestSignedPreKeyId = SIGNED_PRE_KEY_ID_MIN;
    } else if (latestSignedPreKeyId != SIGNED_PRE_KEY_ID_MIN) {
        ++latestSignedPreKeyId;
    }

    if (signal_protocol_key_helper_generate_signed_pre_key(
            signedPreKeyPair.ptrRef(),
            identityKeyPair,
            latestSignedPreKeyId,
            uint64_t(QDateTime::currentMSecsSinceEpoch()),
            globalContext.get()) < 0) {
        warning("Signed pre key pair could not be generated");
        return false;
    }

    BufferSecurePtr signedPreKeyPairBuffer;

    if (session_signed_pre_key_serialize(signedPreKeyPairBuffer.ptrRef(), signedPreKeyPair.get()) < 0) {
        warning("Signed pre key pair could not be serialized");
        return false;
    }

    QXmppOmemoStorage::SignedPreKeyPair signedPreKeyPairForStorage;
    signedPreKeyPairForStorage.creationDate = QDateTime::currentDateTimeUtc();
    signedPreKeyPairForStorage.data = signedPreKeyPairBuffer.toByteArray();

    signedPreKeyPairs.insert(latestSignedPreKeyId, signedPreKeyPairForStorage);
    omemoStorage->addSignedPreKeyPair(latestSignedPreKeyId, signedPreKeyPairForStorage);

    BufferPtr signedPublicPreKeyBuffer(ec_public_key_get_mont(ec_key_pair_get_public(session_signed_pre_key_get_key_pair(signedPreKeyPair.get()))));
    const auto signedPublicPreKeyByteArray = signedPublicPreKeyBuffer.toByteArray();

    deviceBundle.setSignedPublicPreKeyId(latestSignedPreKeyId);
    deviceBundle.setSignedPublicPreKey(signedPublicPreKeyByteArray);
    deviceBundle.setSignedPublicPreKeySignature(QByteArray(reinterpret_cast<const char *>(session_signed_pre_key_get_signature_omemo(signedPreKeyPair.get())), session_signed_pre_key_get_signature_omemo_len(signedPreKeyPair.get())));

    ownDevice.latestSignedPreKeyId = latestSignedPreKeyId;

    return true;
}

//
// Deletes a pre key pair and creates a new one.
//
// \param keyPairBeingRenewed key pair being replaced by a new one
//
// \return whether it succeeded
//
bool ManagerPrivate::renewPreKeyPairs(uint32_t keyPairBeingRenewed)
{
    preKeyPairs.remove(keyPairBeingRenewed);
    omemoStorage->removePreKeyPair(keyPairBeingRenewed);
    deviceBundle.removePublicPreKey(keyPairBeingRenewed);

    if (!updatePreKeyPairs()) {
        return false;
    }

    // Store the own device containing the new pre key ID.
    omemoStorage->setOwnDevice(ownDevice);

    publishDeviceBundleItem([=](bool isPublished) {
        if (!isPublished) {
            warning("Own device bundle item could not be published during renewal of pre key pairs");
        }
    });

    return true;
}

//
// Updates the pre key pairs locally.
//
// Make sure that
// \code
// d->omemoStorage->setOwnDevice(d->ownDevice)
// \endcode
// is called
// afterwards to store the change of
// \code
// d->ownDevice.latestPreKeyId()
// \endcode
// .
//
// \param count number of pre key pairs to update
//
// \return whether it succeeded
//
bool ManagerPrivate::updatePreKeyPairs(uint32_t count)
{
    KeyListNodePtr newPreKeyPairs;
    auto latestPreKeyId = ownDevice.latestPreKeyId;

    // Ensure that no pre key ID exceeds PRE_KEY_ID_MAX.
    // Do not increment during setup.
    if (latestPreKeyId + count > PRE_KEY_ID_MAX) {
        latestPreKeyId = PRE_KEY_ID_MIN;
    } else if (latestPreKeyId != PRE_KEY_ID_MIN) {
        ++latestPreKeyId;
    }

    if (signal_protocol_key_helper_generate_pre_keys(newPreKeyPairs.ptrRef(), latestPreKeyId, count, globalContext.get()) < 0) {
        warning("Pre key pairs could not be generated");
        return false;
    }

    QHash<uint32_t, QByteArray> serializedPreKeyPairs;

    for (auto *node = newPreKeyPairs.get();
         node != nullptr;
         node = signal_protocol_key_helper_key_list_next(node)) {
        BufferSecurePtr preKeyPairBuffer;

        auto preKeyPair = signal_protocol_key_helper_key_list_element(node);

        if (session_pre_key_serialize(preKeyPairBuffer.ptrRef(), preKeyPair) < 0) {
            warning("Pre key pair could not be serialized");
            return false;
        }

        const auto preKeyId = session_pre_key_get_id(preKeyPair);

        serializedPreKeyPairs.insert(preKeyId, preKeyPairBuffer.toByteArray());

        BufferPtr publicPreKeyBuffer(ec_public_key_get_mont(ec_key_pair_get_public(session_pre_key_get_key_pair(preKeyPair))));
        const auto serializedPublicPreKey = publicPreKeyBuffer.toByteArray();
        deviceBundle.addPublicPreKey(preKeyId, serializedPublicPreKey);
    }

<<<<<<< HEAD
#if QT_VERSION >= QT_VERSION_CHECK(5, 15, 0)
    this->preKeyPairs.insert(serializedPreKeyPairs);
#else
    this->preKeyPairs.unite(serializedPreKeyPairs);
#endif
=======
    preKeyPairs.insert(serializedPreKeyPairs);
>>>>>>> b44a7ee3
    omemoStorage->addPreKeyPairs(serializedPreKeyPairs);
    ownDevice.latestPreKeyId = latestPreKeyId - 1 + count;

    return true;
}

//
// Removes locally stored devices after a specific time if they are removed from their owners'
// device lists on their servers.
//
void ManagerPrivate::removeDevicesRemovedFromServer()
{
    const auto currentDate = QDateTime::currentDateTimeUtc().toMSecsSinceEpoch() * 1s / 1000;

    for (auto itr = devices.begin(); itr != devices.end(); ++itr) {
        const auto &jid = itr.key();
        auto &userDevices = itr.value();

        for (auto devicesItr = userDevices.begin(); devicesItr != userDevices.end();) {
            const auto &deviceId = devicesItr.key();
            const auto &device = devicesItr.value();

            // Remove data for devices removed from their servers after
            // DEVICE_REMOVAL_INTERVAL.
            const auto &removalDate = device.removalFromDeviceListDate;
            if (!removalDate.isNull() &&
                currentDate - removalDate.toMSecsSinceEpoch() / 1000 * 1s > DEVICE_REMOVAL_INTERVAL) {
                devicesItr = userDevices.erase(devicesItr);
                omemoStorage->removeDevice(jid, deviceId);
#if WITH_OMEMO_V03
                trustManager->removeKeys(ns_omemo, QList { device.keyId });
#else
                trustManager->removeKeys(ns_omemo_2, QList { device.keyId });
<<<<<<< HEAD
#endif
                emit q->deviceRemoved(jid, deviceId);
=======
                Q_EMIT q->deviceRemoved(jid, deviceId);
>>>>>>> b44a7ee3
            } else {
                ++devicesItr;
            }
        }
    }
}

//
// Encrypts a message for specific recipients.
//
// \param message message to be encrypted
// \param recipientJids JIDs for whom the message is encrypted
// \param acceptedTrustLevels trust levels the keys of the recipients' devices must have to
//        encrypt for them
//
// \return the result of the encryption
//
QXmppTask<QXmppE2eeExtension::MessageEncryptResult> ManagerPrivate::encryptMessageForRecipients(QXmppMessage &&message, QVector<QString> recipientJids, TrustLevels acceptedTrustLevels)
{
    QXmppPromise<QXmppE2eeExtension::MessageEncryptResult> interface;

    if (!isStarted) {
        QXmppError error {
            QStringLiteral("OMEMO manager must be started before encrypting"),
            SendError::EncryptionError
        };
        interface.finish(error);
    } else {
        recipientJids.append(ownBareJid());

        auto future = encryptStanza(message, recipientJids, acceptedTrustLevels);
        future.then(q, [=, message = std::move(message)](std::optional<QXmppOmemoElement> omemoElement) mutable {
            if (!omemoElement) {
                QXmppError error {
                    QStringLiteral("OMEMO element could not be created"),
                    QXmpp::SendError::EncryptionError,
                };
                interface.finish(error);
            } else {
                const auto areDeliveryReceiptsUsed = message.isReceiptRequested() || !message.receiptId().isEmpty();

                // The following cases are covered:
                // 1. Message with body (possibly including a chat state or used
                //    for delivery receipts) => usage of EME and fallback body
                // 2. Message without body
                //  2.1. Message with chat state or used for delivery receipts
                //       => neither usage of EME nor fallback body, but hint for
                //       server-side storage in case of delivery receipts usage
                //  2.2. Other message (e.g., trust message) => usage of EME and
                //       fallback body to look like a normal message
                if (!message.body().isEmpty() || (message.state() == QXmppMessage::None && !areDeliveryReceiptsUsed)) {
#if WITH_OMEMO_V03                    
                    message.setEncryptionMethod(QXmpp::Omemo0);
#else
                    message.setEncryptionMethod(QXmpp::Omemo2);
#endif
                    // A message processing hint for instructing the server to
                    // store the message is not needed because of the public
                    // fallback body.
                    message.setE2eeFallbackBody(QStringLiteral("This message is encrypted with %1 but could not be decrypted").arg(message.encryptionName()));
                    message.setIsFallback(true);
                } else if (areDeliveryReceiptsUsed) {
                    // A message processing hint for instructing the server to
                    // store the message is needed because of the missing public
                    // fallback body.
                    message.addHint(QXmppMessage::Store);
                }

                message.setOmemoElement(omemoElement);

                interface.finish(std::make_unique<QXmppMessage>(std::move(message)));
            }
        });
    }

    return interface.task();
}

//
// Encrypts a message or IQ stanza.
//
// \param stanza stanza to be encrypted
// \param recipientJids JIDs of the devices for whom the stanza is encrypted
// \param acceptedTrustLevels trust levels the keys of the recipients' devices must have to
//        encrypt for them
//
// \return the OMEMO element containing the stanza's encrypted content if the encryption is
//         successful, otherwise none
//
template<typename T>
QXmppTask<std::optional<QXmppOmemoElement>> ManagerPrivate::encryptStanza(const T &stanza, const QVector<QString> &recipientJids, TrustLevels acceptedTrustLevels)
{
    Q_ASSERT_X(!recipientJids.isEmpty(), "Creating OMEMO envelope", "OMEMO element could not be created because no recipient JIDs are passed");

    QXmppPromise<std::optional<QXmppOmemoElement>> interface;

    if (const auto optionalPayloadEncryptionResult = encryptPayload(createSceEnvelope(stanza))) {
        const auto &payloadEncryptionResult = *optionalPayloadEncryptionResult;

        auto devicesCount = std::accumulate(recipientJids.cbegin(), recipientJids.cend(), 0, [=](const auto sum, const auto &jid) {
            return sum + devices.value(jid).size();
        });

        // Do not exceed the maximum of manageable devices.
        if (devicesCount > maximumDevicesPerStanza) {
            warning(QString("OMEMO payload could not be encrypted for all recipients because their ") %
                    QString("devices are altogether more than the maximum of manageable devices ") %
                    QString::number(maximumDevicesPerStanza) %
                    QString(" - Use QXmppOmemoManager::setMaximumDevicesPerStanza() to increase the maximum"));
            devicesCount = maximumDevicesPerStanza;
        }

        if (devicesCount) {
            auto omemoElement = std::make_shared<QXmppOmemoElement>();
            auto processedDevicesCount = std::make_shared<int>(0);
            auto successfullyProcessedDevicesCount = std::make_shared<int>(0);
            auto skippedDevicesCount = std::make_shared<int>(0);
#if WITH_OMEMO_V03
            omemoElement->setIv(payloadEncryptionResult.iv);
#endif

            // Add envelopes for all devices of the recipients.
            for (const auto &jid : recipientJids) {
                auto recipientDevices = devices.value(jid);

                for (auto itr = recipientDevices.begin(); itr != recipientDevices.end(); ++itr) {
                    const auto &deviceId = itr.key();
                    const auto &device = itr.value();

                    // Skip encrypting for a device if it does not respond for a while.
                    if (const auto unrespondedSentStanzasCount = device.unrespondedSentStanzasCount; unrespondedSentStanzasCount == UNRESPONDED_STANZAS_UNTIL_ENCRYPTION_IS_STOPPED) {
                        if (++(*skippedDevicesCount) == devicesCount) {
                            warning("OMEMO element could not be created because no recipient device responded to " %
                                    QString::number(unrespondedSentStanzasCount) % " sent stanzas");
                            interface.finish(std::nullopt);
                        }

                        continue;
                    }

                    auto controlDeviceProcessing = [=](bool isSuccessful = true) mutable {
                        if (isSuccessful) {
                            ++(*successfullyProcessedDevicesCount);
                        }

                        if (++(*processedDevicesCount) == devicesCount) {
                            if (*successfullyProcessedDevicesCount == 0) {
                                warning("OMEMO element could not be created because no recipient "
                                        "devices with keys having accepted trust levels could be found");
                                interface.finish(std::nullopt);
                            } else {
                                omemoElement->setSenderDeviceId(ownDevice.id);
                                omemoElement->setPayload(payloadEncryptionResult.encryptedPayload);
                                interface.finish(*omemoElement);
                            }
                        }
                    };

                    const auto address = Address(jid, deviceId);

                    auto addOmemoEnvelope = [=](bool isKeyExchange = false) mutable {
                        // Create and add an OMEMO envelope only if its data could be created
                        // and the corresponding device has not been removed by another method
                        // in the meantime.
                        if (const auto data = createOmemoEnvelopeData(address.data(), payloadEncryptionResult.decryptionData); data.isEmpty()) {
                            warning("OMEMO envelope for recipient JID '" % jid %
                                    "' and device ID '" % QString::number(deviceId) %
                                    "' could not be created because its data could not be encrypted");
                            controlDeviceProcessing(false);
                        } 
                        else if (devices.value(jid).contains(deviceId)) {
                            auto &deviceBeingModified = devices[jid][deviceId];
                            deviceBeingModified.unrespondedReceivedStanzasCount = 0;
                            ++deviceBeingModified.unrespondedSentStanzasCount;
                            omemoStorage->addDevice(jid, deviceId, deviceBeingModified);

                            QXmppOmemoEnvelope omemoEnvelope;
                            omemoEnvelope.setRecipientDeviceId(deviceId);
                            if (isKeyExchange) {
                                omemoEnvelope.setIsUsedForKeyExchange(true);
                            }
                            omemoEnvelope.setData(data);
                            omemoElement->addEnvelope(jid, omemoEnvelope);
                            controlDeviceProcessing();
                        }
                    };

                    auto buildSessionDependingOnTrustLevel = [=](const QXmppOmemoDeviceBundle &deviceBundle, TrustLevel trustLevel) mutable {
                        // Build a session if the device's key has a specific trust level.
                        if (!acceptedTrustLevels.testFlag(trustLevel)) {
                            q->debug("Session could not be created for JID '" % jid %
                                     "' with device ID '" % QString::number(deviceId) %
                                     "' because its key's trust level '" %
                                     QString::number(int(trustLevel)) % "' is not accepted");
                            controlDeviceProcessing(false);
                        } else if (!buildSession(address.data(), deviceBundle)) {
                            warning("Session could not be created for JID '" % jid % "' and device ID '" % QString::number(deviceId) % "'");
                            controlDeviceProcessing(false);
                        } else {
                            addOmemoEnvelope(true);
                        }
                    };

                    // If the key ID is not stored (empty), the device bundle must be retrieved
                    // first.
                    // Afterwards, the bundle can be used to determine the key's trust level and
                    // to build the session.
                    // If the key ID is stored (not empty), the trust level can be directly
                    // determined and the session built.
                    if (device.keyId.isEmpty()) {
                        auto future = requestDeviceBundle(jid, deviceId);
                        future.then(q, [=](std::optional<QXmppOmemoDeviceBundle> optionalDeviceBundle) mutable {
                            // Process the device bundle only if one could be fetched and the
                            // corresponding device has not been removed by another method in
                            // the meantime.
                            if (optionalDeviceBundle && devices.value(jid).contains(deviceId)) {
                                auto &deviceBeingModified = devices[jid][deviceId];
                                const auto &deviceBundle = *optionalDeviceBundle;
                                deviceBeingModified.keyId = deviceBundle.publicIdentityKey();

                                auto future = q->trustLevel(jid, deviceBeingModified.keyId);
                                future.then(q, [=](TrustLevel trustLevel) mutable {
                                    // Store the retrieved key's trust level if it is not stored
                                    // yet.
                                    if (trustLevel == TrustLevel::Undecided) {
                                        auto future = storeKeyDependingOnSecurityPolicy(jid, deviceBeingModified.keyId);
                                        future.then(q, [=](TrustLevel trustLevel) mutable {
                                            omemoStorage->addDevice(jid, deviceId, deviceBeingModified);
                                            Q_EMIT q->deviceChanged(jid, deviceId);
                                            buildSessionDependingOnTrustLevel(deviceBundle, trustLevel);
                                        });
                                    } else {
                                        omemoStorage->addDevice(jid, deviceId, deviceBeingModified);
                                        Q_EMIT q->deviceChanged(jid, deviceId);
                                        buildSessionDependingOnTrustLevel(deviceBundle, trustLevel);
                                    }
                                });
                            } else {
                                warning("OMEMO envelope could not be created because no device bundle could be fetched");
                                controlDeviceProcessing(false);
                            }
                        });
                    } else {
                        auto future = q->trustLevel(jid, device.keyId);
                        future.then(q, [=](TrustLevel trustLevel) mutable {
                            // Create only OMEMO envelopes for devices that have keys with
                            // specific trust levels.
                            if (acceptedTrustLevels.testFlag(trustLevel)) {
                                // Build a new session if none is stored.
                                // Otherwise, use the existing session.
                                if (device.session.isEmpty()) {
                                    auto future = requestDeviceBundle(jid, deviceId);
                                    future.then(q, [=](std::optional<QXmppOmemoDeviceBundle> optionalDeviceBundle) mutable {
                                        if (optionalDeviceBundle) {
                                            const auto &deviceBundle = *optionalDeviceBundle;
                                            buildSessionDependingOnTrustLevel(deviceBundle, trustLevel);
                                        } else {
                                            warning("OMEMO envelope could not be created because no device bundle could be fetched");
                                            controlDeviceProcessing(false);
                                        }
                                    });
                                } else {
                                    addOmemoEnvelope();
                                }
                            } else {
                                q->debug("OMEMO envelope could not be created for JID '" % jid %
                                         "' and device ID '" % QString::number(deviceId) %
                                         "' because the device's key has an unaccepted trust level '" %
                                         QString::number(int(trustLevel)) % "'");
                                controlDeviceProcessing(false);
                            }
                        });
                    }
                }
            }
        } else {
            warning("OMEMO element could not be created because no recipient devices could be found");
            interface.finish(std::nullopt);
        }
    } else {
        warning("OMEMO payload could not be encrypted");
        interface.finish(std::nullopt);
    }

    return interface.task();
}

template QXmppTask<std::optional<QXmppOmemoElement>> ManagerPrivate::encryptStanza<QXmppIq>(const QXmppIq &, const QVector<QString> &, TrustLevels);
template QXmppTask<std::optional<QXmppOmemoElement>> ManagerPrivate::encryptStanza<QXmppMessage>(const QXmppMessage &, const QVector<QString> &, TrustLevels);

//
// Encrypts a payload symmetrically.
//
// \param payload payload being symmetrically encrypted
//
// \return the data used for encryption and the result
//
std::optional<PayloadEncryptionResult> ManagerPrivate::encryptPayload(const QByteArray &payload) const
{
#if WITH_OMEMO_V03
    QCA::SymmetricKey key(16);


    // Create a random initialisation vector - you need this
    // value to decrypt the resulting cipher text, but it
    // need not be kept secret (unlike the key).
    QCA::InitializationVector iv(16);
    QCA::AuthTag tag(16);

    // create a 128 bit AES cipher object using Cipher Block Chaining (CBC) mode
    QCA::Cipher cipher(QStringLiteral("aes128"),
                       QCA::Cipher::GCM,
                       QCA::Cipher::NoPadding,
                       // this object will encrypt
                       QCA::Encode,
                       key,
                       iv,
                       tag);

    auto encryptedPayload = cipher.process(QCA::MemoryRegion(payload));

    if (encryptedPayload.isEmpty()) {
        warning("Following payload could not be encrypted: " % QString::fromUtf8(payload));
        return {};
    }

    QCA::SecureArray f = cipher.final();

    // Check if the final() call worked
    if (!cipher.ok()) {
        warning("Final failed");
        return {};
    }

    auto authTag = cipher.tag();

    PayloadEncryptionResult payloadEncryptionData;
    payloadEncryptionData.decryptionData = key.append(authTag);
    payloadEncryptionData.encryptedPayload = encryptedPayload.toByteArray();
    payloadEncryptionData.iv = iv.toByteArray();

    return payloadEncryptionData;

#else
    auto hkdfKey = QCA::SecureArray(QCA::Random::randomArray(HKDF_KEY_SIZE));
    const auto hkdfSalt = QCA::InitializationVector(QCA::SecureArray(HKDF_SALT_SIZE));
    const auto hkdfInfo = QCA::InitializationVector(QCA::SecureArray(HKDF_INFO));
    auto hkdfOutput = QCA::HKDF().makeKey(hkdfKey, hkdfSalt, hkdfInfo, HKDF_OUTPUT_SIZE);

    // first part of hkdfKey
    auto encryptionKey = QCA::SymmetricKey(hkdfOutput);
    encryptionKey.resize(PAYLOAD_KEY_SIZE);

    // middle part of hkdfKey
    auto authenticationKey = QCA::SymmetricKey(PAYLOAD_AUTHENTICATION_KEY_SIZE);
    const auto authenticationKeyOffset = hkdfOutput.data() + PAYLOAD_KEY_SIZE;
    std::copy(authenticationKeyOffset, authenticationKeyOffset + PAYLOAD_AUTHENTICATION_KEY_SIZE, authenticationKey.data());

    // last part of hkdfKey
    auto initializationVector = QCA::InitializationVector(PAYLOAD_INITIALIZATION_VECTOR_SIZE);
    const auto initializationVectorOffset = hkdfOutput.data() + PAYLOAD_KEY_SIZE + PAYLOAD_AUTHENTICATION_KEY_SIZE;
    std::copy(initializationVectorOffset, initializationVectorOffset + PAYLOAD_INITIALIZATION_VECTOR_SIZE, initializationVector.data());

    QCA::Cipher cipher(PAYLOAD_CIPHER_TYPE, PAYLOAD_CIPHER_MODE, PAYLOAD_CIPHER_PADDING, QCA::Encode, encryptionKey, initializationVector);
    auto encryptedPayload = cipher.process(QCA::MemoryRegion(payload));

    if (encryptedPayload.isEmpty()) {
        warning("Following payload could not be encrypted: " % QString::fromUtf8(payload));
        return {};
    }

    if (!QCA::MessageAuthenticationCode::supportedTypes().contains(PAYLOAD_MESSAGE_AUTHENTICATION_CODE_TYPE)) {
        warning("Message authentication code type '" % QString(PAYLOAD_MESSAGE_AUTHENTICATION_CODE_TYPE) % "' is not supported by this system");
        return {};
    }

    auto messageAuthenticationCodeGenerator = QCA::MessageAuthenticationCode(PAYLOAD_MESSAGE_AUTHENTICATION_CODE_TYPE, authenticationKey);
    auto messageAuthenticationCode = QCA::SecureArray(messageAuthenticationCodeGenerator.process(encryptedPayload));
    messageAuthenticationCode.resize(PAYLOAD_MESSAGE_AUTHENTICATION_CODE_SIZE);

    PayloadEncryptionResult payloadEncryptionData;
    payloadEncryptionData.decryptionData = hkdfKey.append(messageAuthenticationCode);
    payloadEncryptionData.encryptedPayload = encryptedPayload.toByteArray();

    return payloadEncryptionData;
#endif
}

//
// Creates the SCE envelope as defined in \xep{0420, Stanza Content Encryption} for a message
// or IQ stanza.
//
// The stanza's content that should be encrypted is put into the SCE content and that is added
// to the SCE envelope.
// Additionally, the standard SCE affix elements are added to the SCE envelope.
//
// \param stanza stanza for whom the SCE envelope is created
//
// \return the serialized SCE envelope
//
template<typename T>
QByteArray ManagerPrivate::createSceEnvelope(const T &stanza)
{
#if WITH_OMEMO_V03
    QByteArray serializedSceEnvelope;
    QXmlStreamWriter writer(&serializedSceEnvelope);

    QXmppSceEnvelopeWriter sceEnvelopeWriter(writer);

    if constexpr (std::is_same_v<T, QXmppMessage>) {
            serializedSceEnvelope = stanza.body().toUtf8();
        } else {
            // If the IQ stanza contains an error (i.e., it is an error response), that error is
            // serialized instead of actual content.
            const auto error = stanza.error();
            if (error.typeOpt()) {
                error.toXml(&writer);
            } else {
                stanza.toXmlElementFromChild(&writer);
            }
    }
    return serializedSceEnvelope;
#else
    QByteArray serializedSceEnvelope;
    QXmlStreamWriter writer(&serializedSceEnvelope);
    QXmppSceEnvelopeWriter sceEnvelopeWriter(writer);
    sceEnvelopeWriter.start();
    sceEnvelopeWriter.writeTimestamp(QDateTime::currentDateTimeUtc());
    sceEnvelopeWriter.writeTo(QXmppUtils::jidToBareJid(stanza.to()));
    sceEnvelopeWriter.writeFrom(q->client()->configuration().jidBare());
    sceEnvelopeWriter.writeRpad(generateRandomBytes(SCE_RPAD_SIZE_MIN, SCE_RPAD_SIZE_MAX).toBase64());
    sceEnvelopeWriter.writeContent([&writer, &stanza] {
        if constexpr (std::is_same_v<T, QXmppMessage>) {
            stanza.serializeExtensions(&writer, SceSensitive, ns_client);
        } else {
            // If the IQ stanza contains an error (i.e., it is an error response), that error is
            // serialized instead of actual content.
            if (auto err = stanza.errorOptional()) {
                err->toXml(&writer);
            } else {
                stanza.toXmlElementFromChild(&writer);
            }
        }
    });
    sceEnvelopeWriter.end();
    return serializedSceEnvelope;
#endif
}

//
// Creates the data of an OMEMO envelope.
//
// Encrypts the data used for a symmetric encryption of a payload asymmetrically with the
// recipient device's key.
//
// \param address address of a recipient device
// \param payloadDecryptionData data used for symmetric encryption being asymmetrically
//        encrypted
//
// \return the encrypted and serialized OMEMO envelope data or a default-constructed byte array
//         on failure
//
QByteArray ManagerPrivate::createOmemoEnvelopeData(const signal_protocol_address &address, const QCA::SecureArray &payloadDecryptionData) const
{
    SessionCipherPtr sessionCipher;

    if (session_cipher_create(sessionCipher.ptrRef(), storeContext.get(), &address, globalContext.get()) < 0) {
        warning("Session cipher could not be created");
        return {};
    }

#if WITH_OMEMO_V03
    session_cipher_set_version(sessionCipher.get(), 3);
#else
    session_cipher_set_version(sessionCipher.get(), CIPHERTEXT_OMEMO_VERSION);
#endif
    RefCountedPtr<ciphertext_message> encryptedOmemoEnvelopeData;
    if (session_cipher_encrypt(sessionCipher.get(), reinterpret_cast<const uint8_t *>(payloadDecryptionData.constData()), payloadDecryptionData.size(), encryptedOmemoEnvelopeData.ptrRef()) != SG_SUCCESS) {
        warning("Payload decryption data could not be encrypted");
        return {};
    }

    signal_buffer *serializedEncryptedOmemoEnvelopeData = ciphertext_message_get_serialized(encryptedOmemoEnvelopeData.get());

    return {
        reinterpret_cast<const char *>(signal_buffer_data(serializedEncryptedOmemoEnvelopeData)),
        int(signal_buffer_len(serializedEncryptedOmemoEnvelopeData))
    };
}

//
// Decrypts a message stanza.
//
// In case of an empty (i.e., without payload) OMEMO message for session initiation, only the
// dummy payload's decryption data is decrypted but no payload.
// In case of a normal OMEMO message (i.e., with payload), the payload is decrypted and set as
// the content (i.e., first child element) of the returned stanza.
//
// \param stanza message stanza to be decrypted
//
// \return the decrypted stanza if it could be decrypted
//
QXmppTask<std::optional<QXmppMessage>> ManagerPrivate::decryptMessage(QXmppMessage stanza)
{
    // At this point, the stanza has always an OMEMO element.
    const auto omemoElement = *stanza.omemoElement();

    if (const auto omemoEnvelope = omemoElement.searchEnvelope(ownBareJid(), ownDevice.id)) {
        QXmppPromise<std::optional<QXmppMessage>> interface;

        const auto senderJid = QXmppUtils::jidToBareJid(stanza.from());
        const auto senderDeviceId = omemoElement.senderDeviceId();
        const auto omemoPayload = omemoElement.payload();
        subscribeToNewDeviceLists(senderJid, senderDeviceId);

        // Process empty OMEMO messages sent by a receiver of this device's first OMEMO message
        // for it after building the initial session or sent by devices to build a new session
        // with this device.
        if (omemoPayload.isEmpty()) {
            auto future = extractPayloadDecryptionData(senderJid, senderDeviceId, *omemoEnvelope);
            future.then(q, [=](std::optional<QCA::SecureArray> payloadDecryptionData) mutable {
                if (!payloadDecryptionData) {
                    warning("Empty OMEMO message could not be successfully processed");
                } else {
                    q->debug("Successfully processed empty OMEMO message");
                }

                interface.finish(std::nullopt);
            });
        } else {
            auto future = decryptStanza(stanza, senderJid, senderDeviceId, *omemoEnvelope, omemoPayload);
            future.then(q, [=](std::optional<DecryptionResult> optionalDecryptionResult) mutable {
                if (optionalDecryptionResult) {
                    const auto decryptionResult = std::move(*optionalDecryptionResult);
                    stanza.parseExtensions(decryptionResult.sceContent, SceSensitive);

                    // Remove the OMEMO element from the message because it is not needed
                    // anymore after decryption.
                    stanza.setOmemoElement({});

                    stanza.setE2eeMetadata(decryptionResult.e2eeMetadata);

                    interface.finish(stanza);
                } else {
                    interface.finish(std::nullopt);
                }
            });
        }

        return interface.task();
    } else {
        return makeReadyTask<std::optional<QXmppMessage>>(std::nullopt);
    }
}

//
// Decrypts an IQ stanza.
//
// The payload is decrypted and set as the content (i.e., first child element) of the returned
// stanza.
//
// \param iqElement DOM element of the IQ stanza to be decrypted. It MUST be an QXmppOmemoIq.
//
// \return the serialized decrypted stanza if it could be decrypted
//
QXmppTask<std::optional<IqDecryptionResult>> ManagerPrivate::decryptIq(const QDomElement &iqElement)
{
    using Result = std::optional<IqDecryptionResult>;

    QXmppOmemoIq iq;
    iq.parse(iqElement);
    auto omemoElement = iq.omemoElement();

    if (const auto omemoEnvelope = omemoElement.searchEnvelope(ownBareJid(), ownDevice.id)) {
        const auto senderJid = QXmppUtils::jidToBareJid(iq.from());
        const auto senderDeviceId = omemoElement.senderDeviceId();

        subscribeToNewDeviceLists(senderJid, senderDeviceId);

        auto future = decryptStanza(iq, senderJid, senderDeviceId, *omemoEnvelope, omemoElement.payload(), false);
        return chain<Result>(std::move(future), q, [iqElement](auto result) -> Result {
            if (result) {
                auto decryptedElement = iqElement.cloneNode(true).toElement();
                replaceChildElements(decryptedElement, result->sceContent);

                return IqDecryptionResult { decryptedElement, result->e2eeMetadata };
            }
            return {};
        });
    }
    return makeReadyTask<Result>(std::nullopt);
}

//
// Decrypts a message or IQ stanza.
//
// In case of an empty (i.e., without payload) OMEMO message for session initiation, only the
// dummy payload decryption data is decrypted but no payload.
// In case of a normal OMEMO stanza (i.e., with payload), the payload is decrypted and set as
// the content (i.e., first child element) of the returned stanza.
//
// \param stanza message or IQ stanza being decrypted
// \param senderJid JID of the stanza's sender
// \param senderDeviceId device ID of the stanza's sender
// \param omemoEnvelope OMEMO envelope within the OMEMO element
// \param omemoPayload OMEMO payload within the OMEMO element
// \param isMessageStanza whether the received stanza is a message stanza
//
// \return the result of the decryption if it succeeded
//
template<typename T>
QXmppTask<std::optional<DecryptionResult>> ManagerPrivate::decryptStanza(T stanza, const QString &senderJid, uint32_t senderDeviceId, const QXmppOmemoEnvelope &omemoEnvelope, const QByteArray &omemoPayload, bool isMessageStanza)
{
    QXmppPromise<std::optional<DecryptionResult>> interface;

    auto future = extractSceEnvelope(senderJid, senderDeviceId, omemoEnvelope, omemoPayload, isMessageStanza);
<<<<<<< HEAD
    await(future, q, [=](QByteArray serializedSceEnvelope) mutable {

        if (serializedSceEnvelope.isEmpty()) {
            warning("SCE envelope could not be extracted");
            reportFinishedResult(interface, {});
        } else 
        {
#if WITH_OMEMO_V03
            QDomDocument document;
            document.setContent(QByteArray("<envelope xmlns='urn:xmpp:sce:1'> <content> <body xmlns='jabber:client'>") +
                                serializedSceEnvelope + QByteArray("</body></content></envelope>"), true);
            QXmppSceEnvelopeReader sceEnvelopeReader(document.documentElement());

            auto &device = devices[senderJid][senderDeviceId];
            device.unrespondedSentStanzasCount = 0;

            // Send a heartbeat message to the sender if too many stanzas were
            // received responding to none.
            if (device.unrespondedReceivedStanzasCount == UNRESPONDED_STANZAS_UNTIL_HEARTBEAT_MESSAGE_IS_SENT) {
                sendEmptyMessage(senderJid, senderDeviceId);
                device.unrespondedReceivedStanzasCount = 0;
            } else {
                ++device.unrespondedReceivedStanzasCount;
            }

            QXmppE2eeMetadata e2eeMetadata;
            const auto &senderDevice = devices.value(senderJid).value(senderDeviceId);
            e2eeMetadata.setSenderKey(senderDevice.keyId);

            reportFinishedResult(interface, { { sceEnvelopeReader.contentElement(), e2eeMetadata } });

#else
=======
    future.then(q, [=](QByteArray serializedSceEnvelope) mutable {
        if (serializedSceEnvelope.isEmpty()) {
            warning("SCE envelope could not be extracted");
            interface.finish(std::nullopt);
        } else {
>>>>>>> b44a7ee3
            QDomDocument document;
            document.setContent(serializedSceEnvelope, true);
            QXmppSceEnvelopeReader sceEnvelopeReader(document.documentElement());

            if (sceEnvelopeReader.from() != senderJid) {
                q->info("Sender '" % senderJid % "' of stanza does not match SCE 'from' affix element '" % sceEnvelopeReader.from() % "'");
            }

            if (const auto recipientJid = QXmppUtils::jidToBareJid(stanza.to()); isMessageStanza) {
                if (const auto &message = dynamic_cast<const QXmppMessage &>(stanza); message.type() == QXmppMessage::GroupChat && (sceEnvelopeReader.to() != recipientJid)) {
                    warning("Recipient of group chat message does not match SCE affix element '<to/>'");
                    interface.finish(std::nullopt);
                    return;
                }
            } else if (sceEnvelopeReader.to() != recipientJid) {
                q->info("Recipient of IQ does not match SCE affix element '<to/>'");
            }

            auto &device = devices[senderJid][senderDeviceId];
            device.unrespondedSentStanzasCount = 0;

            // Send a heartbeat message to the sender if too many stanzas were
            // received responding to none.
            if (device.unrespondedReceivedStanzasCount == UNRESPONDED_STANZAS_UNTIL_HEARTBEAT_MESSAGE_IS_SENT) {
                sendEmptyMessage(senderJid, senderDeviceId);
                device.unrespondedReceivedStanzasCount = 0;
            } else {
                ++device.unrespondedReceivedStanzasCount;
            }

            QXmppE2eeMetadata e2eeMetadata;
            e2eeMetadata.setSceTimestamp(sceEnvelopeReader.timestamp());
            e2eeMetadata.setEncryption(QXmpp::Omemo2);
            const auto &senderDevice = devices.value(senderJid).value(senderDeviceId);
            e2eeMetadata.setSenderKey(senderDevice.keyId);

<<<<<<< HEAD
                    reportFinishedResult(interface, { { sceEnvelopeReader.contentElement(), e2eeMetadata } });
                }
            }
#endif
=======
            interface.finish(DecryptionResult { sceEnvelopeReader.contentElement(), e2eeMetadata });
>>>>>>> b44a7ee3
        }
    });

    return interface.task();
}

//
// Extracts the SCE envelope from an OMEMO payload.
//
// The data used to encrypt the payload is decrypted and then used to decrypt the payload which
// contains the SCE envelope.
//
// \param senderJid bare JID of the stanza's sender
// \param senderDeviceId device ID of the stanza's sender
// \param omemoEnvelope OMEMO envelope containing the payload decryption data
// \param omemoPayload OMEMO payload containing the SCE envelope
// \param isMessageStanza whether the received stanza is a message stanza
//
// \return the serialized SCE envelope if it could be extracted, otherwise a
//         default-constructed byte array
//
QXmppTask<QByteArray> ManagerPrivate::extractSceEnvelope(const QString &senderJid, uint32_t senderDeviceId, const QXmppOmemoEnvelope &omemoEnvelope, const QByteArray &omemoPayload, bool isMessageStanza)
{
    QXmppPromise<QByteArray> interface;

    auto future = extractPayloadDecryptionData(senderJid, senderDeviceId, omemoEnvelope, isMessageStanza);
    future.then(q, [=](std::optional<QCA::SecureArray> payloadDecryptionData) mutable {
        if (!payloadDecryptionData) {
            warning("Data for decrypting OMEMO payload could not be extracted");
            interface.finish(QByteArray());
        } else {
<<<<<<< HEAD
#if WITH_OMEMO_V03
            reportFinishedResult(interface, decryptPayload(payloadDecryptionData, omemoEnvelope.iv(), omemoPayload));
#else
            reportFinishedResult(interface, decryptPayload(payloadDecryptionData, omemoPayload));                
#endif
=======
            interface.finish(decryptPayload(*payloadDecryptionData, omemoPayload));
>>>>>>> b44a7ee3
        }
    });

    return interface.task();
}

//
// Extracts the data used to decrypt the OMEMO payload.
//
// Decrypts the the payload decryption data and handles the OMEMO sessions.
//
// \param senderJid bare JID of the stanza's sender
// \param senderDeviceId device ID of the stanza's sender
// \param omemoEnvelope OMEMO envelope containing the payload decryption data
// \param isMessageStanza whether the received stanza is a message stanza
//
// \return the serialized payload decryption data if it could be extracted, otherwise std::nullopt
//
QXmppTask<std::optional<QCA::SecureArray>> ManagerPrivate::extractPayloadDecryptionData(const QString &senderJid, uint32_t senderDeviceId, const QXmppOmemoEnvelope &omemoEnvelope, bool isMessageStanza)
{
    QXmppPromise<std::optional<QCA::SecureArray>> interface;

    SessionCipherPtr sessionCipher;
    const auto address = Address(senderJid, senderDeviceId);
    const auto addressData = address.data();

    if (session_cipher_create(sessionCipher.ptrRef(), storeContext.get(), &addressData, globalContext.get()) < 0) {
        warning("Session cipher could not be created");
        return makeReadyTask<std::optional<QCA::SecureArray>>(std::nullopt);
    }

#if WITH_OMEMO_V03
        session_cipher_set_version(sessionCipher.get(), 3);
#else
        session_cipher_set_version(sessionCipher.get(), CIPHERTEXT_OMEMO_VERSION);
#endif

    BufferSecurePtr payloadDecryptionDataBuffer;

    auto reportResult = [=](const BufferSecurePtr &buffer) mutable {
        // The buffer is copied into the SecureArray to avoid a QByteArray which is not secure.
        // However, it would be simpler if SecureArray had an appropriate constructor for that.
        const auto payloadDecryptionDataPointer = signal_buffer_data(buffer.get());
        const auto payloadDecryptionDataBufferSize = signal_buffer_len(buffer.get());
        auto payloadDecryptionData = QCA::SecureArray(payloadDecryptionDataBufferSize);
        std::copy_n(payloadDecryptionDataPointer, payloadDecryptionDataBufferSize, payloadDecryptionData.data());

        interface.finish(std::move(payloadDecryptionData));
    };

    // There are three cases:
    // 1. If the stanza contains key exchange data, a new session is automatically built by the
    // OMEMO library during decryption.
    // 2. If the stanza does not contain key exchange data and there is no existing session, the
    // stanza cannot be decrypted but a new session is built for future communication.
    // 3. If the stanza does not contain key exchange data and there is an existing session,
    // that session is used to decrypt the stanza.
    if (omemoEnvelope.isUsedForKeyExchange()) {
        RefCountedPtr<pre_key_signal_message> omemoEnvelopeData;
        const auto serializedOmemoEnvelopeData = omemoEnvelope.data();

        int retVal; 
#if WITH_OMEMO_V03
            retVal = pre_key_signal_message_deserialize(omemoEnvelopeData.ptrRef(),
                                                     reinterpret_cast<const uint8_t *>(serializedOmemoEnvelopeData.data()),
                                                     serializedOmemoEnvelopeData.size(),
<<<<<<< HEAD
                                                     globalContext.get()); 
#else
            retVal = pre_key_signal_message_deserialize_omemo(omemoEnvelopeData.ptrRef(),
                                                         reinterpret_cast<const uint8_t *>(serializedOmemoEnvelopeData.data()),
                                                         serializedOmemoEnvelopeData.size(),
                                                         senderDeviceId,
                                                         globalContext.get());
#endif

        if(retVal<0) {
            warning("OMEMO envelope data could not be deserialized:");
            reportFinishedResult(interface, {});
        }
        else {
=======
                                                     senderDeviceId,
                                                     globalContext.get()) < 0) {
            warning("OMEMO envelope data could not be deserialized");
            interface.finish(std::nullopt);
        } else {
>>>>>>> b44a7ee3
            BufferPtr publicIdentityKeyBuffer;

            if (ec_public_key_serialize(publicIdentityKeyBuffer.ptrRef(), pre_key_signal_message_get_identity_key(omemoEnvelopeData.get())) < 0) {
                warning("Public Identity key could not be retrieved");
                interface.finish(std::nullopt);
            } else {
                const auto key = publicIdentityKeyBuffer.toByteArray();
                auto &device = devices[senderJid][senderDeviceId];
                auto &storedKeyId = device.keyId;

                // Store the key if its ID has changed.
                if (storedKeyId != key) {
                    storedKeyId = key;
                    omemoStorage->addDevice(senderJid, senderDeviceId, device);
                    Q_EMIT q->deviceChanged(senderJid, senderDeviceId);
                }

                // Decrypt the OMEMO envelope data and build a session.
                // "FIXME session_cipher_decrypt_pre_key_signal_message is blocking with locking functions are enabled" << endl;
                switch (session_cipher_decrypt_pre_key_signal_message(sessionCipher.get(), omemoEnvelopeData.get(), nullptr, payloadDecryptionDataBuffer.ptrRef())) {
                case SG_ERR_INVALID_MESSAGE:
                    warning("OMEMO envelope data for key exchange is not valid");
                    interface.finish(std::nullopt);
                    break;
                case SG_ERR_DUPLICATE_MESSAGE:
                    warning("OMEMO envelope data for key exchange is already received");
                    interface.finish(std::nullopt);
                    break;
                case SG_ERR_LEGACY_MESSAGE:
                    warning("OMEMO envelope data for key exchange format is deprecated");
                    interface.finish(std::nullopt);
                    break;
                case SG_ERR_INVALID_KEY_ID: {
                    const auto preKeyId = QString::number(pre_key_signal_message_get_pre_key_id(omemoEnvelopeData.get()));
                    warning("Pre key with ID '" % preKeyId %
                            "' of OMEMO envelope data for key exchange could not be found locally");
                    interface.finish(std::nullopt);
                    break;
                }
                case SG_ERR_INVALID_KEY:
                    warning("OMEMO envelope data for key exchange is incorrectly formatted");
                    interface.finish(std::nullopt);
                    break;
                case SG_ERR_UNTRUSTED_IDENTITY:
                    warning("Identity key of OMEMO envelope data for key exchange is not trusted by OMEMO library");
                    interface.finish(std::nullopt);
                    break;
                case SG_SUCCESS:
                    reportResult(payloadDecryptionDataBuffer);

                    // Send an empty message back to the sender in order to notify the sender's
                    // device that the session initiation is completed.
                    // Do not send an empty message if the received stanza is an IQ stanza
                    // because a response is already directly sent.
                    if (isMessageStanza) {
                        sendEmptyMessage(senderJid, senderDeviceId);
                    }

                    // Store the key's trust level if it is not stored yet.
                    auto future = q->trustLevel(senderJid, storedKeyId);
                    future.then(q, [=](TrustLevel trustLevel) mutable {
                        if (trustLevel == TrustLevel::Undecided) {
                            storeKeyDependingOnSecurityPolicy(senderJid, key);
                        }
                    });
                }
            }
        }
    } else if (auto &device = devices[senderJid][senderDeviceId]; device.session.isEmpty()) {
        warning("Received OMEMO stanza cannot be decrypted because there is no session with "
                "sending device, new session is being built");

        auto future = buildSessionWithDeviceBundle(senderJid, senderDeviceId, device);
        future.then(q, [=](auto) mutable {
            interface.finish(std::nullopt);
        });
    } else {
        RefCountedPtr<signal_message> omemoEnvelopeData;
        const auto serializedOmemoEnvelopeData = omemoEnvelope.data();

        int retVal;
#if WITH_OMEMO_V03
        retVal = signal_message_deserialize(omemoEnvelopeData.ptrRef(), reinterpret_cast<const uint8_t *>(serializedOmemoEnvelopeData.data()), serializedOmemoEnvelopeData.size(), globalContext.get());
#else
        retVal = signal_message_deserialize_omemo(omemoEnvelopeData.ptrRef(), reinterpret_cast<const uint8_t *>(serializedOmemoEnvelopeData.data()), serializedOmemoEnvelopeData.size(), globalContext.get());       
#endif
        if (retVal < 0) {
            warning("OMEMO envelope data could not be deserialized");
<<<<<<< HEAD
            reportFinishedResult(interface, {});
        }
        else {  
=======
            interface.finish(std::nullopt);
        } else {
>>>>>>> b44a7ee3
            // Decrypt the OMEMO envelope data.
            switch (session_cipher_decrypt_signal_message(sessionCipher.get(), omemoEnvelopeData.get(), nullptr, payloadDecryptionDataBuffer.ptrRef())) {
            case SG_ERR_INVALID_MESSAGE:
                warning("OMEMO envelope data is not valid");
                interface.finish(std::nullopt);
                break;
            case SG_ERR_DUPLICATE_MESSAGE:
                warning("OMEMO envelope data is already received");
                interface.finish(std::nullopt);
                break;
            case SG_ERR_LEGACY_MESSAGE:
                warning("OMEMO envelope data format is deprecated");
                interface.finish(std::nullopt);
                break;
            case SG_ERR_NO_SESSION:
                warning("Session for OMEMO envelope data could not be found");
                interface.finish(std::nullopt);
            case SG_SUCCESS:
                reportResult(payloadDecryptionDataBuffer);
            }
        }
    }

    return interface.task();
}

//
// Decrypts the OMEMO payload.
//
// \param payloadDecryptionData data needed to decrypt the payload
// \param payload payload to be decrypted
//
// \return the decrypted payload or a default-constructed byte array on failure
//
#if WITH_OMEMO_V03
QByteArray ManagerPrivate::decryptPayload(const QCA::SecureArray &payloadDecryptionData, const QByteArray &iv, const QByteArray &payload) const
{
    auto hkdfKey = QCA::SecureArray(payloadDecryptionData);
    hkdfKey.resize(32);

    // first part of hkdfKey
    auto encryptionKey = QCA::SymmetricKey(hkdfKey);
    encryptionKey.resize(16);

    // last part of hkdfKey
    auto authenticationKey = QCA::SymmetricKey(16/*PAYLOAD_AUTHENTICATION_KEY_SIZE*/);
    const auto authenticationKeyOffset = hkdfKey.data() + 16; /*PAYLOAD_KEY_SIZE*/
    std::copy(authenticationKeyOffset, authenticationKeyOffset + 16 /*PAYLOAD_AUTHENTICATION_KEY_SIZE*/, authenticationKey.data());

    QCA::Cipher reverseCipher(QStringLiteral("aes128"),
                              QCA::Cipher::GCM,
                              QCA::Cipher::NoPadding,
                              QCA::Decode,
                              encryptionKey,
                              iv,
                              QCA::AuthTag(authenticationKey));

    auto decryptedPayload = reverseCipher.process(QCA::MemoryRegion(payload));

    if (decryptedPayload.isEmpty()) {
        warning("Following payload could not be decrypted: " % QString(payload));
        return {};
    }

    return decryptedPayload.toByteArray();
}
#endif

QByteArray ManagerPrivate::decryptPayload(const QCA::SecureArray &payloadDecryptionData, const QByteArray &payload) const
{
    auto hkdfKey = QCA::SecureArray(payloadDecryptionData);
    hkdfKey.resize(HKDF_KEY_SIZE);
    const auto hkdfSalt = QCA::InitializationVector(QCA::SecureArray(HKDF_SALT_SIZE));
    const auto hkdfInfo = QCA::InitializationVector(QCA::SecureArray(HKDF_INFO));
    auto hkdfOutput = QCA::HKDF().makeKey(hkdfKey, hkdfSalt, hkdfInfo, HKDF_OUTPUT_SIZE);

    // first part of hkdfKey
    auto encryptionKey = QCA::SymmetricKey(hkdfOutput);
    encryptionKey.resize(PAYLOAD_KEY_SIZE);

    // middle part of hkdfKey
    auto authenticationKey = QCA::SymmetricKey(PAYLOAD_AUTHENTICATION_KEY_SIZE);
    const auto authenticationKeyOffset = hkdfOutput.data() + PAYLOAD_KEY_SIZE;
    std::copy(authenticationKeyOffset, authenticationKeyOffset + PAYLOAD_AUTHENTICATION_KEY_SIZE, authenticationKey.data());

    // last part of hkdfKey
    auto initializationVector = QCA::InitializationVector(PAYLOAD_INITIALIZATION_VECTOR_SIZE);
    const auto initializationVectorOffset = hkdfOutput.data() + PAYLOAD_KEY_SIZE + PAYLOAD_AUTHENTICATION_KEY_SIZE;
    std::copy(initializationVectorOffset, initializationVectorOffset + PAYLOAD_INITIALIZATION_VECTOR_SIZE, initializationVector.data());

    if (!QCA::MessageAuthenticationCode::supportedTypes().contains(PAYLOAD_MESSAGE_AUTHENTICATION_CODE_TYPE)) {
        warning("Message authentication code type '" % QString(PAYLOAD_MESSAGE_AUTHENTICATION_CODE_TYPE) % "' is not supported by this system");
        return {};
    }

    auto messageAuthenticationCodeGenerator = QCA::MessageAuthenticationCode(PAYLOAD_MESSAGE_AUTHENTICATION_CODE_TYPE, authenticationKey);
    auto messageAuthenticationCode = QCA::SecureArray(messageAuthenticationCodeGenerator.process(payload));
    messageAuthenticationCode.resize(PAYLOAD_MESSAGE_AUTHENTICATION_CODE_SIZE);

    auto expectedMessageAuthenticationCode = QCA::SecureArray(payloadDecryptionData.toByteArray().right(PAYLOAD_MESSAGE_AUTHENTICATION_CODE_SIZE));

    if (messageAuthenticationCode != expectedMessageAuthenticationCode) {
        warning("Message authentication code does not match expected one");
        return {};
    }

    QCA::Cipher cipher(PAYLOAD_CIPHER_TYPE, PAYLOAD_CIPHER_MODE, PAYLOAD_CIPHER_PADDING, QCA::Decode, encryptionKey, initializationVector);
    auto decryptedPayload = cipher.process(QCA::MemoryRegion(payload));

    if (decryptedPayload.isEmpty()) {
        warning("Following payload could not be decrypted: " % QString(payload));
        return {};
    }

    return decryptedPayload.toByteArray();
}

//
// Publishes the OMEMO data for this device.
//
// \return whether it succeeded
//
QXmppTask<bool> ManagerPrivate::publishOmemoData()
{
    QXmppPromise<bool> interface;

    auto future = pubSubManager->requestOwnPepFeatures();
    future.then(q, [=](QXmppPubSubManager::FeaturesResult result) mutable {
        if (const auto error = std::get_if<QXmppError>(&result)) {
            warning("Features of PEP service '" % ownBareJid() % "' could not be retrieved: " % errorToString(*error));
            warning("Device bundle and device list could not be published");
            interface.finish(false);
        } else {
            const auto &pepServiceFeatures = std::get<QVector<QString>>(result);

            // Check if the PEP service supports publishing items at all and also publishing
            // multiple items.
            // The support for publishing multiple items is needed to publish multiple device
            // bundles to the corresponding node.
            // It is checked here because if that is not possible, the publication of the device
            // element must not be published.
            // TODO: Uncomment the following line and remove the other one once ejabberd released version > 21.12
            // if (pepServiceFeatures.contains(ns_pubsub_publish) && pepServiceFeatures.contains(ns_pubsub_multi_items)) {
            if (pepServiceFeatures.contains(ns_pubsub_publish)) {
<<<<<<< HEAD
                auto future = pubSubManager->fetchPepNodes();
                await(future, q, [=](QXmppPubSubManager::NodesResult result) mutable {
                    if (const auto error = std::get_if<Error>(&result)) {
#if WITH_OMEMO_V03
                        warning("Nodes of JID '" % ownBareJid() % "' could not be fetched to check if nodes '" %
                                QString(ns_omemo_bundles) % "' and '" % QString(ns_omemo_devices) %
                                "' exist" % errorToString(*error));
#else
                        warning("Nodes of JID '" % ownBareJid() % "' could not be fetched to check if nodes '" %
                                QString(ns_omemo_2_bundles) % "' and '" % QString(ns_omemo_2_devices) %
                                "' exist" % errorToString(*error));
#endif
=======
                auto future = pubSubManager->requestOwnPepNodes();
                future.then(q, [=](QXmppPubSubManager::NodesResult result) mutable {
                    if (const auto error = std::get_if<QXmppError>(&result)) {
                        warning("Nodes of JID '" % ownBareJid() % "' could not be fetched to check if nodes '" %
                                QString(ns_omemo_2_bundles) % "' and '" % QString(ns_omemo_2_devices) %
                                "' exist: " % errorToString(*error));
>>>>>>> b44a7ee3
                        warning("Device bundle and device list could not be published");
                        interface.finish(false);
                    } else {
                        const auto &nodes = std::get<QVector<QString>>(result);

#if WITH_OMEMO_V03
                        const auto deviceListNodeExists = nodes.contains(ns_omemo_devices);
#else
                        const auto deviceListNodeExists = nodes.contains(ns_omemo_2_devices);
#endif
                        const auto arePublishOptionsSupported = pepServiceFeatures.contains(ns_pubsub_publish_options);
                        const auto isAutomaticCreationSupported = pepServiceFeatures.contains(ns_pubsub_auto_create);
                        const auto isCreationAndConfigurationSupported = pepServiceFeatures.contains(ns_pubsub_create_and_configure);
                        const auto isCreationSupported = pepServiceFeatures.contains(ns_pubsub_create_nodes);
                        const auto isConfigurationSupported = pepServiceFeatures.contains(ns_pubsub_config_node);

                        // The device bundle is published before the device data is published.
                        // That way, it ensures that other devices are notified about this new
                        // device only after the corresponding device bundle is published.
                        auto handleResult = [this,
                                             interface,
                                             deviceListNodeExists,
                                             arePublishOptionsSupported,
                                             isAutomaticCreationSupported,
                                             isCreationAndConfigurationSupported,
                                             isCreationSupported,
                                             isConfigurationSupported](bool isPublished) mutable {
                            if (isPublished) {
                                publishDeviceElement(deviceListNodeExists,
                                                     arePublishOptionsSupported,
                                                     isAutomaticCreationSupported,
                                                     isCreationAndConfigurationSupported,
                                                     isCreationSupported,
                                                     isConfigurationSupported,
                                                     [=](bool isPublished) mutable {
                                                         if (!isPublished) {
                                                             warning("Device element could not be published");
                                                         }
                                                         interface.finish(std::move(isPublished));
                                                     });
                            } else {
                                warning("Device bundle could not be published");
                                interface.finish(false);
                            }
                        };
#if WITH_OMEMO_V03
                        publishDeviceBundle(nodes.contains(QString(ns_omemo_bundles)+":"+QString::number(ownDevice.id)),
                                            arePublishOptionsSupported,
                                            isAutomaticCreationSupported,
                                            isCreationAndConfigurationSupported,
                                            isCreationSupported,
                                            isConfigurationSupported,
                                            pepServiceFeatures.contains(ns_pubsub_config_node_max),
                                            handleResult);
#else
                        publishDeviceBundle(nodes.contains(ns_omemo_2_bundles),
                                            arePublishOptionsSupported,
                                            isAutomaticCreationSupported,
                                            isCreationAndConfigurationSupported,
                                            isCreationSupported,
                                            isConfigurationSupported,
                                            pepServiceFeatures.contains(ns_pubsub_config_node_max),
                                            handleResult);
#endif

                    }
                });
            } else {
                warning("Publishing (multiple) items to PEP node '" % ownBareJid() % "' is not supported");
                warning("Device bundle and device list could not be published");
                interface.finish(false);
            }
        }
    });

    return interface.task();
}

//
// Publishes this device's bundle.
//
// If no node for device bundles exists, a new one is created.
//
// \param isDeviceBundlesNodeExistent whether the PEP node for device bundles exists
// \param arePublishOptionsSupported whether publish options are supported by the PEP service
// \param isAutomaticCreationSupported whether the PEP service supports the automatic creation
//        of nodes when new items are published
// \param isCreationAndConfigurationSupported whether the PEP service supports the
//        configuration of nodes during their creation
// \param isCreationSupported whether the PEP service supports creating nodes
// \param isConfigurationSupported whether the PEP service supports configuring existing
//        nodes
// \param isConfigNodeMaxSupported whether the PEP service supports to set the maximum number
//        of allowed items per node to the maximum it supports
// \param continuation function to be called with the bool value whether it succeeded
//
template<typename Function>
void ManagerPrivate::publishDeviceBundle(bool isDeviceBundlesNodeExistent,
                                         bool arePublishOptionsSupported,
                                         bool isAutomaticCreationSupported,
                                         bool isCreationAndConfigurationSupported,
                                         bool isCreationSupported,
                                         bool isConfigurationSupported,
                                         bool isConfigNodeMaxSupported,
                                         Function continuation)
{
    // Check if the PEP service supports configuration of nodes during publication of items.
    if (arePublishOptionsSupported) {
        if (isAutomaticCreationSupported || isDeviceBundlesNodeExistent) {
            // The supported publish options cannot be determined because they are not announced
            // via Service Discovery.
            // Especially, there is no feature like ns_pubsub_multi_items and no error case
            // specified for the usage of
            // QXmppPubSubNodeConfig::ItemLimit as a publish option.
            // Thus, it simply tries to publish the item with that publish option.
            // If that fails, it tries to manually create and configure the node and publish the
            // item.
            publishDeviceBundleItemWithOptions([=](bool isPublished) mutable {
                if (isPublished) {
                    continuation(true);
                } else {
                    auto handleResult = [this, continuation = std::move(continuation)](bool isPublished) mutable {
                        if (!isPublished) {
                            q->debug("PEP service '" % ownBareJid() %
                                     "' does not support feature '" %
                                     QString(ns_pubsub_publish_options) %
                                     "' for all publish options, also not '" %
                                     QString(ns_pubsub_create_and_configure) %
                                     "', '" % QString(ns_pubsub_create_nodes) % "', '" %
                                     QString(ns_pubsub_config_node) % "' and the node does not exist");
                        }
                        continuation(isPublished);
                    };
                    publishDeviceBundleWithoutOptions(isDeviceBundlesNodeExistent,
                                                      isCreationAndConfigurationSupported,
                                                      isCreationSupported,
                                                      // TODO: Uncomment the following line and remove the other one once ejabberd released version > 21.12
                                                      isConfigurationSupported,
                                                      //true,
                                                      isConfigNodeMaxSupported,
                                                      handleResult);
                }
            });
        } else if (isCreationSupported) {
            // Create a node manually if the PEP service does not support creation of nodes
            // during publication of items and no node already
            // exists.
            createDeviceBundlesNode([=](bool isCreated) mutable {
                if (isCreated) {
                    // The supported publish options cannot be determined because they are not
                    // announced via Service Discovery.
                    // Especially, there is no feature like ns_pubsub_multi_items and no error
                    // case specified for the usage of QXmppPubSubNodeConfig::ItemLimit as a
                    // publish option.
                    // Thus, it simply tries to publish the item with that publish option.
                    // If that fails, it tries to manually configure the node and publish the
                    // item.
                    publishDeviceBundleItemWithOptions([=](bool isPublished) mutable {
                        if (isPublished) {
                            continuation(true);
                        } else if (isConfigurationSupported) {
                            configureNodeAndPublishDeviceBundle(isConfigNodeMaxSupported, continuation);
                        } else {
                            q->debug("PEP service '" % ownBareJid() %
                                     "' does not support feature '" %
                                     QString(ns_pubsub_publish_options) %
                                     "' for all publish options and also not '" %
                                     QString(ns_pubsub_config_node) % "'");
                            continuation(false);
                        }
                    });
                } else {
                    continuation(false);
                }
            });
        } else {
            q->debug("PEP service '" % ownBareJid() % "' does not support features '" %
                     QString(ns_pubsub_auto_create) % "', '" % QString(ns_pubsub_create_nodes) %
                     "' and the node does not exist");
            continuation(false);
        }
    } else {
        auto handleResult = [this, continuation = std::move(continuation)](bool isPublished) mutable {
            if (!isPublished) {
                q->debug("PEP service '" % ownBareJid() % "' does not support features '" %
                         QString(ns_pubsub_publish_options) % "', '" %
                         QString(ns_pubsub_create_and_configure) % "', '" %
                         QString(ns_pubsub_create_nodes) % "', '" %
                         QString(ns_pubsub_config_node) % "' and the node does not exist");
            }
            continuation(isPublished);
        };
        publishDeviceBundleWithoutOptions(isDeviceBundlesNodeExistent,
                                          isCreationAndConfigurationSupported,
                                          isCreationSupported,
                                          // TODO: Uncomment the following line and remove the other one once ejabberd released version > 21.12
                                          isConfigurationSupported,
                                          //true,
                                          isConfigNodeMaxSupported,
                                          handleResult);
    }
}

//
// Publish this device's bundle without publish options.
//
// If no node for device bundles exists, a new one is created.
//
// \param isDeviceBundlesNodeExistent whether the PEP node for device bundles exists
// \param isCreationAndConfigurationSupported whether the PEP service supports the
//        configuration of nodes during their creation
// \param isCreationSupported whether the PEP service supports creating nodes
// \param isConfigurationSupported whether the PEP service supports configuring existing
//        nodes
// \param isConfigNodeMaxSupported whether the PEP service supports to set the maximum number
//        of allowed items per node to the maximum it supports
// \param continuation function to be called with the bool value whether it succeeded
//
template<typename Function>
void ManagerPrivate::publishDeviceBundleWithoutOptions(bool isDeviceBundlesNodeExistent,
                                                       bool isCreationAndConfigurationSupported,
                                                       bool isCreationSupported,
                                                       bool isConfigurationSupported,
                                                       bool isConfigNodeMaxSupported,
                                                       Function continuation)
{
    if (isDeviceBundlesNodeExistent && isConfigurationSupported) {
        configureNodeAndPublishDeviceBundle(isConfigNodeMaxSupported, continuation);
    } else if (isCreationAndConfigurationSupported) {
        createAndConfigureDeviceBundlesNode(isConfigNodeMaxSupported, [=](bool isCreatedAndConfigured) mutable {
            if (isCreatedAndConfigured) {
                publishDeviceBundleItem(continuation);
            } else {
                continuation(false);
            }
        });
    } else if (isCreationSupported && isConfigurationSupported) {
        createDeviceBundlesNode([=](bool isCreated) mutable {
            if (isCreated) {
                configureNodeAndPublishDeviceBundle(isConfigNodeMaxSupported, continuation);
            } else {
                continuation(false);
            }
        });
    } else {
        continuation(false);
    }
}

//
// Configures the existing PEP node for device bundles and publishes this device's bundle on it.
//
// \param isConfigNodeMaxSupported whether the PEP service supports to set the maximum number
//        of allowed items per node to the maximum it supports
// \param continuation function to be called with the bool value whether it succeeded
//
template<typename Function>
void ManagerPrivate::configureNodeAndPublishDeviceBundle(bool isConfigNodeMaxSupported, Function continuation)
{
    configureDeviceBundlesNode(isConfigNodeMaxSupported, [=](bool isConfigured) mutable {
        if (isConfigured) {
            publishDeviceBundleItem(continuation);
        } else {
            continuation(false);
        }
    });
}

//
// Creates a PEP node for device bundles and configures it accordingly.
//
// \param isConfigNodeMaxSupported whether the PEP service supports to set the maximum number
//        of allowed items per node to the maximum it supports
// \param continuation function to be called with the bool value whether it succeeded
//
template<typename Function>
void ManagerPrivate::createAndConfigureDeviceBundlesNode(bool isConfigNodeMaxSupported, Function continuation)
{
#if WITH_OMEMO_V03
    if (isConfigNodeMaxSupported) {
        createNode(QString(ns_omemo_bundles)+":"+QString::number(ownDevice.id), deviceBundlesNodeConfig(), continuation);
    } else {
        createNode(QString(ns_omemo_bundles)+":"+QString::number(ownDevice.id), deviceBundlesNodeConfig(PUBSUB_NODE_MAX_ITEMS_1), [=](bool isCreated) mutable {
            if (isCreated) {
                continuation(true);
            } else {
                createNode(QString(ns_omemo_bundles)+":"+QString::number(ownDevice.id), deviceBundlesNodeConfig(PUBSUB_NODE_MAX_ITEMS_2), [=](bool isCreated) mutable {
                    if (isCreated) {
                        continuation(true);
                    } else {
                        createNode(QString(ns_omemo_bundles)+":"+QString::number(ownDevice.id), deviceBundlesNodeConfig(PUBSUB_NODE_MAX_ITEMS_3), continuation);
                    }
                });
            }
        });
    }
#else
    if (isConfigNodeMaxSupported) {
        createNode(ns_omemo_2_bundles, deviceBundlesNodeConfig(), continuation);
    } else {
        createNode(ns_omemo_2_bundles, deviceBundlesNodeConfig(PUBSUB_NODE_MAX_ITEMS_1), [=](bool isCreated) mutable {
            if (isCreated) {
                continuation(true);
            } else {
                createNode(ns_omemo_2_bundles, deviceBundlesNodeConfig(PUBSUB_NODE_MAX_ITEMS_2), [=](bool isCreated) mutable {
                    if (isCreated) {
                        continuation(true);
                    } else {
                        createNode(ns_omemo_2_bundles, deviceBundlesNodeConfig(PUBSUB_NODE_MAX_ITEMS_3), continuation);
                    }
                });
            }
        });
    }
#endif
}

//
// Creates a PEP node for device bundles.
//
// \param continuation function to be called with the bool value whether it succeeded
//
template<typename Function>
void ManagerPrivate::createDeviceBundlesNode(Function continuation)
{
#if WITH_OMEMO_V03
    createNode(QString(ns_omemo_bundles)+":"+QString::number(ownDevice.id), continuation);
#else
    createNode(ns_omemo_2_bundles, continuation);
#endif
}

//
// Configures an existing PEP node for device bundles.
//
// There is no feature (like ns_pubsub_config_node_max as a config option) and no error case
// specified for the usage of \c QXmppPubSubNodeConfig::Max() as the value for the config
// option \c QXmppPubSubNodeConfig::ItemLimit.
// Thus, it tries to configure the node with that config option's value and if it fails, it
// tries again with pre-defined values.
// Each pre-defined value can exceed the maximum supported by the PEP service.
// Therefore, multiple values are tried.
//
// \param isConfigNodeMaxSupported whether the PEP service supports to set the
//        maximum number of allowed items per node to the maximum it supports
// \param continuation function to be called with the bool value whether it succeeded
//
template<typename Function>
void ManagerPrivate::configureDeviceBundlesNode(bool isConfigNodeMaxSupported, Function continuation)
{
#if WITH_OMEMO_V03
    if (isConfigNodeMaxSupported) {
        configureNode(QString(ns_omemo_bundles)+":"+QString::number(ownDevice.id), deviceBundlesNodeConfig(), continuation);
    } else {
        configureNode(QString(ns_omemo_bundles)+":"+QString::number(ownDevice.id), deviceBundlesNodeConfig(PUBSUB_NODE_MAX_ITEMS_1), [=](bool isConfigured) mutable {
            if (isConfigured) {
                continuation(true);
            } else {
                configureNode(QString(ns_omemo_bundles)+":"+QString::number(ownDevice.id), deviceBundlesNodeConfig(PUBSUB_NODE_MAX_ITEMS_2), [=](bool isConfigured) mutable {
                    if (isConfigured) {
                        continuation(true);
                    } else {
                        configureNode(QString(ns_omemo_bundles)+":"+QString::number(ownDevice.id), deviceBundlesNodeConfig(PUBSUB_NODE_MAX_ITEMS_3), continuation);
                    }
                });
            }
        });
    }
#else
    if (isConfigNodeMaxSupported) {
        configureNode(ns_omemo_2_bundles, deviceBundlesNodeConfig(), continuation);
    } else {
        configureNode(ns_omemo_2_bundles, deviceBundlesNodeConfig(PUBSUB_NODE_MAX_ITEMS_1), [=](bool isConfigured) mutable {
            if (isConfigured) {
                continuation(true);
            } else {
                configureNode(ns_omemo_2_bundles, deviceBundlesNodeConfig(PUBSUB_NODE_MAX_ITEMS_2), [=](bool isConfigured) mutable {
                    if (isConfigured) {
                        continuation(true);
                    } else {
                        configureNode(ns_omemo_2_bundles, deviceBundlesNodeConfig(PUBSUB_NODE_MAX_ITEMS_3), continuation);
                    }
                });
            }
        });
    }    
#endif
}

//
// Publishes this device bundle's item on the corresponding existing PEP node.
//
// \param continuation function to be called with the bool value whether it succeeded
//
template<typename Function>
void ManagerPrivate::publishDeviceBundleItem(Function continuation)
{
#if WITH_OMEMO_V03
    publishItem(QString(ns_omemo_bundles)+":"+QString::number(ownDevice.id), deviceBundleItem(), continuation);
#else
    publishItem(ns_omemo_2_bundles, deviceBundleItem(), continuation);
#endif
}

//
// Publishes this device bundle's item with publish options.
//
// If no node for device bundles exists, a new one is created.
//
// There is no feature (like ns_pubsub_config_node_max as a config option) and no error case
// specified for the usage of \c QXmppPubSubNodeConfig::Max() as the value for the publish
// option \c QXmppPubSubNodeConfig::ItemLimit.
// Thus, it tries to publish the item with that publish option's value and if it fails, it
// tries again with pre-defined values.
// Each pre-defined value can exceed the maximum supported by the PEP service.
// Therefore, multiple values are tried.
//
// \param continuation function to be called with the bool value whether it succeeded
//
template<typename Function>
void ManagerPrivate::publishDeviceBundleItemWithOptions(Function continuation)
{
#if WITH_OMEMO_V03
    publishItem(QString(ns_omemo_bundles)+":"+QString::number(ownDevice.id), deviceBundleItem(), deviceBundlesNodePublishOptions(), [=](bool isPublished) mutable {
        if (isPublished) {
            continuation(true);
        } else {
            publishItem(QString(ns_omemo_bundles)+":"+QString::number(ownDevice.id), deviceBundleItem(), deviceBundlesNodePublishOptions(PUBSUB_NODE_MAX_ITEMS_1), [=](bool isPublished) mutable {
                if (isPublished) {
                    continuation(true);
                } else {
                    publishItem(QString(ns_omemo_bundles)+":"+QString::number(ownDevice.id), deviceBundleItem(), deviceBundlesNodePublishOptions(PUBSUB_NODE_MAX_ITEMS_2), [=](bool isPublished) mutable {
                        if (isPublished) {
                            continuation(true);
                        } else {
                            publishItem(QString(ns_omemo_bundles)+":"+QString::number(ownDevice.id), deviceBundleItem(), deviceBundlesNodePublishOptions(PUBSUB_NODE_MAX_ITEMS_3), continuation);
                        }
                    });
                }
            });
        }
    });
#else
    publishItem(ns_omemo_2_bundles, deviceBundleItem(), deviceBundlesNodePublishOptions(), [=](bool isPublished) mutable {
        if (isPublished) {
            continuation(true);
        } else {
            publishItem(ns_omemo_2_bundles, deviceBundleItem(), deviceBundlesNodePublishOptions(PUBSUB_NODE_MAX_ITEMS_1), [=](bool isPublished) mutable {
                if (isPublished) {
                    continuation(true);
                } else {
                    publishItem(ns_omemo_2_bundles, deviceBundleItem(), deviceBundlesNodePublishOptions(PUBSUB_NODE_MAX_ITEMS_2), [=](bool isPublished) mutable {
                        if (isPublished) {
                            continuation(true);
                        } else {
                            publishItem(ns_omemo_2_bundles, deviceBundleItem(), deviceBundlesNodePublishOptions(PUBSUB_NODE_MAX_ITEMS_3), continuation);
                        }
                    });
                }
            });
        }
    });
#endif
}

//
// Creates a PEP item for this device's bundle.
//
// \return this device bundle's item
//
QXmppOmemoDeviceBundleItem ManagerPrivate::deviceBundleItem() const
{
    QXmppOmemoDeviceBundleItem item;
#if WITH_OMEMO_V03
    item.setId(QStringLiteral("current"));
#else    
    item.setId(QString::number(ownDevice.id));
#endif
    item.setDeviceBundle(deviceBundle);

    return item;
}

//
// Requests a device bundle from a PEP service.
//
// \param deviceOwnerJid bare JID of the device's owner
// \param deviceId ID of the device whose bundle is requested
//
// \return the device bundle on success, otherwise a nullptr
//
QXmppTask<std::optional<QXmppOmemoDeviceBundle>> ManagerPrivate::requestDeviceBundle(const QString &deviceOwnerJid, uint32_t deviceId) const
{
    QXmppPromise<std::optional<QXmppOmemoDeviceBundle>> interface;

<<<<<<< HEAD
#if WITH_OMEMO_V03
    auto future = pubSubManager->requestItem<QXmppOmemoDeviceBundleItem>(deviceOwnerJid, QString(ns_omemo_bundles)+":"+QString::number(deviceId));
#else
    auto future = pubSubManager->requestItem<QXmppOmemoDeviceBundleItem>(deviceOwnerJid, QString(ns_omemo_2_bundles), QStringLiteral("current"));
#endif
    await(future, q, [=](QXmppPubSubManager::ItemResult<QXmppOmemoDeviceBundleItem> result) mutable {
        if (const auto error = std::get_if<Error>(&result)) {
=======
    auto future = pubSubManager->requestItem<QXmppOmemoDeviceBundleItem>(deviceOwnerJid, ns_omemo_2_bundles, QString::number(deviceId));
    future.then(q, [=](QXmppPubSubManager::ItemResult<QXmppOmemoDeviceBundleItem> result) mutable {
        if (const auto error = std::get_if<QXmppError>(&result)) {
>>>>>>> b44a7ee3
            warning("Device bundle for JID '" % deviceOwnerJid % "' and device ID '" %
                    QString::number(deviceId) % "' could not be retrieved: " % errorToString(*error));
            interface.finish(std::nullopt);
        } else {
            const auto &item = std::get<QXmppOmemoDeviceBundleItem>(result);
            interface.finish(item.deviceBundle());
        }
    });

    return interface.task();
}

//
// Removes the device bundle for this device or deletes the whole node if it would be empty
// after the retraction.
//
// \param continuation function to be called with the bool value whether it succeeded
//
template<typename Function>
void ManagerPrivate::deleteDeviceBundle(Function continuation)
{
#if WITH_OMEMO_V03
    deleteNode(QString(ns_omemo_bundles)+":"+QString::number(ownDevice.id), continuation);
#else
    if (otherOwnDevices().isEmpty()) {
        deleteNode(QString(ns_omemo_2_bundles), continuation);
    } else {
        retractItem(ns_omemo_2_bundles, ownDevice.id, continuation);
    }
#endif
}

//
// Publishes this device's element within the device list.
//
// If no node for the device list exists, a new one is created.
//
// \param isDeviceListNodeExistent whether the PEP node for the device list exists
// \param arePublishOptionsSupported whether publish options are supported by the PEP service
// \param isAutomaticCreationSupported whether the PEP service supports the automatic creation
//        of nodes when new items are published
// \param isCreationAndConfigurationSupported whether the PEP service supports the
//        configuration of nodes during their creation
// \param isCreationSupported whether the PEP service supports creating nodes
// \param isConfigurationSupported whether the PEP service supports configuring existing
//        nodes
// \param continuation function to be called with the bool value whether it succeeded
//
template<typename Function>
void ManagerPrivate::publishDeviceElement(bool isDeviceListNodeExistent,
                                          bool arePublishOptionsSupported,
                                          bool isAutomaticCreationSupported,
                                          bool isCreationAndConfigurationSupported,
                                          bool isCreationSupported,
                                          bool isConfigurationSupported,
                                          Function continuation)
{
    updateOwnDevicesLocally(isDeviceListNodeExistent, [=](bool isUpdated) mutable {
        if (isUpdated) {
            // Check if the PEP service supports configuration of nodes during
            // publication of items.
            if (arePublishOptionsSupported) {
                if (isAutomaticCreationSupported || isDeviceListNodeExistent) {
                    // The supported publish options cannot be determined because they
                    // are not announced via Service Discovery.
                    // Thus, it simply tries to publish the item with the specified
                    // publish options.
                    // If that fails, it tries to manually create and configure the node
                    // and publish the item.
                    publishDeviceListItemWithOptions([=](bool isPublished) mutable {
                        if (isPublished) {
                            continuation(true);
                        } else {
                            auto handleResult = [this, continuation = std::move(continuation)](bool isPublished) mutable {
                                if (!isPublished) {
                                    q->debug("PEP service '" % ownBareJid() % "' does not support feature '" % QString(ns_pubsub_publish_options) % "' for all publish options, also not '" % QString(ns_pubsub_create_and_configure) % "', '" % QString(ns_pubsub_create_nodes) % "', '" % QString(ns_pubsub_config_node) % "' and the node does not exist");
                                }
                                continuation(isPublished);
                            };
                            publishDeviceElementWithoutOptions(isDeviceListNodeExistent,
                                                               isCreationAndConfigurationSupported,
                                                               isCreationSupported,
                                                               // TODO: Uncomment the following line and remove the other one once ejabberd released version > 21.12
                                                               // isConfigurationSupported);
                                                               true,
                                                               handleResult);
                        }
                    });
                } else if (isCreationSupported) {
                    // Create a node manually if the PEP service does not support creation of
                    // nodes during publication of items and no node already exists.
                    createDeviceListNode([=](bool isCreated) mutable {
                        if (isCreated) {
                            // The supported publish options cannot be determined because they
                            // are not announced via Service Discovery.
                            // Thus, it simply tries to publish the item with the specified
                            // publish options.
                            // If that fails, it tries to manually configure the node and
                            // publish the item.
                            publishDeviceListItemWithOptions([=, continuation = std::move(continuation)](bool isPublished) mutable {
                                if (isPublished) {
                                    continuation(true);
                                } else if (isConfigurationSupported) {
                                    configureNodeAndPublishDeviceElement(continuation);
                                } else {
                                    q->debug("PEP service '" % ownBareJid() %
                                             "' does not support feature '" %
                                             QString(ns_pubsub_publish_options) %
                                             "' for all publish options and also not '" %
                                             QString(ns_pubsub_config_node) % "'");
                                    continuation(false);
                                }
                            });
                        } else {
                            continuation(false);
                        }
                    });
                } else {
                    q->debug("PEP service '" % ownBareJid() % "' does not support features '" %
                             QString(ns_pubsub_auto_create) % "', '" %
                             QString(ns_pubsub_create_nodes) % "' and the node does not exist");
                    continuation(false);
                }
            } else {
                auto handleResult = [=](bool isPublished) mutable {
                    if (!isPublished) {
                        q->debug("PEP service '" % ownBareJid() % "' does not support features '" % QString(ns_pubsub_publish_options) % "', '" % QString(ns_pubsub_create_and_configure) % "', '" % QString(ns_pubsub_create_nodes) % "', '" % QString(ns_pubsub_config_node) % "' and the node does not exist");
                    }
                    continuation(isPublished);
                };
                publishDeviceElementWithoutOptions(isDeviceListNodeExistent,
                                                   isCreationAndConfigurationSupported,
                                                   isCreationSupported,
                                                   // TODO: Uncomment the following line and remove the other one once ejabberd released version > 21.12
                                                   // isConfigurationSupported);
                                                   true,
                                                   handleResult);
            }
        } else {
            continuation(false);
        }
    });
}

//
// Publish this device's element without publish options.
//
// If no node for the device list exists, a new one is created.
//
// \param isDeviceListNodeExistent whether the PEP node for the device list exists
// \param isCreationAndConfigurationSupported whether the PEP service supports the
//        configuration of nodes during their creation
// \param isCreationSupported whether the PEP service supports creating nodes
// \param isConfigurationSupported whether the PEP service supports configuring existing
//        nodes
// \param continuation function to be called with the bool value whether it succeeded
//
template<typename Function>
void ManagerPrivate::publishDeviceElementWithoutOptions(bool isDeviceListNodeExistent, bool isCreationAndConfigurationSupported, bool isCreationSupported, bool isConfigurationSupported, Function continuation)
{
    if (isDeviceListNodeExistent && isConfigurationSupported) {
        configureNodeAndPublishDeviceElement(continuation);
    } else if (isCreationAndConfigurationSupported) {
        createAndConfigureDeviceListNode([=](bool isCreatedAndConfigured) mutable {
            if (isCreatedAndConfigured) {
                publishDeviceListItem(true, continuation);
            } else {
                continuation(false);
            }
        });
    } else if (isCreationSupported && isConfigurationSupported) {
        createDeviceListNode([=](bool isCreated) mutable {
            if (isCreated) {
                configureNodeAndPublishDeviceElement(continuation);
            } else {
                continuation(false);
            }
        });
    } else {
        continuation(false);
    }
}

//
// Configures the existing PEP node for the device list and publishes this device's element on
// it.
//
// \param continuation function to be called with the bool value whether it succeeded
//
template<typename Function>
void ManagerPrivate::configureNodeAndPublishDeviceElement(Function continuation)
{
    configureDeviceListNode([=](bool isConfigured) mutable {
        if (isConfigured) {
            publishDeviceListItem(true, continuation);
        } else {
            continuation(false);
        }
    });
}

//
// Creates a PEP node for the device list and configures it accordingly.
//
// \param continuation function to be called with the bool value whether it succeeded
//
template<typename Function>
void ManagerPrivate::createAndConfigureDeviceListNode(Function continuation)
{
#if WITH_OMEMO_V03
    createNode(ns_omemo_devices, deviceListNodeConfig(), continuation);
#else
    createNode(ns_omemo_2_devices, deviceListNodeConfig(), continuation);
#endif
}

//
// Creates a PEP node for the device list.
//
// \param continuation function to be called with the bool value whether it succeeded
//
template<typename Function>
void ManagerPrivate::createDeviceListNode(Function continuation)
{
#if WITH_OMEMO_V03
    createNode(ns_omemo_devices, continuation);
#else
    createNode(ns_omemo_2_devices, continuation);
#endif
}

//
// Configures an existing PEP node for the device list.
//
// \param continuation function to be called with the bool value whether it succeeded
//
template<typename Function>
void ManagerPrivate::configureDeviceListNode(Function continuation)
{
#if WITH_OMEMO_V03
    configureNode(ns_omemo_devices, deviceListNodeConfig(), std::move(continuation));
#else
    configureNode(ns_omemo_2_devices, deviceListNodeConfig(), std::move(continuation));
#endif
}

//
// Publishes the device list item containing this device's element on the corresponding existing
// PEP node.
//
// \param continuation function to be called with the bool value whether it succeeded
//
template<typename Function>
void ManagerPrivate::publishDeviceListItem(bool addOwnDevice, Function continuation)
{
#if WITH_OMEMO_V03
    publishItem(ns_omemo_devices, deviceListItem(addOwnDevice), continuation);
#else
    publishItem(ns_omemo_2_devices, deviceListItem(addOwnDevice), continuation);
#endif
}

//
// Publishes the device list item containing this device's element with publish options.
//
// If no node for the device list exists, a new one is created.
//
// \param continuation function to be called with the bool value whether it succeeded
//
template<typename Function>
void ManagerPrivate::publishDeviceListItemWithOptions(Function continuation)
{
#if WITH_OMEMO_V03
    publishItem(ns_omemo_devices, deviceListItem(), deviceListNodePublishOptions(), continuation);
#else
    publishItem(ns_omemo_2_devices, deviceListItem(), deviceListNodePublishOptions(), continuation);
#endif
}

//
// Creates a PEP item for the device list containing this device's element.
//
// \return the device list item
//
QXmppOmemoDeviceListItem ManagerPrivate::deviceListItem(bool addOwnDevice)
{
    QXmppOmemoDeviceList deviceList;

    // Add this device to the device list.
    if (addOwnDevice) {
        QXmppOmemoDeviceElement deviceElement;
        deviceElement.setId(ownDevice.id);
        deviceElement.setLabel(ownDevice.label);
        deviceList.append(deviceElement);
    }

    // Add all remaining own devices to the device list.
    const auto ownDevices = otherOwnDevices();
    for (auto itr = ownDevices.cbegin(); itr != ownDevices.cend(); ++itr) {
        const auto &deviceId = itr.key();
        const auto &device = itr.value();

        QXmppOmemoDeviceElement deviceElement;
        deviceElement.setId(deviceId);
        deviceElement.setLabel(device.label);
        deviceList.append(deviceElement);
    }

    QXmppOmemoDeviceListItem item;
    item.setId(QXmppPubSubManager::standardItemIdToString(QXmppPubSubManager::Current));
    item.setDeviceList(deviceList);

    return item;
}

//
// Updates the own locally stored devices by requesting the current device list from the own
// PEP service.
//
// \param isDeviceListNodeExistent whether the node for the device list exists
// \param continuation function to be called with the bool value whether it succeeded
//
template<typename Function>
void ManagerPrivate::updateOwnDevicesLocally(bool isDeviceListNodeExistent, Function continuation)
{
    if (isDeviceListNodeExistent && otherOwnDevices().isEmpty()) {
<<<<<<< HEAD
#if WITH_OMEMO_V03
        auto future = pubSubManager->requestPepItem<QXmppOmemoDeviceListItem>(ns_omemo_devices, QXmppPubSubManager::Current);
#else
        auto future = pubSubManager->requestPepItem<QXmppOmemoDeviceListItem>(ns_omemo_2_devices, QXmppPubSubManager::Current);
#endif
        await(future, q, [=](QXmppPubSubManager::ItemResult<QXmppOmemoDeviceListItem> result) mutable {
            if (const auto error = std::get_if<Error>(&result)) {
=======
        auto future = pubSubManager->requestOwnPepItem<QXmppOmemoDeviceListItem>(ns_omemo_2_devices, QXmppPubSubManager::Current);
        future.then(q, [=](QXmppPubSubManager::ItemResult<QXmppOmemoDeviceListItem> result) mutable {
            if (const auto error = std::get_if<QXmppError>(&result)) {
>>>>>>> b44a7ee3
                warning("Device list for JID '" % ownBareJid() %
                        "' could not be retrieved and thus not updated: " %
                        errorToString(*error));
                continuation(false);
            } else {
                const auto &deviceListItem = std::get<QXmppOmemoDeviceListItem>(result);
                QList<QXmppOmemoDeviceElement> deviceList = deviceListItem.deviceList();

                if (auto devicesCount = deviceList.size()) {
                    // Do not exceed the maximum of manageable devices.
                    if (devicesCount > maximumDevicesPerJid) {
                        warning(QString("Received own OMEMO device list could not be stored locally ") %
                                QString("completely because the devices are more than the maximum of ") %
                                QString("manageable devices ") %
                                QString::number(maximumDevicesPerJid) %
                                QString(" - Use 'QXmppOmemoManager::setMaximumDevicesPerJid()' to ") %
                                QString("increase the maximum"));
                        deviceList = deviceList.mid(0, maximumDevicesPerJid);
                        devicesCount = maximumDevicesPerJid;
                    }

                    auto processedDevicesCount = std::make_shared<int>(0);

                    // Store all device elements retrieved from the device list locally as
                    // devices.
                    // The own device (i.e., a device element in the device list with the same
                    // ID as of this device) is skipped.
                    for (const auto &deviceElement : std::as_const(deviceList)) {
                        if (const auto deviceId = deviceElement.id(); deviceId != ownDevice.id) {
                            const auto jid = ownBareJid();
                            auto &device = devices[jid][deviceId];
                            device.label = deviceElement.label();

                            auto future = omemoStorage->addDevice(jid, deviceId, device);
                            future.then(q, [=, &device]() mutable {
                                auto future = buildSessionForNewDevice(jid, deviceId, device);
                                future.then(q, [=](auto) mutable {
                                    Q_EMIT q->deviceAdded(jid, deviceId);

                                    if (++(*processedDevicesCount) == devicesCount) {
                                        continuation(true);
                                    }
                                });
                            });
                        }
                    }
                } else {
                    continuation(true);
                }
            }
        });
    } else {
        continuation(true);
    }
}

//
// Updates all locally stored devices of a contact.
//
// \param deviceOwnerJid bare JID of the devices' owner
// \param deviceListItems PEP items that may contain a device list
//
// \returns a found device list item
//
std::optional<QXmppOmemoDeviceListItem> QXmppOmemoManagerPrivate::updateContactDevices(const QString &deviceOwnerJid, const QVector<QXmppOmemoDeviceListItem> &deviceListItems)
{
    if (deviceListItems.size() > 1) {
        const auto itr = std::find_if(deviceListItems.cbegin(), deviceListItems.cend(), [=](const QXmppOmemoDeviceListItem &item) {
            return item.id() == QXmppPubSubManager::standardItemIdToString(QXmppPubSubManager::Current);
        });

        if (itr != deviceListItems.cend()) {
            updateDevices(deviceOwnerJid, *itr);
            return *itr;
        } else {
            warning("Device list for JID '" % deviceOwnerJid % "' could not be updated because the node contains more than one item but none with the singleton node's specific ID '" % QXmppPubSubManager::standardItemIdToString(QXmppPubSubManager::Current) % "'");
            handleIrregularDeviceListChanges(deviceOwnerJid);
            return {};
        }
    }

    const auto &item = deviceListItems.constFirst();
    updateDevices(deviceOwnerJid, item);
    return item;
}

//
// Updates all locally stored devices by a passed device list item.
//
// \param deviceOwnerJid bare JID of the devices' owner
// \param deviceListItem PEP item containing the device list
//
void ManagerPrivate::updateDevices(const QString &deviceOwnerJid, const QXmppOmemoDeviceListItem &deviceListItem)
{
    const auto isOwnDeviceListNode = ownBareJid() == deviceOwnerJid;
    QList<QXmppOmemoDeviceElement> deviceList = deviceListItem.deviceList();
    auto isOwnDeviceListIncorrect = false;

    // Do not exceed the maximum of manageable devices.
    if (deviceList.size() > maximumDevicesPerJid) {
        warning(QString("Received OMEMO device list of JID '") % deviceOwnerJid %
                QString("' could not be stored locally completely because the devices are more than the ") %
                QString("maximum of manageable devices ") %
                QString(" - Use 'QXmppOmemoManager::setMaximumDevicesPerJid()' to increase the maximum"));
        deviceList = deviceList.mid(0, maximumDevicesPerJid);
    }

    if (isOwnDeviceListNode) {
        QList<uint32_t> deviceIds;

        // Search for inconsistencies in the device list to keep it
        // correct.
        // The following problems are corrected:
        //   * Multiple device elements have the same IDs.
        //   * There is no device element for this device.
        //   * There are device elements with the same ID as this device
        //     but different labels.
        for (auto itr = deviceList.begin(); itr != deviceList.end();) {
            const auto deviceElementId = itr->id();

            if (deviceIds.contains(deviceElementId)) {
                isOwnDeviceListIncorrect = true;
                itr = deviceList.erase(itr);
            } else {
                deviceIds.append(deviceElementId);

#if WITH_OMEMO_V03
                //  Label is not always present, so skip this test
                ++itr;
#else
                if (itr->id() == ownDevice.id) {
                    if (itr->label() != ownDevice.label) {
                        isOwnDeviceListIncorrect = true;
                    }

                    itr = deviceList.erase(itr);
                } else {
                    ++itr;
                }
#endif
            }
        }
    }

    // Set a timestamp for locally stored devices that are removed later if
    // they are not included in the device list (i.e., they were removed
    // by their owner).
    auto &ownerDevices = devices[deviceOwnerJid];
    for (auto itr = ownerDevices.begin(); itr != ownerDevices.end(); ++itr) {
        const auto &deviceId = itr.key();
        auto &device = itr.value();
        auto isDeviceFound = false;

        for (const auto &deviceElement : std::as_const(deviceList)) {
            if (deviceId == deviceElement.id()) {
                isDeviceFound = true;
                break;
            }
        }

        if (!isDeviceFound) {
            device.removalFromDeviceListDate = QDateTime::currentDateTimeUtc();
            omemoStorage->addDevice(deviceOwnerJid, deviceId, device);
        }
    }

    // Update locally stored devices if they are modified in the device
    // list or store devices locally if they are new in the device list.
    for (const auto &deviceElement : std::as_const(deviceList)) {
        auto isDeviceFound = false;

        for (auto itr = ownerDevices.begin(); itr != ownerDevices.end(); ++itr) {
            const auto &deviceId = itr.key();
            auto &device = itr.value();

            if (deviceId == deviceElement.id()) {
                auto isDeviceModified = false;
                auto isDeviceLabelModified = false;

                // Reset the date of removal from server, if it has been
                // removed before.
                if (!device.removalFromDeviceListDate.isNull()) {
                    device.removalFromDeviceListDate = {};
                    isDeviceModified = true;
                }

                // Update the stored label if it differs from the new
                // one.
                if (device.label != deviceElement.label()) {
                    device.label = deviceElement.label();
                    isDeviceModified = true;
                    isDeviceLabelModified = true;
                }

                // Store the modifications.
                if (isDeviceModified) {
                    omemoStorage->addDevice(deviceOwnerJid, deviceId, device);

                    if (isDeviceLabelModified) {
                        Q_EMIT q->deviceChanged(deviceOwnerJid, deviceId);
                    }
                }

                isDeviceFound = true;
                break;
            }
        }

        // Create a new entry and store it if there is no such entry
        // yet.
        if (!isDeviceFound) {
            const auto deviceId = deviceElement.id();
            auto &device = ownerDevices[deviceId];
            device.label = deviceElement.label();
            omemoStorage->addDevice(deviceOwnerJid, deviceId, device);

            auto future = buildSessionForNewDevice(deviceOwnerJid, deviceId, device);
            future.then(q, [=](auto) {
                Q_EMIT q->deviceAdded(deviceOwnerJid, deviceId);
            });
        }
    }

    // Publish an own correct device list if the PEP service's one is incorrect
    // and the devices are already set up locally.
    if (isOwnDeviceListIncorrect) {
        if (!devices.isEmpty()) {
            publishDeviceListItem(true, [=](bool isPublished) {
                if (!isPublished) {
                    warning("Own device list item could not be published in order to correct the PEP service's one");
                }
            });
        }
    }
}

//
// Corrects the own device list on the PEP service by the locally stored
// devices or sets a contact device to be removed locally in the future.
//
// \param deviceOwnerJid bare JID of the devices' owner
//
void ManagerPrivate::handleIrregularDeviceListChanges(const QString &deviceOwnerJid)
{
    const auto isOwnDeviceListNode = ownBareJid() == deviceOwnerJid;

    if (isOwnDeviceListNode) {
        // Publish a new device list for the own devices if their device list
        // item is removed, if their device list node is removed or if all
        // the node's items are removed.
<<<<<<< HEAD
#if WITH_OMEMO_V03
        //FIX ME
        q->info("handleIrregularDeviceListChanges: FIXME ");
#else
        auto future = pubSubManager->deletePepNode(ns_omemo_2_devices);
        await(future, q, [=](QXmppPubSubManager::Result result) {
            if (const auto error = std::get_if<Error>(&result)) {
                warning("Node '" % QString(ns_omemo_2_devices) % "'  of JID '" % deviceOwnerJid %
                        "' could not be deleted in order to recover from an inconsistent node" %
=======
        auto future = pubSubManager->deleteOwnPepNode(ns_omemo_2_devices);
        future.then(q, [=](QXmppPubSubManager::Result result) {
            if (const auto error = std::get_if<QXmppError>(&result)) {
                warning("Node '" % QString(ns_omemo_2_devices) % "' of JID '" % deviceOwnerJid %
                        "' could not be deleted in order to recover from an inconsistent node: " %
>>>>>>> b44a7ee3
                        errorToString(*error));
            } else {
                auto future = pubSubManager->requestOwnPepFeatures();
                future.then(q, [=](QXmppPubSubManager::FeaturesResult result) {
                    if (const auto error = std::get_if<QXmppError>(&result)) {
                        warning("Features of PEP service '" % deviceOwnerJid %
                                "' could not be retrieved: " % errorToString(*error));
                        warning("Device list could not be published");
                    } else {
                        const auto &pepServiceFeatures = std::get<QVector<QString>>(result);

                        const auto arePublishOptionsSupported = pepServiceFeatures.contains(ns_pubsub_publish_options);
                        const auto isAutomaticCreationSupported = pepServiceFeatures.contains(ns_pubsub_auto_create);
                        const auto isCreationAndConfigurationSupported = pepServiceFeatures.contains(ns_pubsub_create_and_configure);
                        const auto isCreationSupported = pepServiceFeatures.contains(ns_pubsub_create_nodes);
                        const auto isConfigurationSupported = pepServiceFeatures.contains(ns_pubsub_config_node);

                        publishDeviceElement(false,
                                             arePublishOptionsSupported,
                                             isAutomaticCreationSupported,
                                             isCreationAndConfigurationSupported,
                                             isCreationSupported,
                                             isConfigurationSupported,
                                             [=](bool isPublished) {
                                                 if (!isPublished) {
                                                     warning("Device element could not be published");
                                                 }
                                             });
                    }
                });
            }
        });
#endif
    } else {
        auto &ownerDevices = devices[deviceOwnerJid];

        // Set a timestamp for locally stored contact devices being removed
        // later if their device list item is removed, if their device list node
        // is removed or if all the node's items are removed.
        for (auto itr = ownerDevices.begin(); itr != ownerDevices.end(); ++itr) {
            const auto &deviceId = itr.key();
            auto &device = itr.value();

            device.removalFromDeviceListDate = QDateTime::currentDateTimeUtc();

            // Store the modification.
            omemoStorage->addDevice(deviceOwnerJid, deviceId, device);
        }
    }
}

//
// Removes the device element for this device or deletes the whole PEP node if
// it would be empty after the retraction.
//
// \param continuation function to be called with the bool value whether it succeeded
//
template<typename Function>
void ManagerPrivate::deleteDeviceElement(Function continuation)
{
#if WITH_OMEMO_V03
    if (otherOwnDevices().isEmpty()) {
        deleteNode(ns_omemo_devices, std::move(continuation));
    } else {
        publishDeviceListItem(false, std::move(continuation));
    }
#else
    if (otherOwnDevices().isEmpty()) {
        deleteNode(ns_omemo_2_devices, std::move(continuation));
    } else {
        publishDeviceListItem(false, std::move(continuation));
    }
#endif
}

//
// Creates a PEP node.
//
// \param node node to be created
// \param continuation function to be called with the bool value whether it succeeded
//
template<typename Function>
void ManagerPrivate::createNode(const QString &node, Function continuation)
{
    runPubSubQueryWithContinuation(pubSubManager->createOwnPepNode(node),
                                   "Node '" % node % "' of JID '" % ownBareJid() % "' could not be created",
                                   std::move(continuation));
}

//
// Creates a PEP node with a configuration.
//
// \param node node to be created
// \param config configuration to be applied
// \param continuation function to be called with the bool value whether it succeeded
//
template<typename Function>
void ManagerPrivate::createNode(const QString &node, const QXmppPubSubNodeConfig &config, Function continuation)
{
    runPubSubQueryWithContinuation(pubSubManager->createOwnPepNode(node, config),
                                   "Node '" % node % "' of JID '" % ownBareJid() % "' could not be created",
                                   std::move(continuation));
}

//
// Configures an existing PEP node.
//
// \param node node to be configured
// \param config configuration to be applied
// \param continuation function to be called with the bool value whether it succeeded
//
template<typename Function>
void ManagerPrivate::configureNode(const QString &node, const QXmppPubSubNodeConfig &config, Function continuation)
{
    runPubSubQueryWithContinuation(pubSubManager->configureOwnPepNode(node, config),
                                   "Node '" % node % "' of JID '" % ownBareJid() % "' could not be configured",
                                   std::move(continuation));
}

//
// Retracts an item from a PEP node.
//
// \param node node containing the item
// \param itemId ID of the item
// \param continuation function to be called with the bool value whether it succeeded
//
template<typename Function>
void ManagerPrivate::retractItem(const QString &node, uint32_t itemId, Function continuation)
{
    const auto itemIdString = QString::number(itemId);
    runPubSubQueryWithContinuation(pubSubManager->retractOwnPepItem(node, itemIdString),
                                   "Item '" % itemIdString % "' of node '" % node % "' and JID '" % ownBareJid() % "' could not be retracted",
                                   std::move(continuation));
}

//
// Deletes a PEP node.
//
// \param node node to be deleted
// \param continuation function to be called with the bool value whether it succeeded
//
template<typename Function>
void ManagerPrivate::deleteNode(const QString &node, Function continuation)
{
    auto future = pubSubManager->deleteOwnPepNode(node);
    future.then(q, [=, continuation = std::move(continuation)](QXmppPubSubManager::Result result) mutable {
        if (auto error = std::get_if<QXmppError>(&result)) {
            if (auto err = error->value<QXmppStanza::Error>()) {
                // Skip the error handling if the node is already deleted.
                if (!(err->type() == Error::Cancel && err->condition() == Error::ItemNotFound)) {
                    warning("Node '" % node % "' of JID '" % ownBareJid() % "' could not be deleted: " %
                            errorToString(*error));
                    continuation(false);
                } else {
                    continuation(true);
                }
            } else {
                continuation(false);
            }
        } else {
            continuation(true);
        }
    });
}

//
// Publishes a PEP item.
//
// \param node node containing the item
// \param item item to be published
// \param continuation function to be called with the bool value whether it succeeded
//
template<typename T, typename Function>
void ManagerPrivate::publishItem(const QString &node, const T &item, Function continuation)
{
    runPubSubQueryWithContinuation(pubSubManager->publishOwnPepItem(node, item),
                                   "Item with ID '" % item.id() %
                                       "' could not be published to node '" % node % "' of JID '" %
                                       ownBareJid() % "'",
                                   std::move(continuation));
}

//
// Publishes a PEP item with publish options.
//
// \param node node containing the item
// \param item item to be published
// \param publishOptions publish options to be applied
// \param continuation function to be called with the bool value whether it succeeded
//
template<typename T, typename Function>
void ManagerPrivate::publishItem(const QString &node, const T &item, const QXmppPubSubPublishOptions &publishOptions, Function continuation)
{
<<<<<<< HEAD
    runPubSubQueryWithContinuation(pubSubManager->publishPepItem(node, item, publishOptions),
                               "Item with ID '" % item.id() % "' could not be published to node '" % node % "' of JID '" % ownBareJid() % "'",
                               std::move(continuation));
=======
    runPubSubQueryWithContinuation(pubSubManager->publishOwnPepItem(node, item, publishOptions),
                                   "Item with ID '" % item.id() % "' could not be published to node '" % node % "' of JID '" % ownBareJid() % "'",
                                   std::move(continuation));
>>>>>>> b44a7ee3
}

//
// Runs a PubSub query and processes a continuation function.
//
// \param future PubSub query to be run
// \param errorMessage message to be logged in case of an error
// \param continuation function to be called after the PubSub query
//
template<typename T, typename Function>
void QXmppOmemoManagerPrivate::runPubSubQueryWithContinuation(QXmppTask<T> future, const QString &errorMessage, Function continuation)
{
<<<<<<< HEAD
    await(future, q, [this, errorMessage, continuation = std::move(continuation)](auto result) mutable {
        if (auto error = std::get_if<Error>(&result)) {
            warning(errorMessage % QString(": ") % errorToString(*error));
=======
    future.then(q, [this, errorMessage, continuation = std::move(continuation)](auto result) mutable {
        if (auto error = std::get_if<QXmppError>(&result)) {
            warning(errorMessage % u": " % errorToString(*error));
>>>>>>> b44a7ee3
            continuation(false);
        } else {
            continuation(true);
        }
    });
}

// See QXmppOmemoManager for documentation
QXmppTask<bool> ManagerPrivate::changeDeviceLabel(const QString &deviceLabel)
{
    QXmppPromise<bool> interface;

    ownDevice.label = deviceLabel;

    if (isStarted) {
        auto future = omemoStorage->setOwnDevice(ownDevice);
        future.then(q, [=]() mutable {
            publishDeviceListItem(true, [=](bool isPublished) mutable {
                interface.finish(std::move(isPublished));
            });
        });
    } else {
        interface.finish(true);
    }

    return interface.task();
}

//
// Requests the device list of a contact manually and stores it locally.
//
// This should be called for offline contacts whose servers do not distribute
// the last published PubSub item if that contact is offline (e.g., with at
// least ejabberd version <= 21.12)
//
// \param jid JID of the contact whose device list is being requested
//
// \return the result of the request
//
QXmppTask<QXmppPubSubManager::ItemResult<QXmppOmemoDeviceListItem>> ManagerPrivate::requestDeviceList(const QString &jid)
{
<<<<<<< HEAD
#if WITH_OMEMO_V03
    auto future = pubSubManager->requestItem<QXmppOmemoDeviceListItem>(jid, ns_omemo_devices, QXmppPubSubManager::Current);
#else
    auto future = pubSubManager->requestItem<QXmppOmemoDeviceListItem>(jid, ns_omemo_2_devices, QXmppPubSubManager::Current);
#endif
    await(future, q, [this, jid](QXmppPubSubManager::ItemResult<QXmppOmemoDeviceListItem> result) mutable {
        if (const auto error = std::get_if<Error>(&result)) {
=======
    QXmppPromise<QXmppPubSubManager::ItemResult<QXmppOmemoDeviceListItem>> interface;

    // Since the usage of the item ID \c QXmppPubSubManager::Current is only RECOMMENDED by
    // \xep{0060, Publish-Subscribe} (PubSub) but not obligatory, all items are requested even if
    // the node should contain only one item.
    auto future = pubSubManager->requestItems<QXmppOmemoDeviceListItem>(jid, ns_omemo_2_devices);
    future.then(q, [this, interface, jid](QXmppPubSubManager::ItemsResult<QXmppOmemoDeviceListItem> result) mutable {
        if (const auto error = std::get_if<QXmppError>(&result)) {
>>>>>>> b44a7ee3
            warning("Device list for JID '" % jid % "' could not be retrieved: " % errorToString(*error));
            interface.finish(*error);
        } else if (const auto &items = std::get<QXmppPubSubManager::Items<QXmppOmemoDeviceListItem>>(result).items; items.isEmpty()) {
            const auto errorMessage = "Device list for JID '" % jid % "' could not be retrieved because the node does not contain any item";
            warning(errorMessage);
            interface.finish(QXmppError { errorMessage });
        } else if (const auto item = updateContactDevices(jid, items); item) {
            interface.finish(*item);
        } else {
            interface.finish(QXmppError { "Device list for JID '" % jid % "' could not be retrieved because the node does not contain an appropriate item" });
        }
    });
    return interface.task();
}

//
// Subscribes to the device list of a contact if the contact's device is not stored yet.
//
// \param jid JID of the contact whose device list is being subscribed
// \param deviceId ID of the device that is checked
//
void ManagerPrivate::subscribeToNewDeviceLists(const QString &jid, uint32_t deviceId)
{
    if (!devices.value(jid).contains(deviceId)) {
        subscribeToDeviceList(jid);
    }
}

//
// Subscribes the current user's resource to a device list manually.
//
// A server may not send the last published item automatically.
// To ensure that the subscribed device list can be stored locally in any case,
// the current PubSub item containing the device list is requested manually.
//
// \param jid JID of the contact whose device list is being subscribed
//
// \return the result of the subscription and manual request
//
QXmppTask<QXmppPubSubManager::Result> ManagerPrivate::subscribeToDeviceList(const QString &jid)
{
    QXmppPromise<QXmppPubSubManager::Result> interface;

#if WITH_OMEMO_V03
    auto future = pubSubManager->subscribeToNode(jid, ns_omemo_devices, ownFullJid());
#else
    auto future = pubSubManager->subscribeToNode(jid, ns_omemo_2_devices, ownFullJid());
<<<<<<< HEAD
#endif
    await(future, q, [=](QXmppPubSubManager::Result result) mutable {
        if (const auto error = std::get_if<Error>(&result)) {
=======
    future.then(q, [=](QXmppPubSubManager::Result result) mutable {
        if (const auto error = std::get_if<QXmppError>(&result)) {
>>>>>>> b44a7ee3
            warning("Device list for JID '" % jid % "' could not be subscribed: " % errorToString(*error));
            interface.finish(std::move(*error));
        } else {
            jidsOfManuallySubscribedDevices.append(jid);

            auto future = requestDeviceList(jid);
            future.then(q, [=](auto result) mutable {
                interface.finish(mapToSuccess(std::move(result)));
            });
        }
    });

    return interface.task();
}

//
// Unsubscribes the current user's resource from device lists that were
// manually subscribed by
// \c QXmppOmemoManagerPrivate::subscribeToDeviceList().
//
// \param jids JIDs of the contacts whose device lists are being
//             unsubscribed
//
// \return the results of each unsubscribe request
//
QXmppTask<QVector<Manager::DevicesResult>> ManagerPrivate::unsubscribeFromDeviceLists(const QList<QString> &jids)
{
    if (jids.isEmpty()) {
        return makeReadyTask(QVector<Manager::DevicesResult>());
    }

    struct State
    {
        int processed = 0;
        int jidsCount = 0;
        QXmppPromise<QVector<Manager::DevicesResult>> interface;
        QVector<Manager::DevicesResult> devicesResults;
    };

    auto state = std::make_shared<State>();
    state->jidsCount = jids.count();

    for (const auto &jid : jids) {
        unsubscribeFromDeviceList(jid).then(q, [jid, state](QXmppPubSubManager::Result result) mutable {
            state->devicesResults << Manager::DevicesResult {
                jid, result
            };

            if (++(state->processed) == state->jidsCount) {
                state->interface.finish(std::move(state->devicesResults));
            }
        });
    }

    return state->interface.task();
}

//
// Unsubscribes the current user's resource from a device list that were
// manually subscribed by
// \c QXmppOmemoManagerPrivate::subscribeToDeviceList().
//
// \param jid JID of the contact whose device list is being unsubscribed
//
// \return the result of the unsubscription
//
QXmppTask<QXmppPubSubManager::Result> ManagerPrivate::unsubscribeFromDeviceList(const QString &jid)
{
    QXmppPromise<QXmppPubSubManager::Result> interface;

#if WITH_OMEMO_V03
    auto future = pubSubManager->unsubscribeFromNode(jid, ns_omemo_devices, ownFullJid());
#else
    auto future = pubSubManager->unsubscribeFromNode(jid, ns_omemo_2_devices, ownFullJid());
<<<<<<< HEAD
#endif
    await(future, q, [=](QXmppPubSubManager::Result result) mutable {
        if (const auto error = std::get_if<Error>(&result)) {
=======
    future.then(q, [=](QXmppPubSubManager::Result result) mutable {
        if (const auto error = std::get_if<QXmppError>(&result)) {
>>>>>>> b44a7ee3
            warning("Device list for JID '" % jid % "' could not be unsubscribed: " % errorToString(*error));
        } else {
            jidsOfManuallySubscribedDevices.removeAll(jid);
        }

        interface.finish(std::move(result));
    });

    return interface.task();
}

// See QXmppOmemoManager for documentation
QXmppTask<bool> ManagerPrivate::resetOwnDevice()
{
    QXmppPromise<bool> interface;

    isStarted = false;

#if WITH_OMEMO_V03
    auto future = trustManager->resetAll(ns_omemo);
#else
    auto future = trustManager->resetAll(ns_omemo_2);
<<<<<<< HEAD
#endif
    await(future, q, [=]() mutable {
=======
    future.then(q, [=]() mutable {
>>>>>>> b44a7ee3
        auto future = omemoStorage->resetAll();
        future.then(q, [=]() mutable {
            deleteDeviceElement([=](bool isDeviceElementDeleted) mutable {
                if (isDeviceElementDeleted) {
                    deleteDeviceBundle([=](bool isDeviceBundleDeleted) mutable {
                        if (isDeviceBundleDeleted) {
                            ownDevice = {};
                            preKeyPairs.clear();
                            signedPreKeyPairs.clear();
                            deviceBundle = {};
                            devices.clear();

                            Q_EMIT q->allDevicesRemoved();
                        }

                        interface.finish(std::move(isDeviceBundleDeleted));
                    });
                } else {
                    interface.finish(false);
                }
            });
        });
    });

    return interface.task();
}

// See QXmppOmemoManager for documentation
QXmppTask<bool> ManagerPrivate::resetAll()
{
    QXmppPromise<bool> interface;

    isStarted = false;

#if WITH_OMEMO_V03
/*
    QFutureInterface<bool> interface(QFutureInterfaceBase::Started);
      QXmppDiscoveryManager* ext = q->client()->findExtension<QXmppDiscoveryManager>();

        auto future = ext->requestDiscoItems(deviceOwnerJid);
        await(future, q, [=](QXmppDiscoveryManager::ItemsResult result) {
            if (const auto error = std::get_if<Error>(&result)) {
                warning("List of nodes for '" % deviceOwnerJid %
                        "' could not be retrieved" % errorToString(*error));
            } else {
                const auto &items = std::get<QList<QXmppDiscoveryIq::Item>>(result);

                for (int i=0; i < items.size(); i++)
                {
                    deleteNode(items.at(i).node(), [this, interface](bool isNodeDeleted) mutable {
                        qDebug() << "Delete node result:" << isNodeDeleted;
                    });
                }
            }
        });
*/

    auto future = trustManager->resetAll(ns_omemo);
#else
    auto future = trustManager->resetAll(ns_omemo_2);
<<<<<<< HEAD
#endif
    await(future, q, [this, interface]() mutable {
        auto future = omemoStorage->resetAll();
        await(future, q, [this, interface]() mutable {
#if WITH_OMEMO_V03
            deleteNode(ns_omemo_devices, [this, interface](bool isDevicesNodeDeleted) mutable {
                if (isDevicesNodeDeleted) {
                    auto ownDevices = otherOwnDevices();

                    // Add all remaining own devices to the device list.
                    for(auto itr = ownDevices.cbegin(); itr != ownDevices.cend(); itr++) {
                        const auto deviceId = itr.key();

                        deleteNode(QString(ns_omemo_bundles)+":"+QString::number(deviceId), [this, interface](bool isBundleNodeDeleted) mutable {
                            if(!isBundleNodeDeleted) {
                                reportFinishedResult(interface, false);
                            }
                        });
                    }

                    //FIXME Improve error management

                    ownDevice = {};
                    preKeyPairs.clear();
                    signedPreKeyPairs.clear();
                    deviceBundle = {};
                    devices.clear();

                    emit q->allDevicesRemoved();
                    reportFinishedResult(interface, true);
                }
            });
#else
=======
    future.then(q, [this, interface]() mutable {
        auto future = omemoStorage->resetAll();
        future.then(q, [this, interface]() mutable {
>>>>>>> b44a7ee3
            deleteNode(ns_omemo_2_devices, [this, interface](bool isDevicesNodeDeleted) mutable {
                if (isDevicesNodeDeleted) {
                    deleteNode(ns_omemo_2_bundles, [this, interface](bool isBundlesNodeDeleted) mutable {
                        if (isBundlesNodeDeleted) {
                            ownDevice = {};
                            preKeyPairs.clear();
                            signedPreKeyPairs.clear();
                            deviceBundle = {};
                            devices.clear();

                            Q_EMIT q->allDevicesRemoved();
                        }

                        interface.finish(std::move(isBundlesNodeDeleted));
                    });
                } else {
                    interface.finish(false);
                }
            });
#endif
        });
    });

    return interface.task();
}

//
// Builds a new session for a new received device if that is enabled.
//
// \see QXmppOmemoManager::setNewDeviceAutoSessionBuildingEnabled()
//
// \param jid JID of the device's owner
// \param deviceId ID of the device
// \param device locally stored device which will be modified
//
// \return true if a session could be built or it is not enabled, otherwise
//         false
//
QXmppTask<bool> ManagerPrivate::buildSessionForNewDevice(const QString &jid, uint32_t deviceId, QXmppOmemoStorage::Device &device)
{
    if (isNewDeviceAutoSessionBuildingEnabled) {
        return buildSessionWithDeviceBundle(jid, deviceId, device);
    } else {
        return makeReadyTask(true);
    }
}

//
// Requests a device bundle and builds a new session with it.
//
// \param jid JID of the device's owner
// \param deviceId ID of the device
// \param device locally stored device which will be modified
//
// \return whether a session could be built
//
QXmppTask<bool> ManagerPrivate::buildSessionWithDeviceBundle(const QString &jid, uint32_t deviceId, QXmppOmemoStorage::Device &device)
{
    QXmppPromise<bool> interface;

    auto future = requestDeviceBundle(jid, deviceId);
    future.then(q, [=, &device](std::optional<QXmppOmemoDeviceBundle> optionalDeviceBundle) mutable {
        if (optionalDeviceBundle) {
            const auto &deviceBundle = *optionalDeviceBundle;
            device.keyId = deviceBundle.publicIdentityKey();

            auto future = q->trustLevel(jid, device.keyId);
            future.then(q, [=](TrustLevel trustLevel) mutable {
                auto buildSessionDependingOnTrustLevel = [=](TrustLevel trustLevel) mutable {
                    // Build a session if the device's key has a specific trust
                    // level and send an empty OMEMO (key exchange) message to
                    // make the receiving device build a new session too.
                    if (!acceptedSessionBuildingTrustLevels.testFlag(trustLevel)) {
                        warning("Session could not be created for JID '" % jid % "' with device ID '" %
                                QString::number(deviceId) % "' because its key's trust level '" %
                                QString::number(int(trustLevel)) % "' is not accepted");
                        interface.finish(false);
                    } else if (const auto address = Address(jid, deviceId); !buildSession(address.data(), deviceBundle)) {
                        warning("Session could not be created for JID '" % jid % "' and device ID '" %
                                QString::number(deviceId) % "'");
                        interface.finish(false);
                    } else {
                        auto future = sendEmptyMessage(jid, deviceId, true);
                        future.then(q, [=](QXmpp::SendResult result) mutable {
                            if (std::holds_alternative<QXmppError>(result)) {
                                warning("Session could be created but empty message could not be sent to JID '" %
                                        jid % "' and device ID '" % QString::number(deviceId) % "'");
                                interface.finish(false);
                            } else {
                                interface.finish(true);
                            }
                        });
                    }
                };

                if (trustLevel == TrustLevel::Undecided) {
                    // Store the key's trust level if it is not stored yet.
                    auto future = storeKeyDependingOnSecurityPolicy(jid, device.keyId);
                    future.then(q, [=](TrustLevel trustLevel) mutable {
                        buildSessionDependingOnTrustLevel(trustLevel);
                    });
                } else {
                    buildSessionDependingOnTrustLevel(trustLevel);
                }
            });
        } else {
            warning("Session could not be created because no device bundle could be fetched for "
                    "JID '" %
                    jid % "' and device ID '" % QString::number(deviceId) % "'");
            interface.finish(false);
        }
    });

    return interface.task();
}

//
// Builds an OMEMO session.
//
// A session is used for encryption and decryption.
//
// \param address address of the device for whom the session is built
// \param deviceBundle device bundle containing all data to build the session
//
// \return whether it succeeded
//
bool ManagerPrivate::buildSession(signal_protocol_address address, const QXmppOmemoDeviceBundle &deviceBundle)
{
    QXmppPromise<bool> interface;

    // Choose a pre key randomly.
    const auto publicPreKeys = deviceBundle.publicPreKeys();
    if (publicPreKeys.isEmpty()) {
        warning("No public pre key could be found in device bundle");
    }
    const auto publicPreKeyIds = publicPreKeys.keys();
#if QT_VERSION >= QT_VERSION_CHECK(5, 10, 0)
    const auto publicPreKeyIndex = QRandomGenerator::system()->bounded(publicPreKeyIds.size());
#else
    const auto publicPreKeyIndex = qrand() % publicPreKeyIds.size();
#endif
    const auto publicPreKeyId = publicPreKeyIds.at(publicPreKeyIndex);
    const auto publicPreKey = publicPreKeys.value(publicPreKeyId);

    SessionBuilderPtr sessionBuilder;
    if (session_builder_create(sessionBuilder.ptrRef(), storeContext.get(), &address, globalContext.get()) < 0) {
        warning("Session builder could not be created");
        return false;
    }

#if WITH_OMEMO_V03
    session_builder_set_version(sessionBuilder.get(), 3);
#else
    session_builder_set_version(sessionBuilder.get(), CIPHERTEXT_OMEMO_VERSION);
#endif
    RefCountedPtr<session_pre_key_bundle> sessionBundle;

    if (!createSessionBundle(sessionBundle.ptrRef(),
                             deviceBundle.publicIdentityKey(),
                             deviceBundle.signedPublicPreKey(),
                             deviceBundle.signedPublicPreKeyId(),
                             deviceBundle.signedPublicPreKeySignature(),
                             publicPreKey,
                             publicPreKeyId)) {
        warning("Session bundle could not be created");
        return false;
    }

    if (session_builder_process_pre_key_bundle(sessionBuilder.get(), sessionBundle.get()) != SG_SUCCESS) {
        warning("Session bundle could not be processed");
        return false;
    }

    return true;
}

//
// Creates a session bundle.
//
// \param sessionBundle session bundle location
// \param serializedPublicIdentityKey serialized public identity key
// \param serializedSignedPublicPreKey serialized signed public pre key
// \param signedPublicPreKeyId ID of the signed public pre key
// \param serializedSignedPublicPreKeySignature serialized signature of the
//        signed public pre key
// \param serializedPublicPreKey serialized public pre key
// \param publicPreKeyId ID of the public pre key
//
// \return whether it succeeded
//
bool ManagerPrivate::createSessionBundle(session_pre_key_bundle **sessionBundle,
                                         const QByteArray &serializedPublicIdentityKey,
                                         const QByteArray &serializedSignedPublicPreKey,
                                         uint32_t signedPublicPreKeyId,
                                         const QByteArray &serializedSignedPublicPreKeySignature,
                                         const QByteArray &serializedPublicPreKey,
                                         uint32_t publicPreKeyId)
{
    RefCountedPtr<ec_public_key> publicIdentityKey;
    RefCountedPtr<ec_public_key> signedPublicPreKey;
    RefCountedPtr<const uint8_t> signedPublicPreKeySignature;
    int signedPublicPreKeySignatureSize;
    RefCountedPtr<ec_public_key> publicPreKey;

    if (deserializePublicIdentityKey(publicIdentityKey.ptrRef(), serializedPublicIdentityKey) &&
        deserializeSignedPublicPreKey(signedPublicPreKey.ptrRef(), serializedSignedPublicPreKey) &&
        (signedPublicPreKeySignatureSize = deserializeSignedPublicPreKeySignature(signedPublicPreKeySignature.ptrRef(), serializedSignedPublicPreKeySignature)) &&
        deserializePublicPreKey(publicPreKey.ptrRef(), serializedPublicPreKey)) {

        // "0" is passed as "device_id" to the OMEMO library because it is not
        // used by OMEMO.
        // Only the device ID is of interest which is used as "registration_id"
        // within the OMEMO library.
        if (session_pre_key_bundle_create(sessionBundle,
                                          ownDevice.id,
                                          0,
                                          publicPreKeyId,
                                          publicPreKey.get(),
                                          signedPublicPreKeyId,
                                          signedPublicPreKey.get(),
                                          signedPublicPreKeySignature.get(),
                                          signedPublicPreKeySignatureSize,
                                          publicIdentityKey.get()) < 0) {
            return false;
        }

        return true;
    } else {
        warning("Session bundle data could not be deserialized");
        return false;
    }
}

//
// Deserializes the locally stored identity key pair.
//
// The identity key pair is the pair of private and a public long-term keys.
//
// \param identityKeyPair identity key pair location
//
// \return whether it succeeded
//
bool ManagerPrivate::deserializeIdentityKeyPair(ratchet_identity_key_pair **identityKeyPair) const
{
    RefCountedPtr<ec_private_key> privateIdentityKey;
    deserializePrivateIdentityKey(privateIdentityKey.ptrRef(), ownDevice.privateIdentityKey);

    RefCountedPtr<ec_public_key> publicIdentityKey;
    deserializePublicIdentityKey(publicIdentityKey.ptrRef(), ownDevice.publicIdentityKey);

    if (ratchet_identity_key_pair_create(identityKeyPair, publicIdentityKey.get(), privateIdentityKey.get()) < 0) {
        warning("Identity key pair could not be deserialized");
        return false;
    }

    return true;
}

//
// Deserializes a private identity key.
//
// \param privateIdentityKey private identity key location
// \param serializedPrivateIdentityKey serialized private identity key
//
// \return whether it succeeded
//
bool ManagerPrivate::deserializePrivateIdentityKey(ec_private_key **privateIdentityKey, const QByteArray &serializedPrivateIdentityKey) const
{
    BufferSecurePtr privateIdentityKeyBuffer = BufferSecurePtr::fromByteArray(serializedPrivateIdentityKey);

    if (!privateIdentityKeyBuffer) {
        warning("Buffer for serialized private identity key could not be created");
        return false;
    }

    if (curve_decode_private_point(privateIdentityKey, signal_buffer_data(privateIdentityKeyBuffer.get()), signal_buffer_len(privateIdentityKeyBuffer.get()), globalContext.get()) < 0) {
        warning("Private identity key could not be deserialized");
        return false;
    }

    return true;
}

//
// Deserializes a public identity key.
//
// \param publicIdentityKey public identity key location
// \param serializedPublicIdentityKey serialized public identity key
//
// \return whether it succeeded
//
bool ManagerPrivate::deserializePublicIdentityKey(ec_public_key **publicIdentityKey, const QByteArray &serializedPublicIdentityKey) const
{
    BufferPtr publicIdentityKeyBuffer = BufferPtr::fromByteArray(serializedPublicIdentityKey);

    if (!publicIdentityKeyBuffer) {
        warning("Buffer for serialized public identity key could not be created");
        return false;
    }

    if (curve_decode_point_ed(publicIdentityKey, signal_buffer_data(publicIdentityKeyBuffer.get()), signal_buffer_len(publicIdentityKeyBuffer.get()), globalContext.get()) < 0) {
        warning("Public identity key could not be deserialized");
        return false;
    }

    return true;
}

//
// Deserializes a signed public pre key.
//
// \param signedPublicPreKey signed public pre key location
// \param serializedSignedPublicPreKey serialized signed public pre key
//
// \return whether it succeeded
//
bool ManagerPrivate::deserializeSignedPublicPreKey(ec_public_key **signedPublicPreKey, const QByteArray &serializedSignedPublicPreKey) const
{
    BufferPtr signedPublicPreKeyBuffer = BufferPtr::fromByteArray(serializedSignedPublicPreKey);

    if (!signedPublicPreKeyBuffer) {
        warning("Buffer for serialized signed public pre key could not be created");
        return false;
    }

    if (curve_decode_point_mont(signedPublicPreKey, signal_buffer_data(signedPublicPreKeyBuffer.get()), signal_buffer_len(signedPublicPreKeyBuffer.get()), globalContext.get()) < 0) {
        warning("Signed public pre key could not be deserialized");
        return false;
    }

    return true;
}

//
// Deserializes a public pre key.
//
// \param publicPreKey public pre key location
// \param serializedPublicPreKey serialized public pre key
//
// \return whether it succeeded
//
bool ManagerPrivate::deserializePublicPreKey(ec_public_key **publicPreKey, const QByteArray &serializedPublicPreKey) const
{
    auto publicPreKeyBuffer = BufferPtr::fromByteArray(serializedPublicPreKey);

    if (!publicPreKeyBuffer) {
        warning("Buffer for serialized public pre key could not be created");
        return false;
    }

    if (curve_decode_point_mont(publicPreKey, signal_buffer_data(publicPreKeyBuffer.get()), signal_buffer_len(publicPreKeyBuffer.get()), globalContext.get()) < 0) {
        warning("Public pre key could not be deserialized");
        return false;
    }

    return true;
}

//
// Sends an empty OMEMO message.
//
// An empty OMEMO message is a message without an OMEMO payload.
// It is used to trigger the completion, rebuilding or refreshing of OMEMO
// sessions.
//
// \param recipientJid JID of the message's recipient
// \param recipientDeviceId ID of the recipient's device
// \param isKeyExchange whether the message is used to build a new session
//
// \return the result of the sending
//
QXmppTask<QXmpp::SendResult> ManagerPrivate::sendEmptyMessage(const QString &recipientJid, uint32_t recipientDeviceId, bool isKeyExchange) const
{
    QXmppPromise<QXmpp::SendResult> interface;

    const auto address = Address(recipientJid, recipientDeviceId);
    const auto decryptionData = QCA::SecureArray(EMPTY_MESSAGE_DECRYPTION_DATA_SIZE);

    if (const auto data = createOmemoEnvelopeData(address.data(), decryptionData); data.isEmpty()) {
        warning("OMEMO envelope for recipient JID '" % recipientJid % "' and device ID '" %
                QString::number(recipientDeviceId) %
                "' could not be created because its data could not be encrypted");
        QXmppError error {
            QStringLiteral("OMEMO envelope could not be created"),
            SendError::EncryptionError
        };
        interface.finish(error);
    } else {
        QXmppOmemoEnvelope omemoEnvelope;
        omemoEnvelope.setRecipientDeviceId(recipientDeviceId);
        if (isKeyExchange) {
            omemoEnvelope.setIsUsedForKeyExchange(true);
        }
        omemoEnvelope.setData(data);

        QXmppOmemoElement omemoElement;
        omemoElement.addEnvelope(recipientJid, omemoEnvelope);
        omemoElement.setSenderDeviceId(ownDevice.id);

        QXmppMessage message;
        message.setTo(recipientJid);
        message.addHint(QXmppMessage::Store);
        message.setOmemoElement(omemoElement);

        auto future = q->client()->send(std::move(message));
        future.then(q, [=](QXmpp::SendResult result) mutable {
            interface.finish(std::move(result));
        });
    }

    return interface.task();
}

//
// Sets the key of this client instance's device.
//
QXmppTask<void> ManagerPrivate::storeOwnKey() const
{
    QXmppPromise<void> interface;

<<<<<<< HEAD
#if WITH_OMEMO_V03
    auto future = trustManager->setOwnKey(ns_omemo, createKeyId(ownDevice.publicIdentityKey));
#else
    auto future = trustManager->setOwnKey(ns_omemo_2, createKeyId(ownDevice.publicIdentityKey));
#endif
    await(future, q, [=]() mutable {
        interface.reportFinished();
=======
    auto future = trustManager->setOwnKey(ns_omemo_2, ownDevice.publicIdentityKey);
    future.then(q, [=]() mutable {
        interface.finish();
>>>>>>> b44a7ee3
    });

    return interface.task();
}

//
// Stores a key while its trust level is determined by the used security
// policy.
//
// \param keyOwnerJid bare JID of the key owner
// \param key key to store
//
// \return the trust level of the stored key
//
QXmppTask<TrustLevel> ManagerPrivate::storeKeyDependingOnSecurityPolicy(const QString &keyOwnerJid, const QByteArray &key)
{
    QXmppPromise<TrustLevel> interface;

    auto awaitStoreKey = [=](QXmppTask<TrustLevel> &future) mutable {
        future.then(q, [=](TrustLevel trustLevel) mutable {
            interface.finish(std::move(trustLevel));
        });
    };

    auto future = q->securityPolicy();
    future.then(q, [=](TrustSecurityPolicy securityPolicy) mutable {
        switch (securityPolicy) {
        case NoSecurityPolicy: {
            auto future = storeKey(keyOwnerJid, key);
            awaitStoreKey(future);
            break;
        }
        case Toakafa: {
#if WITH_OMEMO_V03
            auto future = trustManager->hasKey(ns_omemo, keyOwnerJid, TrustLevel::Authenticated);
#else
            auto future = trustManager->hasKey(ns_omemo_2, keyOwnerJid, TrustLevel::Authenticated);
<<<<<<< HEAD
#endif
            await(future, q, [=](bool hasAuthenticatedKey) mutable {
=======
            future.then(q, [=](bool hasAuthenticatedKey) mutable {
>>>>>>> b44a7ee3
                if (hasAuthenticatedKey) {
                    // If there is at least one authenticated key, add the
                    // new key as an automatically distrusted one.
                    auto future = storeKey(keyOwnerJid, key);
                    awaitStoreKey(future);
                } else {
                    // If no key is authenticated yet, add the new key as an
                    // automatically trusted one.
                    auto future = storeKey(keyOwnerJid, key, TrustLevel::AutomaticallyTrusted);
                    awaitStoreKey(future);
                }
            });
            break;
        }
        default:
            Q_UNREACHABLE();
        }
    });

    return interface.task();
}

//
// Stores a key.
//
// \param keyOwnerJid bare JID of the key owner
// \param key key to store
// \param trustLevel trust level of the key
//
// \return the trust level of the stored key
//
QXmppTask<TrustLevel> ManagerPrivate::storeKey(const QString &keyOwnerJid, const QByteArray &key, TrustLevel trustLevel) const
{
    QXmppPromise<TrustLevel> interface;

<<<<<<< HEAD
#if WITH_OMEMO_V03    
    auto future = trustManager->addKeys(ns_omemo, keyOwnerJid, { createKeyId(key) }, trustLevel);
#else
    auto future = trustManager->addKeys(ns_omemo_2, keyOwnerJid, { createKeyId(key) }, trustLevel);
#endif    
    await(future, q, [=]() mutable {
        emit q->trustLevelsChanged({ { keyOwnerJid, key } });
        reportFinishedResult(interface, trustLevel);
=======
    auto future = trustManager->addKeys(ns_omemo_2, keyOwnerJid, { key }, trustLevel);
    future.then(q, [=]() mutable {
        Q_EMIT q->trustLevelsChanged({ { keyOwnerJid, key } });
        interface.finish(std::move(trustLevel));
>>>>>>> b44a7ee3
    });

    return interface.task();
}

//
// Returns the own bare JID set in the client's configuration.
//
// \return the own bare JID
//
QString ManagerPrivate::ownBareJid() const
{
    return q->client()->configuration().jidBare();
}

//
// Returns the own full JID set in the client's configuration.
//
// \return the own full JID
//
QString ManagerPrivate::ownFullJid() const
{
    return q->client()->configuration().jid();
}

//
// Returns the devices with the own JID except the device of this client
// instance.
//
// \return the other own devices
//
QHash<uint32_t, QXmppOmemoStorage::Device> ManagerPrivate::otherOwnDevices()
{
    return devices.value(ownBareJid());
}

//
// Calls the logger warning method.
//
// \param msg warning message
//
void ManagerPrivate::warning(const QString &msg) const
{
    q->warning(msg);
}

/// \endcond<|MERGE_RESOLUTION|>--- conflicted
+++ resolved
@@ -256,20 +256,21 @@
 bool ManagerPrivate::initLocking()
 {
     const auto lock = [](void *user_data) {
+#if WITH_OMEMO_V03
+        //FIXME Blocking when mutex is used
+#else
         const auto *manager = reinterpret_cast<Manager *>(user_data);
         auto *d = manager->d.get();
+        d->mutex.lock();
+#endif
+    };
+
+    const auto unlock = [](void *user_data) {
 #if WITH_OMEMO_V03
         //FIXME Blocking when mutex is used
 #else
-        d->mutex.lock();
-#endif
-    };
-
-    const auto unlock = [](void *user_data) {
         const auto *manager = reinterpret_cast<Manager *>(user_data);
         auto *d = manager->d.get();
-#if WITH_OMEMO_V03
-#else
         d->mutex.unlock();
 #endif
     };
@@ -629,74 +630,47 @@
 //
 QXmppTask<bool> ManagerPrivate::setUpDeviceId()
 {
-<<<<<<< HEAD
     QFutureInterface<bool> interface(QFutureInterfaceBase::Started);
 
 #if WITH_OMEMO_V03
-    auto future = pubSubManager->requestPepItem<QXmppOmemoDeviceListItem>(ns_omemo_devices, QXmppPubSubManager::Current);
-
-    await(future, q, [=](QXmppPubSubManager::ItemResult<QXmppOmemoDeviceListItem> result) mutable {
+    auto future = pubSubManager->requestItem<QXmppOmemoDeviceListItem>(pubSubManager->client()->configuration().jidBare(), ns_omemo_devices);
+    return chain<bool>(std::move(future), q, [this](QXmppPubSubManager::ItemResult<QXmppOmemoDeviceListItem> result) mutable {
         QList<QXmppOmemoDeviceElement> deviceList;
 
-        if (const auto error = std::get_if<Error>(&result)) {
-            warning("Device list for JID '" % ownBareJid() %
-                    "' could not be retrieved and thus not updated" %
-                    errorToString(*error));
-        } else {
-            const auto &deviceListItem = std::get<QXmppOmemoDeviceListItem>(result);
-            deviceList = deviceListItem.deviceList();
-        }
-
-        while (true) {
-            uint32_t deviceId = 0;
-            bool deviceNotFound;
-
-            deviceNotFound = true;
-
-            if (signal_protocol_key_helper_generate_registration_id(&deviceId, 0, globalContext.get()) < 0) {
-                warning("Device ID could not be generated");
-                reportFinishedResult(interface, false);
-                break;
+        //FIX ME: TO CHECK IF RESULT IS CORRECT
+
+        auto error = std::get_if<QXmppError>(&result);
+        if (error) {
+            if (auto stanzaErr = error->value<QXmppStanza::Error>()) {
+                // allow Cancel|ItemNotFound here
+                if (!(stanzaErr->type() == Error::Cancel && stanzaErr->condition() == Error::ItemNotFound)) {
+                    warning("Existing / Published device IDs could not be retrieved: " % errorToString(*error));
+                    return false;
+                }
+                // do not return here
+            } else {
+                return false;
             }
-
-            for (const auto &deviceElement : std::as_const(deviceList)) {
-                if (deviceId == deviceElement.id()) {
-                    deviceNotFound = false;
-                    break;
-                }
-            }
-
-            if(deviceNotFound) {
-                ownDevice.id = deviceId;
-                reportFinishedResult(interface, true);
-                break;
-            }
-        }
-    });
-
-#else
-    auto future = pubSubManager->requestPepItemIds(ns_omemo_2_bundles);
-    await(future, q, [=](QXmppPubSubManager::ItemIdsResult result) mutable {
-        if (auto error = std::get_if<Error>(&result)) {
-            warning("Existing / Published device IDs could not be retrieved");
-            reportFinishedResult(interface, false);
-        } else {
-            const auto &deviceIds = std::get<QVector<QString>>(result);
-
-            while (true) {
-                uint32_t deviceId = 0;
-                if (signal_protocol_key_helper_generate_registration_id(&deviceId, 0, globalContext.get()) < 0) {
-                    warning("Device ID could not be generated");
-                    reportFinishedResult(interface, false);
-                    break;
-                }
-
-                if (!deviceIds.contains(QString::number(deviceId))) {
-                    ownDevice.id = deviceId;
-                    reportFinishedResult(interface, true);
-                    break;
-=======
-    auto future = pubSubManager->requestOwnPepItemIds(ns_omemo_2_bundles);
+        } 
+
+        const auto &deviceListItem = std::get<QXmppOmemoDeviceListItem>(result);
+        deviceList = deviceListItem.deviceList();
+        QVector<QString> deviceIds;
+
+        for (int i = 0; i < deviceList.size(); ++i) {
+            deviceIds.append(QString::number(deviceList.at(i).id()));
+        }
+
+        // The first generated device ID can be used if no device bundle node exists.
+        // Otherwise, duplicates must be avoided.
+        auto deviceId = error ? generateDeviceId() : generateDeviceId(deviceIds);
+        if (deviceId) {
+            ownDevice.id = *deviceId;
+        }
+        return deviceId.has_value();
+     });
+#else
+    auto future = pubSubManager->requestOwnPepItemIds(ns_omemo_2_bundles, QXmppPubSubManager::Current);
     return chain<bool>(std::move(future), q, [this](QXmppPubSubManager::ItemIdsResult result) mutable {
         // There can be the following cases:
         // 1. There is no PubSub node for device bundles: XEP-0030 states that a server must
@@ -710,7 +684,6 @@
                 if (!(stanzaErr->type() == Error::Cancel && stanzaErr->condition() == Error::ItemNotFound)) {
                     warning("Existing / Published device IDs could not be retrieved: " % errorToString(*error));
                     return false;
->>>>>>> b44a7ee3
                 }
                 // do not return here
             } else {
@@ -726,9 +699,7 @@
         }
         return deviceId.has_value();
     });
-<<<<<<< HEAD
-#endif
-=======
+#endif
 }
 
 //
@@ -761,7 +732,6 @@
             return {};
         }
     } while (existingIds.contains(QString::number(deviceId)));
->>>>>>> b44a7ee3
 
     return deviceId;
 }
@@ -1006,15 +976,11 @@
         deviceBundle.addPublicPreKey(preKeyId, serializedPublicPreKey);
     }
 
-<<<<<<< HEAD
 #if QT_VERSION >= QT_VERSION_CHECK(5, 15, 0)
     this->preKeyPairs.insert(serializedPreKeyPairs);
 #else
     this->preKeyPairs.unite(serializedPreKeyPairs);
 #endif
-=======
-    preKeyPairs.insert(serializedPreKeyPairs);
->>>>>>> b44a7ee3
     omemoStorage->addPreKeyPairs(serializedPreKeyPairs);
     ownDevice.latestPreKeyId = latestPreKeyId - 1 + count;
 
@@ -1048,12 +1014,8 @@
                 trustManager->removeKeys(ns_omemo, QList { device.keyId });
 #else
                 trustManager->removeKeys(ns_omemo_2, QList { device.keyId });
-<<<<<<< HEAD
-#endif
-                emit q->deviceRemoved(jid, deviceId);
-=======
+#endif
                 Q_EMIT q->deviceRemoved(jid, deviceId);
->>>>>>> b44a7ee3
             } else {
                 ++devicesItr;
             }
@@ -1468,9 +1430,8 @@
         } else {
             // If the IQ stanza contains an error (i.e., it is an error response), that error is
             // serialized instead of actual content.
-            const auto error = stanza.error();
-            if (error.typeOpt()) {
-                error.toXml(&writer);
+            if (auto err = stanza.errorOptional()) {
+                err->toXml(&writer);
             } else {
                 stanza.toXmlElementFromChild(&writer);
             }
@@ -1670,48 +1631,18 @@
     QXmppPromise<std::optional<DecryptionResult>> interface;
 
     auto future = extractSceEnvelope(senderJid, senderDeviceId, omemoEnvelope, omemoPayload, isMessageStanza);
-<<<<<<< HEAD
-    await(future, q, [=](QByteArray serializedSceEnvelope) mutable {
-
-        if (serializedSceEnvelope.isEmpty()) {
-            warning("SCE envelope could not be extracted");
-            reportFinishedResult(interface, {});
-        } else 
-        {
-#if WITH_OMEMO_V03
-            QDomDocument document;
-            document.setContent(QByteArray("<envelope xmlns='urn:xmpp:sce:1'> <content> <body xmlns='jabber:client'>") +
-                                serializedSceEnvelope + QByteArray("</body></content></envelope>"), true);
-            QXmppSceEnvelopeReader sceEnvelopeReader(document.documentElement());
-
-            auto &device = devices[senderJid][senderDeviceId];
-            device.unrespondedSentStanzasCount = 0;
-
-            // Send a heartbeat message to the sender if too many stanzas were
-            // received responding to none.
-            if (device.unrespondedReceivedStanzasCount == UNRESPONDED_STANZAS_UNTIL_HEARTBEAT_MESSAGE_IS_SENT) {
-                sendEmptyMessage(senderJid, senderDeviceId);
-                device.unrespondedReceivedStanzasCount = 0;
-            } else {
-                ++device.unrespondedReceivedStanzasCount;
-            }
-
-            QXmppE2eeMetadata e2eeMetadata;
-            const auto &senderDevice = devices.value(senderJid).value(senderDeviceId);
-            e2eeMetadata.setSenderKey(senderDevice.keyId);
-
-            reportFinishedResult(interface, { { sceEnvelopeReader.contentElement(), e2eeMetadata } });
-
-#else
-=======
     future.then(q, [=](QByteArray serializedSceEnvelope) mutable {
         if (serializedSceEnvelope.isEmpty()) {
             warning("SCE envelope could not be extracted");
             interface.finish(std::nullopt);
         } else {
->>>>>>> b44a7ee3
             QDomDocument document;
+#if WITH_OMEMO_V03
+            document.setContent(QByteArray("<envelope xmlns='urn:xmpp:sce:1'> <content> <body xmlns='jabber:client'>") +
+                                serializedSceEnvelope + QByteArray("</body></content></envelope>"), true);
+#else
             document.setContent(serializedSceEnvelope, true);
+#endif
             QXmppSceEnvelopeReader sceEnvelopeReader(document.documentElement());
 
             if (sceEnvelopeReader.from() != senderJid) {
@@ -1746,15 +1677,8 @@
             const auto &senderDevice = devices.value(senderJid).value(senderDeviceId);
             e2eeMetadata.setSenderKey(senderDevice.keyId);
 
-<<<<<<< HEAD
-                    reportFinishedResult(interface, { { sceEnvelopeReader.contentElement(), e2eeMetadata } });
-                }
+            interface.finish(DecryptionResult { sceEnvelopeReader.contentElement(), e2eeMetadata });
             }
-#endif
-=======
-            interface.finish(DecryptionResult { sceEnvelopeReader.contentElement(), e2eeMetadata });
->>>>>>> b44a7ee3
-        }
     });
 
     return interface.task();
@@ -1785,15 +1709,11 @@
             warning("Data for decrypting OMEMO payload could not be extracted");
             interface.finish(QByteArray());
         } else {
-<<<<<<< HEAD
-#if WITH_OMEMO_V03
-            reportFinishedResult(interface, decryptPayload(payloadDecryptionData, omemoEnvelope.iv(), omemoPayload));
-#else
-            reportFinishedResult(interface, decryptPayload(payloadDecryptionData, omemoPayload));                
-#endif
-=======
+#if WITH_OMEMO_V03
+            interface.finish(decryptPayload(*payloadDecryptionData, omemoEnvelope.iv(), omemoPayload));
+#else
             interface.finish(decryptPayload(*payloadDecryptionData, omemoPayload));
->>>>>>> b44a7ee3
+#endif
         }
     });
 
@@ -1860,7 +1780,6 @@
             retVal = pre_key_signal_message_deserialize(omemoEnvelopeData.ptrRef(),
                                                      reinterpret_cast<const uint8_t *>(serializedOmemoEnvelopeData.data()),
                                                      serializedOmemoEnvelopeData.size(),
-<<<<<<< HEAD
                                                      globalContext.get()); 
 #else
             retVal = pre_key_signal_message_deserialize_omemo(omemoEnvelopeData.ptrRef(),
@@ -1872,16 +1791,9 @@
 
         if(retVal<0) {
             warning("OMEMO envelope data could not be deserialized:");
-            reportFinishedResult(interface, {});
+            interface.finish(std::nullopt);
         }
         else {
-=======
-                                                     senderDeviceId,
-                                                     globalContext.get()) < 0) {
-            warning("OMEMO envelope data could not be deserialized");
-            interface.finish(std::nullopt);
-        } else {
->>>>>>> b44a7ee3
             BufferPtr publicIdentityKeyBuffer;
 
             if (ec_public_key_serialize(publicIdentityKeyBuffer.ptrRef(), pre_key_signal_message_get_identity_key(omemoEnvelopeData.get())) < 0) {
@@ -1970,14 +1882,9 @@
 #endif
         if (retVal < 0) {
             warning("OMEMO envelope data could not be deserialized");
-<<<<<<< HEAD
-            reportFinishedResult(interface, {});
+            interface.finish(std::nullopt);
         }
         else {  
-=======
-            interface.finish(std::nullopt);
-        } else {
->>>>>>> b44a7ee3
             // Decrypt the OMEMO envelope data.
             switch (session_cipher_decrypt_signal_message(sessionCipher.get(), omemoEnvelopeData.get(), nullptr, payloadDecryptionDataBuffer.ptrRef())) {
             case SG_ERR_INVALID_MESSAGE:
@@ -2122,10 +2029,9 @@
             // TODO: Uncomment the following line and remove the other one once ejabberd released version > 21.12
             // if (pepServiceFeatures.contains(ns_pubsub_publish) && pepServiceFeatures.contains(ns_pubsub_multi_items)) {
             if (pepServiceFeatures.contains(ns_pubsub_publish)) {
-<<<<<<< HEAD
-                auto future = pubSubManager->fetchPepNodes();
-                await(future, q, [=](QXmppPubSubManager::NodesResult result) mutable {
-                    if (const auto error = std::get_if<Error>(&result)) {
+                auto future = pubSubManager->requestOwnPepNodes();
+                future.then(q, [=](QXmppPubSubManager::NodesResult result) mutable {
+                    if (const auto error = std::get_if<QXmppError>(&result)) {
 #if WITH_OMEMO_V03
                         warning("Nodes of JID '" % ownBareJid() % "' could not be fetched to check if nodes '" %
                                 QString(ns_omemo_bundles) % "' and '" % QString(ns_omemo_devices) %
@@ -2135,14 +2041,6 @@
                                 QString(ns_omemo_2_bundles) % "' and '" % QString(ns_omemo_2_devices) %
                                 "' exist" % errorToString(*error));
 #endif
-=======
-                auto future = pubSubManager->requestOwnPepNodes();
-                future.then(q, [=](QXmppPubSubManager::NodesResult result) mutable {
-                    if (const auto error = std::get_if<QXmppError>(&result)) {
-                        warning("Nodes of JID '" % ownBareJid() % "' could not be fetched to check if nodes '" %
-                                QString(ns_omemo_2_bundles) % "' and '" % QString(ns_omemo_2_devices) %
-                                "' exist: " % errorToString(*error));
->>>>>>> b44a7ee3
                         warning("Device bundle and device list could not be published");
                         interface.finish(false);
                     } else {
@@ -2162,14 +2060,7 @@
                         // The device bundle is published before the device data is published.
                         // That way, it ensures that other devices are notified about this new
                         // device only after the corresponding device bundle is published.
-                        auto handleResult = [this,
-                                             interface,
-                                             deviceListNodeExists,
-                                             arePublishOptionsSupported,
-                                             isAutomaticCreationSupported,
-                                             isCreationAndConfigurationSupported,
-                                             isCreationSupported,
-                                             isConfigurationSupported](bool isPublished) mutable {
+                        auto handleResult = [=, this](bool isPublished) mutable {
                             if (isPublished) {
                                 publishDeviceElement(deviceListNodeExists,
                                                      arePublishOptionsSupported,
@@ -2638,19 +2529,13 @@
 {
     QXmppPromise<std::optional<QXmppOmemoDeviceBundle>> interface;
 
-<<<<<<< HEAD
 #if WITH_OMEMO_V03
     auto future = pubSubManager->requestItem<QXmppOmemoDeviceBundleItem>(deviceOwnerJid, QString(ns_omemo_bundles)+":"+QString::number(deviceId));
 #else
     auto future = pubSubManager->requestItem<QXmppOmemoDeviceBundleItem>(deviceOwnerJid, QString(ns_omemo_2_bundles), QStringLiteral("current"));
 #endif
-    await(future, q, [=](QXmppPubSubManager::ItemResult<QXmppOmemoDeviceBundleItem> result) mutable {
-        if (const auto error = std::get_if<Error>(&result)) {
-=======
-    auto future = pubSubManager->requestItem<QXmppOmemoDeviceBundleItem>(deviceOwnerJid, ns_omemo_2_bundles, QString::number(deviceId));
     future.then(q, [=](QXmppPubSubManager::ItemResult<QXmppOmemoDeviceBundleItem> result) mutable {
         if (const auto error = std::get_if<QXmppError>(&result)) {
->>>>>>> b44a7ee3
             warning("Device bundle for JID '" % deviceOwnerJid % "' and device ID '" %
                     QString::number(deviceId) % "' could not be retrieved: " % errorToString(*error));
             interface.finish(std::nullopt);
@@ -2977,19 +2862,13 @@
 void ManagerPrivate::updateOwnDevicesLocally(bool isDeviceListNodeExistent, Function continuation)
 {
     if (isDeviceListNodeExistent && otherOwnDevices().isEmpty()) {
-<<<<<<< HEAD
-#if WITH_OMEMO_V03
-        auto future = pubSubManager->requestPepItem<QXmppOmemoDeviceListItem>(ns_omemo_devices, QXmppPubSubManager::Current);
-#else
-        auto future = pubSubManager->requestPepItem<QXmppOmemoDeviceListItem>(ns_omemo_2_devices, QXmppPubSubManager::Current);
-#endif
-        await(future, q, [=](QXmppPubSubManager::ItemResult<QXmppOmemoDeviceListItem> result) mutable {
-            if (const auto error = std::get_if<Error>(&result)) {
-=======
+#if WITH_OMEMO_V03
+        auto future = pubSubManager->requestOwnPepItem<QXmppOmemoDeviceListItem>(ns_omemo_devices, QXmppPubSubManager::Current);
+#else
         auto future = pubSubManager->requestOwnPepItem<QXmppOmemoDeviceListItem>(ns_omemo_2_devices, QXmppPubSubManager::Current);
+#endif
         future.then(q, [=](QXmppPubSubManager::ItemResult<QXmppOmemoDeviceListItem> result) mutable {
             if (const auto error = std::get_if<QXmppError>(&result)) {
->>>>>>> b44a7ee3
                 warning("Device list for JID '" % ownBareJid() %
                         "' could not be retrieved and thus not updated: " %
                         errorToString(*error));
@@ -3240,23 +3119,15 @@
         // Publish a new device list for the own devices if their device list
         // item is removed, if their device list node is removed or if all
         // the node's items are removed.
-<<<<<<< HEAD
 #if WITH_OMEMO_V03
         //FIX ME
         q->info("handleIrregularDeviceListChanges: FIXME ");
 #else
-        auto future = pubSubManager->deletePepNode(ns_omemo_2_devices);
-        await(future, q, [=](QXmppPubSubManager::Result result) {
-            if (const auto error = std::get_if<Error>(&result)) {
-                warning("Node '" % QString(ns_omemo_2_devices) % "'  of JID '" % deviceOwnerJid %
-                        "' could not be deleted in order to recover from an inconsistent node" %
-=======
         auto future = pubSubManager->deleteOwnPepNode(ns_omemo_2_devices);
         future.then(q, [=](QXmppPubSubManager::Result result) {
             if (const auto error = std::get_if<QXmppError>(&result)) {
                 warning("Node '" % QString(ns_omemo_2_devices) % "' of JID '" % deviceOwnerJid %
                         "' could not be deleted in order to recover from an inconsistent node: " %
->>>>>>> b44a7ee3
                         errorToString(*error));
             } else {
                 auto future = pubSubManager->requestOwnPepFeatures();
@@ -3450,15 +3321,9 @@
 template<typename T, typename Function>
 void ManagerPrivate::publishItem(const QString &node, const T &item, const QXmppPubSubPublishOptions &publishOptions, Function continuation)
 {
-<<<<<<< HEAD
-    runPubSubQueryWithContinuation(pubSubManager->publishPepItem(node, item, publishOptions),
-                               "Item with ID '" % item.id() % "' could not be published to node '" % node % "' of JID '" % ownBareJid() % "'",
-                               std::move(continuation));
-=======
     runPubSubQueryWithContinuation(pubSubManager->publishOwnPepItem(node, item, publishOptions),
                                    "Item with ID '" % item.id() % "' could not be published to node '" % node % "' of JID '" % ownBareJid() % "'",
                                    std::move(continuation));
->>>>>>> b44a7ee3
 }
 
 //
@@ -3471,15 +3336,10 @@
 template<typename T, typename Function>
 void QXmppOmemoManagerPrivate::runPubSubQueryWithContinuation(QXmppTask<T> future, const QString &errorMessage, Function continuation)
 {
-<<<<<<< HEAD
-    await(future, q, [this, errorMessage, continuation = std::move(continuation)](auto result) mutable {
-        if (auto error = std::get_if<Error>(&result)) {
-            warning(errorMessage % QString(": ") % errorToString(*error));
-=======
     future.then(q, [this, errorMessage, continuation = std::move(continuation)](auto result) mutable {
         if (auto error = std::get_if<QXmppError>(&result)) {
-            warning(errorMessage % u": " % errorToString(*error));
->>>>>>> b44a7ee3
+            warning(errorMessage % QString(": ") % errorToString(*error));
+//            warning(errorMessage % u": " % errorToString(*error));
             continuation(false);
         } else {
             continuation(true);
@@ -3521,24 +3381,17 @@
 //
 QXmppTask<QXmppPubSubManager::ItemResult<QXmppOmemoDeviceListItem>> ManagerPrivate::requestDeviceList(const QString &jid)
 {
-<<<<<<< HEAD
-#if WITH_OMEMO_V03
-    auto future = pubSubManager->requestItem<QXmppOmemoDeviceListItem>(jid, ns_omemo_devices, QXmppPubSubManager::Current);
-#else
-    auto future = pubSubManager->requestItem<QXmppOmemoDeviceListItem>(jid, ns_omemo_2_devices, QXmppPubSubManager::Current);
-#endif
-    await(future, q, [this, jid](QXmppPubSubManager::ItemResult<QXmppOmemoDeviceListItem> result) mutable {
-        if (const auto error = std::get_if<Error>(&result)) {
-=======
     QXmppPromise<QXmppPubSubManager::ItemResult<QXmppOmemoDeviceListItem>> interface;
-
     // Since the usage of the item ID \c QXmppPubSubManager::Current is only RECOMMENDED by
     // \xep{0060, Publish-Subscribe} (PubSub) but not obligatory, all items are requested even if
     // the node should contain only one item.
+#if WITH_OMEMO_V03
+    auto future = pubSubManager->requestItems<QXmppOmemoDeviceListItem>(jid, ns_omemo_devices);
+#else
     auto future = pubSubManager->requestItems<QXmppOmemoDeviceListItem>(jid, ns_omemo_2_devices);
+#endif
     future.then(q, [this, interface, jid](QXmppPubSubManager::ItemsResult<QXmppOmemoDeviceListItem> result) mutable {
         if (const auto error = std::get_if<QXmppError>(&result)) {
->>>>>>> b44a7ee3
             warning("Device list for JID '" % jid % "' could not be retrieved: " % errorToString(*error));
             interface.finish(*error);
         } else if (const auto &items = std::get<QXmppPubSubManager::Items<QXmppOmemoDeviceListItem>>(result).items; items.isEmpty()) {
@@ -3586,14 +3439,9 @@
     auto future = pubSubManager->subscribeToNode(jid, ns_omemo_devices, ownFullJid());
 #else
     auto future = pubSubManager->subscribeToNode(jid, ns_omemo_2_devices, ownFullJid());
-<<<<<<< HEAD
-#endif
-    await(future, q, [=](QXmppPubSubManager::Result result) mutable {
-        if (const auto error = std::get_if<Error>(&result)) {
-=======
+#endif
     future.then(q, [=](QXmppPubSubManager::Result result) mutable {
         if (const auto error = std::get_if<QXmppError>(&result)) {
->>>>>>> b44a7ee3
             warning("Device list for JID '" % jid % "' could not be subscribed: " % errorToString(*error));
             interface.finish(std::move(*error));
         } else {
@@ -3668,14 +3516,9 @@
     auto future = pubSubManager->unsubscribeFromNode(jid, ns_omemo_devices, ownFullJid());
 #else
     auto future = pubSubManager->unsubscribeFromNode(jid, ns_omemo_2_devices, ownFullJid());
-<<<<<<< HEAD
-#endif
-    await(future, q, [=](QXmppPubSubManager::Result result) mutable {
-        if (const auto error = std::get_if<Error>(&result)) {
-=======
+#endif
     future.then(q, [=](QXmppPubSubManager::Result result) mutable {
         if (const auto error = std::get_if<QXmppError>(&result)) {
->>>>>>> b44a7ee3
             warning("Device list for JID '" % jid % "' could not be unsubscribed: " % errorToString(*error));
         } else {
             jidsOfManuallySubscribedDevices.removeAll(jid);
@@ -3698,12 +3541,8 @@
     auto future = trustManager->resetAll(ns_omemo);
 #else
     auto future = trustManager->resetAll(ns_omemo_2);
-<<<<<<< HEAD
-#endif
-    await(future, q, [=]() mutable {
-=======
+#endif
     future.then(q, [=]() mutable {
->>>>>>> b44a7ee3
         auto future = omemoStorage->resetAll();
         future.then(q, [=]() mutable {
             deleteDeviceElement([=](bool isDeviceElementDeleted) mutable {
@@ -3764,11 +3603,10 @@
     auto future = trustManager->resetAll(ns_omemo);
 #else
     auto future = trustManager->resetAll(ns_omemo_2);
-<<<<<<< HEAD
-#endif
-    await(future, q, [this, interface]() mutable {
+#endif
+    future.then(q, [this, interface]() mutable {
         auto future = omemoStorage->resetAll();
-        await(future, q, [this, interface]() mutable {
+        future.then(q, [this, interface]() mutable {
 #if WITH_OMEMO_V03
             deleteNode(ns_omemo_devices, [this, interface](bool isDevicesNodeDeleted) mutable {
                 if (isDevicesNodeDeleted) {
@@ -3780,12 +3618,12 @@
 
                         deleteNode(QString(ns_omemo_bundles)+":"+QString::number(deviceId), [this, interface](bool isBundleNodeDeleted) mutable {
                             if(!isBundleNodeDeleted) {
-                                reportFinishedResult(interface, false);
+                                interface.finish(std::move(isBundleNodeDeleted));
                             }
                         });
                     }
 
-                    //FIXME Improve error management
+                    //FIXME We don't wait result of deletion of bundle nodes to finish
 
                     ownDevice = {};
                     preKeyPairs.clear();
@@ -3793,16 +3631,11 @@
                     deviceBundle = {};
                     devices.clear();
 
-                    emit q->allDevicesRemoved();
-                    reportFinishedResult(interface, true);
+                    Q_EMIT q->allDevicesRemoved();
                 }
+                interface.finish(std::move(isDevicesNodeDeleted));
             });
 #else
-=======
-    future.then(q, [this, interface]() mutable {
-        auto future = omemoStorage->resetAll();
-        future.then(q, [this, interface]() mutable {
->>>>>>> b44a7ee3
             deleteNode(ns_omemo_2_devices, [this, interface](bool isDevicesNodeDeleted) mutable {
                 if (isDevicesNodeDeleted) {
                     deleteNode(ns_omemo_2_bundles, [this, interface](bool isBundlesNodeDeleted) mutable {
@@ -4223,19 +4056,13 @@
 {
     QXmppPromise<void> interface;
 
-<<<<<<< HEAD
-#if WITH_OMEMO_V03
-    auto future = trustManager->setOwnKey(ns_omemo, createKeyId(ownDevice.publicIdentityKey));
-#else
-    auto future = trustManager->setOwnKey(ns_omemo_2, createKeyId(ownDevice.publicIdentityKey));
-#endif
-    await(future, q, [=]() mutable {
-        interface.reportFinished();
-=======
+#if WITH_OMEMO_V03
+    auto future = trustManager->setOwnKey(ns_omemo, ownDevice.publicIdentityKey);
+#else
     auto future = trustManager->setOwnKey(ns_omemo_2, ownDevice.publicIdentityKey);
+#endif
     future.then(q, [=]() mutable {
         interface.finish();
->>>>>>> b44a7ee3
     });
 
     return interface.task();
@@ -4273,12 +4100,8 @@
             auto future = trustManager->hasKey(ns_omemo, keyOwnerJid, TrustLevel::Authenticated);
 #else
             auto future = trustManager->hasKey(ns_omemo_2, keyOwnerJid, TrustLevel::Authenticated);
-<<<<<<< HEAD
-#endif
-            await(future, q, [=](bool hasAuthenticatedKey) mutable {
-=======
+#endif
             future.then(q, [=](bool hasAuthenticatedKey) mutable {
->>>>>>> b44a7ee3
                 if (hasAuthenticatedKey) {
                     // If there is at least one authenticated key, add the
                     // new key as an automatically distrusted one.
@@ -4314,21 +4137,14 @@
 {
     QXmppPromise<TrustLevel> interface;
 
-<<<<<<< HEAD
 #if WITH_OMEMO_V03    
-    auto future = trustManager->addKeys(ns_omemo, keyOwnerJid, { createKeyId(key) }, trustLevel);
-#else
-    auto future = trustManager->addKeys(ns_omemo_2, keyOwnerJid, { createKeyId(key) }, trustLevel);
+    auto future = trustManager->addKeys(ns_omemo, keyOwnerJid, { key }, trustLevel);
+#else
+    auto future = trustManager->addKeys(ns_omemo_2, keyOwnerJid, { key }, trustLevel);
 #endif    
-    await(future, q, [=]() mutable {
-        emit q->trustLevelsChanged({ { keyOwnerJid, key } });
-        reportFinishedResult(interface, trustLevel);
-=======
-    auto future = trustManager->addKeys(ns_omemo_2, keyOwnerJid, { key }, trustLevel);
     future.then(q, [=]() mutable {
         Q_EMIT q->trustLevelsChanged({ { keyOwnerJid, key } });
         interface.finish(std::move(trustLevel));
->>>>>>> b44a7ee3
     });
 
     return interface.task();
