--- conflicted
+++ resolved
@@ -152,13 +152,7 @@
 
 static QString errorToString(const QXmppStanza::Error &err)
 {
-<<<<<<< HEAD
     return u"Error('" + err.text() + u"', type=" + QString::number(err.type()) + u", condition=" + QString::number(err.condition()) + u")";
-=======
-    return QString("Error'") % err.text() % "', type=" % QString::number(err.type()) % ",condition=" % QString::number(err.condition());
-//    return u"Error('" % err.text() % u"', type=" % QString::number(err.type()) % u", condition=" %
-//        QString::number(err.condition()) % u")";
->>>>>>> 57444103
 }
 
 static QString errorToString(const QXmppError &err)
@@ -608,11 +602,6 @@
 //
 QXmppTask<bool> ManagerPrivate::setUpDeviceId()
 {
-<<<<<<< HEAD
-    auto future = pubSubManager->requestOwnPepItemIds(ns_omemo_2_bundles.toString());
-=======
-    QFutureInterface<bool> interface(QFutureInterfaceBase::Started);
-
 #if defined(WITH_OMEMO_V03)
     // We do not need to retrieve device bundle node but let's get the known deviceIds
     auto future = pubSubManager->requestItem<QXmppOmemoDeviceListItem>(pubSubManager->client()->configuration().jidBare(), ns_omemo_devices);
@@ -639,16 +628,13 @@
         auto deviceId = error ? generateDeviceId() : generateDeviceId(deviceIds);
         if (deviceId) {
             ownDevice.id = *deviceId;
-#if defined(WITH_OMEMO_V03)
             q->debug("setUpDeviceId ownDevice.id=" % QString::number(ownDevice.id));
-#endif
         }
 
         return deviceId.has_value();
      });
 #else
-    auto future = pubSubManager->requestOwnPepItemIds(ns_omemo_2_bundles, QXmppPubSubManager::Current);
->>>>>>> 57444103
+	auto future = pubSubManager->requestOwnPepItemIds(ns_omemo_2_bundles.toString());
     return chain<bool>(std::move(future), q, [this](QXmppPubSubManager::ItemIdsResult result) mutable {
         // There can be the following cases:
         // 1. There is no PubSub node for device bundles: XEP-0030 states that a server must
@@ -1010,16 +996,12 @@
                 currentDate - removalDate.toMSecsSinceEpoch() / 1000 * 1s > DEVICE_REMOVAL_INTERVAL) {
                 devicesItr = userDevices.erase(devicesItr);
                 omemoStorage->removeDevice(jid, deviceId);
-<<<<<<< HEAD
-                trustManager->removeKeys(ns_omemo_2.toString(), QList { device.keyId });
-=======
 #if defined(WITH_OMEMO_V03)
 				q->debug(QString("removeKeys ")+jid+":"+QString::number(deviceId));
                 trustManager->removeKeys(ns_omemo, QList { device.keyId });
 #else
-                trustManager->removeKeys(ns_omemo_2, QList { device.keyId });
-#endif
->>>>>>> 57444103
+				trustManager->removeKeys(ns_omemo_2.toString(), QList { device.keyId });
+#endif
                 Q_EMIT q->deviceRemoved(jid, deviceId);
             } else {
                 ++devicesItr;
@@ -1060,7 +1042,6 @@
                 };
                 interface.finish(error);
             } else {
-<<<<<<< HEAD
                 // Messages with a body or trust messages use
                 // \xep{0380, Explicit Message Encryption} and a fallback body.
                 //
@@ -1086,38 +1067,13 @@
                 if (!message.body().isEmpty() || message.trustMessageElement()) {
                     QXmppFallback fallback { ns_omemo_2.toString(), { { QXmppFallback::Body } } };
 
+#if defined(WITH_OMEMO_V03)
+                    message.setEncryptionMethod(QXmpp::Omemo0);
+#else
                     message.setEncryptionMethod(QXmpp::Omemo2);
+#endif
                     message.setE2eeFallbackBody(QStringLiteral("This message is encrypted with %1 but could not be decrypted").arg(message.encryptionName()));
                     message.setFallbackMarkers({ fallback });
-=======
-                const auto deliveryReceiptsUsed = message.isReceiptRequested() || !message.receiptId().isEmpty();
-                const auto chatMarkerUsed = message.marker() != QXmppMessage::NoMarker;
-
-                // The following cases are covered:
-                // 1. Message with body (optionally including a chat state, chat marker or used for
-                //    delivery) => usage of EME and fallback body
-                // 2. Message without body
-                //  2.1. Message with chat state, chat marker or used for delivery receipts
-                //       => neither usage of EME nor fallback body, but hint for server-side storage
-                //       in case of delivery receipts or chat marker usage
-                //  2.2. Other message (e.g., trust message) => usage of EME and fallback body to
-                //       look like a normal message
-                if (!message.body().isEmpty() || (message.state() == QXmppMessage::None && !deliveryReceiptsUsed && !chatMarkerUsed)) {
-#if defined(WITH_OMEMO_V03)
-                    message.setEncryptionMethod(QXmpp::Omemo0);
-#else
-                    message.setEncryptionMethod(QXmpp::Omemo2);
-#endif
-
-                    // A message processing hint for instructing the server to store the message is
-                    // not needed because of the public fallback body.
-                    message.setE2eeFallbackBody(QStringLiteral("This message is encrypted with %1 but could not be decrypted").arg(message.encryptionName()));
-                    message.setIsFallback(true);
-                } else if (deliveryReceiptsUsed || chatMarkerUsed) {
-                    // A message processing hint for instructing the server to store the message is
-                    // needed because of the missing public fallback body.
-                    message.addHint(QXmppMessage::Store);
->>>>>>> 57444103
                 }
 
                 message.setOmemoElement(omemoElement);
@@ -1157,17 +1113,10 @@
 
         // Do not exceed the maximum of manageable devices.
         if (devicesCount > maximumDevicesPerStanza) {
-<<<<<<< HEAD
             warning(u"OMEMO payload could not be encrypted for all recipients because their "
                     "devices are altogether more than the maximum of manageable devices " +
                     QString::number(maximumDevicesPerStanza) +
                     u" - Use QXmppOmemoManager::setMaximumDevicesPerStanza() to increase the maximum");
-=======
-            warning(QString("OMEMO payload could not be encrypted for all recipients because their ") %
-                    QString("devices are altogether more than the maximum of manageable devices ") %
-                    QString::number(maximumDevicesPerStanza) %
-                    QString(" - Use QXmppOmemoManager::setMaximumDevicesPerStanza() to increase the maximum"));
->>>>>>> 57444103
             devicesCount = maximumDevicesPerStanza;
         }
 
@@ -1685,17 +1634,11 @@
             if (sceEnvelopeReader.from() != senderJid) {
                 q->info(u"Sender '" + senderJid + u"' of stanza does not match SCE 'from' affix element '" + sceEnvelopeReader.from() + u"'");
             }
-<<<<<<< HEAD
 
             if (isMessageStanza) {
                 // For messages from group chats, their "from" element corresponds to the SCE affix element "to".
                 if (const auto &message = dynamic_cast<const QXmppMessage &>(stanza); message.type() == QXmppMessage::GroupChat && (sceEnvelopeReader.to() != QXmppUtils::jidToBareJid(stanza.from()))) {
                     warning(QStringLiteral("Recipient of group chat message does not match SCE affix element '<to/>'"));
-=======
-            if (const auto recipientJid = QXmppUtils::jidToBareJid(stanza.to()); isMessageStanza) {
-                if (const auto &message = dynamic_cast<const QXmppMessage &>(stanza); message.type() == QXmppMessage::GroupChat && (sceEnvelopeReader.to() != recipientJid)) {
-                    warning("Recipient of group chat message does not match SCE affix element '<to/>'");
->>>>>>> 57444103
                     interface.finish(std::nullopt);
                     return;
                 }
@@ -1828,11 +1771,6 @@
             retVal = pre_key_signal_message_deserialize(omemoEnvelopeData.ptrRef(),
                                                      reinterpret_cast<const uint8_t *>(serializedOmemoEnvelopeData.data()),
                                                      serializedOmemoEnvelopeData.size(),
-<<<<<<< HEAD
-                                                     senderDeviceId,
-                                                     globalContext.get()) < 0) {
-            warning(QStringLiteral("OMEMO envelope data could not be deserialized"));
-=======
                                                      globalContext.get()); 
 #else
             retVal = pre_key_signal_message_deserialize_omemo(omemoEnvelopeData.ptrRef(),
@@ -1844,7 +1782,6 @@
 
         if(retVal<0) {
             warning("OMEMO envelope data could not be deserialized:");
->>>>>>> 57444103
             interface.finish(std::nullopt);
         }
         else {
@@ -1927,10 +1864,6 @@
         RefCountedPtr<signal_message> omemoEnvelopeData;
         const auto serializedOmemoEnvelopeData = omemoEnvelope.data();
 
-<<<<<<< HEAD
-        if (signal_message_deserialize_omemo(omemoEnvelopeData.ptrRef(), reinterpret_cast<const uint8_t *>(serializedOmemoEnvelopeData.data()), serializedOmemoEnvelopeData.size(), globalContext.get()) < 0) {
-            warning(QStringLiteral("OMEMO envelope data could not be deserialized"));
-=======
         int retVal;
 
 #if defined(WITH_OMEMO_V03)
@@ -1941,7 +1874,6 @@
 
         if (retVal < 0) {
             warning("OMEMO envelope data could not be deserialized");
->>>>>>> 57444103
             interface.finish(std::nullopt);
         }
         else {  
@@ -2092,44 +2024,28 @@
                 auto future = pubSubManager->requestOwnPepNodes();
                 future.then(q, [=](QXmppPubSubManager::NodesResult result) mutable {
                     if (const auto error = std::get_if<QXmppError>(&result)) {
-<<<<<<< HEAD
-                        warning(u"Nodes of JID '" + ownBareJid() + u"' could not be fetched to check if nodes '" + ns_omemo_2_bundles + u"' and '" + ns_omemo_2_devices + u"' exist: " + errorToString(*error));
-                        warning(QStringLiteral("Device bundle and device list could not be published"));
-=======
 #if defined(WITH_OMEMO_V03)
                         warning("Nodes of JID '" % ownBareJid() % "' could not be fetched to check if nodes '" %
                                 QString(ns_omemo_bundles) % "' and '" % QString(ns_omemo_devices) %
                                 "' exist" % errorToString(*error));
 #else
-                        warning("Nodes of JID '" % ownBareJid() % "' could not be fetched to check if nodes '" %
-                                QString(ns_omemo_2_bundles) % "' and '" % QString(ns_omemo_2_devices) %
-                                "' exist" % errorToString(*error));
-#endif
-                        warning("Device bundle and device list could not be published");
->>>>>>> 57444103
+						warning(u"Nodes of JID '" + ownBareJid() + u"' could not be fetched to check if nodes '" + ns_omemo_2_bundles + u"' and '" + ns_omemo_2_devices + u"' exist: " + errorToString(*error));
+#endif
+						warning(QStringLiteral("Device bundle and device list could not be published"));
                         interface.finish(false);
                     } else {
                         const auto &nodes = std::get<QVector<QString>>(result);
 
-<<<<<<< HEAD
-                        const auto deviceListNodeExists = nodes.contains(toString60(ns_omemo_2_devices));
-                        const auto arePublishOptionsSupported = pepServiceFeatures.contains(toString60(ns_pubsub_publish_options));
+#if defined(WITH_OMEMO_V03)
+                        const auto deviceListNodeExists = nodes.contains(ns_omemo_devices);
+#else
+						const auto deviceListNodeExists = nodes.contains(toString60(ns_omemo_2_devices));
+#endif
+						const auto arePublishOptionsSupported = pepServiceFeatures.contains(toString60(ns_pubsub_publish_options));
                         const auto isAutomaticCreationSupported = pepServiceFeatures.contains(toString60(ns_pubsub_auto_create));
                         const auto isCreationAndConfigurationSupported = pepServiceFeatures.contains(toString60(ns_pubsub_create_and_configure));
                         const auto isCreationSupported = pepServiceFeatures.contains(toString60(ns_pubsub_create_nodes));
                         const auto isConfigurationSupported = pepServiceFeatures.contains(toString60(ns_pubsub_config_node));
-=======
-#if defined(WITH_OMEMO_V03)
-                        const auto deviceListNodeExists = nodes.contains(ns_omemo_devices);
-#else
-                        const auto deviceListNodeExists = nodes.contains(ns_omemo_2_devices);
-#endif
-                        const auto arePublishOptionsSupported = pepServiceFeatures.contains(ns_pubsub_publish_options);
-                        const auto isAutomaticCreationSupported = pepServiceFeatures.contains(ns_pubsub_auto_create);
-                        const auto isCreationAndConfigurationSupported = pepServiceFeatures.contains(ns_pubsub_create_and_configure);
-                        const auto isCreationSupported = pepServiceFeatures.contains(ns_pubsub_create_nodes);
-                        const auto isConfigurationSupported = pepServiceFeatures.contains(ns_pubsub_config_node);
->>>>>>> 57444103
 
                         // The device bundle is published before the device data is published.
                         // That way, it ensures that other devices are notified about this new
@@ -2153,12 +2069,9 @@
                                 interface.finish(false);
                             }
                         };
-<<<<<<< HEAD
-                        publishDeviceBundle(nodes.contains(toString60(ns_omemo_2_bundles)),
-=======
 #if defined(WITH_OMEMO_V03)
 						q->debug("publishDeviceBundle "+ownBareJid()+":"+QString::number(ownDevice.id));
-                        publishDeviceBundle(nodes.contains(QString(ns_omemo_bundles)+":"+QString::number(ownDevice.id)),
+                        publishDeviceBundle(nodes.contains(toString60(ns_omemo_bundles)+":"+QString::number(ownDevice.id)),
                                             arePublishOptionsSupported,
                                             isAutomaticCreationSupported,
                                             isCreationAndConfigurationSupported,
@@ -2167,8 +2080,7 @@
                                             pepServiceFeatures.contains(ns_pubsub_config_node_max),
                                             handleResult);
 #else
-                        publishDeviceBundle(nodes.contains(ns_omemo_2_bundles),
->>>>>>> 57444103
+						publishDeviceBundle(nodes.contains(toString60(ns_omemo_2_bundles)),
                                             arePublishOptionsSupported,
                                             isAutomaticCreationSupported,
                                             isCreationAndConfigurationSupported,
@@ -2422,15 +2334,11 @@
 template<typename Function>
 void ManagerPrivate::createDeviceBundlesNode(Function continuation)
 {
-<<<<<<< HEAD
-    createNode(ns_omemo_2_bundles.toString(), continuation);
-=======
 #if defined(WITH_OMEMO_V03)
     createNode(QString(ns_omemo_bundles)+":"+QString::number(ownDevice.id), continuation);
 #else
-    createNode(ns_omemo_2_bundles, continuation);
-#endif
->>>>>>> 57444103
+	createNode(ns_omemo_2_bundles.toString(), continuation);
+#endif
 }
 
 //
@@ -2498,15 +2406,11 @@
 template<typename Function>
 void ManagerPrivate::publishDeviceBundleItem(Function continuation)
 {
-<<<<<<< HEAD
-    publishItem(ns_omemo_2_bundles.toString(), deviceBundleItem(), continuation);
-=======
 #if defined(WITH_OMEMO_V03)
     publishItem(QString(ns_omemo_bundles)+":"+QString::number(ownDevice.id), deviceBundleItem(), continuation);
 #else
-    publishItem(ns_omemo_2_bundles, deviceBundleItem(), continuation);
-#endif
->>>>>>> 57444103
+	publishItem(ns_omemo_2_bundles.toString(), deviceBundleItem(), continuation);
+#endif
 }
 
 //
@@ -2527,9 +2431,6 @@
 template<typename Function>
 void ManagerPrivate::publishDeviceBundleItemWithOptions(Function continuation)
 {
-<<<<<<< HEAD
-    publishItem(ns_omemo_2_bundles.toString(), deviceBundleItem(), deviceBundlesNodePublishOptions(), [=](bool isPublished) mutable {
-=======
 #if defined(WITH_OMEMO_V03)
     publishItem(QString(ns_omemo_bundles)+":"+QString::number(ownDevice.id), deviceBundleItem(), deviceBundlesNodePublishOptions(), [=](bool isPublished) mutable {
         if (isPublished) {
@@ -2551,8 +2452,7 @@
         }
     });
 #else
-    publishItem(ns_omemo_2_bundles, deviceBundleItem(), deviceBundlesNodePublishOptions(), [=](bool isPublished) mutable {
->>>>>>> 57444103
+	publishItem(ns_omemo_2_bundles.toString(), deviceBundleItem(), deviceBundlesNodePublishOptions(), [=](bool isPublished) mutable {
         if (isPublished) {
             continuation(true);
         } else {
@@ -2604,15 +2504,11 @@
 {
     QXmppPromise<std::optional<QXmppOmemoDeviceBundle>> interface;
 
-<<<<<<< HEAD
-    auto future = pubSubManager->requestItem<QXmppOmemoDeviceBundleItem>(deviceOwnerJid, ns_omemo_2_bundles.toString(), QString::number(deviceId));
-=======
 #if defined(WITH_OMEMO_V03)
     auto future = pubSubManager->requestItem<QXmppOmemoDeviceBundleItem>(deviceOwnerJid, QString(ns_omemo_bundles)+":"+QString::number(deviceId));
 #else
-    auto future = pubSubManager->requestItem<QXmppOmemoDeviceBundleItem>(deviceOwnerJid, QString(ns_omemo_2_bundles), QStringLiteral("current"));
-#endif
->>>>>>> 57444103
+	auto future = pubSubManager->requestItem<QXmppOmemoDeviceBundleItem>(deviceOwnerJid, ns_omemo_2_bundles.toString(), QString::number(deviceId));
+#endif
     future.then(q, [=](QXmppPubSubManager::ItemResult<QXmppOmemoDeviceBundleItem> result) mutable {
         if (const auto error = std::get_if<QXmppError>(&result)) {
             warning(u"Device bundle for JID '" + deviceOwnerJid + u"' and device ID '" + QString::number(deviceId) + u"' could not be retrieved: " + errorToString(*error));
@@ -2639,11 +2535,7 @@
     deleteNode(QString(ns_omemo_bundles)+":"+QString::number(ownDevice.id), continuation);
 #else
     if (otherOwnDevices().isEmpty()) {
-<<<<<<< HEAD
-        deleteNode(ns_omemo_2_bundles.toString(), continuation);
-=======
-        deleteNode(QString(ns_omemo_2_bundles), continuation);
->>>>>>> 57444103
+		deleteNode(ns_omemo_2_bundles.toString(), continuation);
     } else {
         retractItem(ns_omemo_2_bundles.toString(), ownDevice.id, continuation);
     }
@@ -2821,15 +2713,11 @@
 template<typename Function>
 void ManagerPrivate::createAndConfigureDeviceListNode(Function continuation)
 {
-<<<<<<< HEAD
-    createNode(ns_omemo_2_devices.toString(), deviceListNodeConfig(), continuation);
-=======
 #if defined(WITH_OMEMO_V03)
     createNode(ns_omemo_devices, deviceListNodeConfig(), continuation);
 #else
-    createNode(ns_omemo_2_devices, deviceListNodeConfig(), continuation);
-#endif
->>>>>>> 57444103
+	createNode(ns_omemo_2_devices.toString(), deviceListNodeConfig(), continuation);
+#endif
 }
 
 //
@@ -2840,15 +2728,11 @@
 template<typename Function>
 void ManagerPrivate::createDeviceListNode(Function continuation)
 {
-<<<<<<< HEAD
-    createNode(ns_omemo_2_devices.toString(), continuation);
-=======
 #if defined(WITH_OMEMO_V03)
     createNode(ns_omemo_devices, continuation);
 #else
-    createNode(ns_omemo_2_devices, continuation);
-#endif
->>>>>>> 57444103
+	createNode(ns_omemo_2_devices.toString(), continuation);
+#endif
 }
 
 //
@@ -2859,15 +2743,11 @@
 template<typename Function>
 void ManagerPrivate::configureDeviceListNode(Function continuation)
 {
-<<<<<<< HEAD
-    configureNode(ns_omemo_2_devices.toString(), deviceListNodeConfig(), std::move(continuation));
-=======
 #if defined(WITH_OMEMO_V03)
     configureNode(ns_omemo_devices, deviceListNodeConfig(), std::move(continuation));
 #else
-    configureNode(ns_omemo_2_devices, deviceListNodeConfig(), std::move(continuation));
-#endif
->>>>>>> 57444103
+	configureNode(ns_omemo_2_devices.toString(), deviceListNodeConfig(), std::move(continuation));
+#endif
 }
 
 //
@@ -2879,15 +2759,11 @@
 template<typename Function>
 void ManagerPrivate::publishDeviceListItem(bool addOwnDevice, Function continuation)
 {
-<<<<<<< HEAD
-    publishItem(ns_omemo_2_devices.toString(), deviceListItem(addOwnDevice), continuation);
-=======
 #if defined(WITH_OMEMO_V03)
     publishItem(ns_omemo_devices, deviceListItem(addOwnDevice), continuation);
 #else
-    publishItem(ns_omemo_2_devices, deviceListItem(addOwnDevice), continuation);
-#endif
->>>>>>> 57444103
+	publishItem(ns_omemo_2_devices.toString(), deviceListItem(addOwnDevice), continuation);
+#endif
 }
 
 //
@@ -2900,15 +2776,11 @@
 template<typename Function>
 void ManagerPrivate::publishDeviceListItemWithOptions(Function continuation)
 {
-<<<<<<< HEAD
-    publishItem(ns_omemo_2_devices.toString(), deviceListItem(), deviceListNodePublishOptions(), continuation);
-=======
 #if defined(WITH_OMEMO_V03)
     publishItem(ns_omemo_devices, deviceListItem(), deviceListNodePublishOptions(), continuation);
 #else
-    publishItem(ns_omemo_2_devices, deviceListItem(), deviceListNodePublishOptions(), continuation);
-#endif
->>>>>>> 57444103
+	publishItem(ns_omemo_2_devices.toString(), deviceListItem(), deviceListNodePublishOptions(), continuation);
+=endif
 }
 
 //
@@ -2959,15 +2831,11 @@
 void ManagerPrivate::updateOwnDevicesLocally(bool isDeviceListNodeExistent, Function continuation)
 {
     if (isDeviceListNodeExistent && otherOwnDevices().isEmpty()) {
-<<<<<<< HEAD
-        auto future = pubSubManager->requestOwnPepItem<QXmppOmemoDeviceListItem>(ns_omemo_2_devices.toString(), QXmppPubSubManager::Current);
-=======
 #if defined(WITH_OMEMO_V03)
         auto future = pubSubManager->requestOwnPepItem<QXmppOmemoDeviceListItem>(ns_omemo_devices, QXmppPubSubManager::Current);
 #else
-        auto future = pubSubManager->requestOwnPepItem<QXmppOmemoDeviceListItem>(ns_omemo_2_devices, QXmppPubSubManager::Current);
-#endif
->>>>>>> 57444103
+		auto future = pubSubManager->requestOwnPepItem<QXmppOmemoDeviceListItem>(ns_omemo_2_devices.toString(), QXmppPubSubManager::Current);
+#endif
         future.then(q, [=](QXmppPubSubManager::ItemResult<QXmppOmemoDeviceListItem> result) mutable {
             if (const auto error = std::get_if<QXmppError>(&result)) {
                 warning(u"Device list for JID '" + ownBareJid() + u"' could not be retrieved and thus not updated: " + errorToString(*error));
@@ -2979,21 +2847,12 @@
                 if (auto devicesCount = deviceList.size()) {
                     // Do not exceed the maximum of manageable devices.
                     if (devicesCount > maximumDevicesPerJid) {
-<<<<<<< HEAD
                         warning(u"Received own OMEMO device list could not be stored locally "
                                 "completely because the devices are more than the maximum of "
                                 "manageable devices " +
                                 QString::number(maximumDevicesPerJid) +
                                 u" - Use 'QXmppOmemoManager::setMaximumDevicesPerJid()' to "
                                 "increase the maximum");
-=======
-                        warning(QString("Received own OMEMO device list could not be stored locally ") %
-                                QString("completely because the devices are more than the maximum of ") %
-                                QString("manageable devices ") %
-                                QString::number(maximumDevicesPerJid) %
-                                QString(" - Use 'QXmppOmemoManager::setMaximumDevicesPerJid()' to ") %
-                                QString("increase the maximum"));
->>>>>>> 57444103
                         deviceList = deviceList.mid(0, maximumDevicesPerJid);
                         devicesCount = maximumDevicesPerJid;
                     }
@@ -3080,16 +2939,9 @@
 
     // Do not exceed the maximum of manageable devices.
     if (deviceList.size() > maximumDevicesPerJid) {
-<<<<<<< HEAD
         warning(u"Received OMEMO device list of JID '" + deviceOwnerJid + u"' could not be stored locally completely because the devices are more than the "
                                                                           u"maximum of manageable devices " +
                 QString::number(maximumDevicesPerJid) + u" - Use 'QXmppOmemoManager::setMaximumDevicesPerJid()' to increase the maximum");
-=======
-        warning(QString("Received OMEMO device list of JID '") % deviceOwnerJid %
-                QString("' could not be stored locally completely because the devices are more than the ") %
-                QString("maximum of manageable devices ") %
-                QString(" - Use 'QXmppOmemoManager::setMaximumDevicesPerJid()' to increase the maximum"));
->>>>>>> 57444103
         deviceList = deviceList.mid(0, maximumDevicesPerJid);
     }
 
@@ -3230,31 +3082,22 @@
         // Publish a new device list for the own devices if their device list
         // item is removed, if their device list node is removed or if all
         // the node's items are removed.
-<<<<<<< HEAD
-        auto future = pubSubManager->deleteOwnPepNode(ns_omemo_2_devices.toString());
-        future.then(q, [=](QXmppPubSubManager::Result result) {
-            if (const auto error = std::get_if<QXmppError>(&result)) {
-                warning(u"Node '" + ns_omemo_2_devices + u"' of JID '" + deviceOwnerJid + u"' could not be deleted in order to recover from an inconsistent node: " + errorToString(*error));
-=======
 #if defined(WITH_OMEMO_V03)
 		q->debug(QString("deleteOwnPepNode ")+ns_omemo_devices);
         auto future = pubSubManager->deleteOwnPepNode(ns_omemo_devices);
 #else
-        auto future = pubSubManager->deleteOwnPepNode(ns_omemo_2_devices);
-#endif
-        future.then(q, [=](QXmppPubSubManager::Result result) {
+		auto future = pubSubManager->deleteOwnPepNode(ns_omemo_2_devices.toString());
+#endif
+		future.then(q, [=](QXmppPubSubManager::Result result) {
             if (const auto error = std::get_if<QXmppError>(&result)) {
 #if defined(WITH_OMEMO_V03)
                 warning("Node '" % QString(ns_omemo_devices) % "' of JID '" % deviceOwnerJid %
                         "' could not be deleted in order to recover from an inconsistent node: " %
                         errorToString(*error));
 #else
-                warning("Node '" % QString(ns_omemo_2_devices) % "' of JID '" % deviceOwnerJid %
-                        "' could not be deleted in order to recover from an inconsistent node: " %
-                        errorToString(*error));
-#endif
-
->>>>>>> 57444103
+				warning(u"Node '" + ns_omemo_2_devices + u"' of JID '" + deviceOwnerJid + u"' could not be deleted in order to recover from an inconsistent node: " + errorToString(*error));
+#endif
+
             } else {
                 auto future = pubSubManager->requestOwnPepFeatures();
                 future.then(q, [=](QXmppPubSubManager::FeaturesResult result) {
@@ -3458,12 +3301,7 @@
 {
     future.then(q, [this, errorMessage, continuation = std::move(continuation)](auto result) mutable {
         if (auto error = std::get_if<QXmppError>(&result)) {
-<<<<<<< HEAD
             warning(errorMessage + u": " + errorToString(*error));
-=======
-            warning(errorMessage % QString(": ") % errorToString(*error));
-//            warning(errorMessage % u": " % errorToString(*error));
->>>>>>> 57444103
             continuation(false);
         } else {
             continuation(true);
@@ -3509,15 +3347,11 @@
     // Since the usage of the item ID \c QXmppPubSubManager::Current is only RECOMMENDED by
     // \xep{0060, Publish-Subscribe} (PubSub) but not obligatory, all items are requested even if
     // the node should contain only one item.
-<<<<<<< HEAD
-    auto future = pubSubManager->requestItems<QXmppOmemoDeviceListItem>(jid, ns_omemo_2_devices.toString());
-=======
 #if defined(WITH_OMEMO_V03)
     auto future = pubSubManager->requestItems<QXmppOmemoDeviceListItem>(jid, ns_omemo_devices);
 #else
-    auto future = pubSubManager->requestItems<QXmppOmemoDeviceListItem>(jid, ns_omemo_2_devices);
-#endif
->>>>>>> 57444103
+	auto future = pubSubManager->requestItems<QXmppOmemoDeviceListItem>(jid, ns_omemo_2_devices.toString());
+#endif
     future.then(q, [this, interface, jid](QXmppPubSubManager::ItemsResult<QXmppOmemoDeviceListItem> result) mutable {
         if (const auto error = std::get_if<QXmppError>(&result)) {
             warning(u"Device list for JID '" + jid + u"' could not be retrieved: " + errorToString(*error));
@@ -3563,15 +3397,11 @@
 {
     QXmppPromise<QXmppPubSubManager::Result> interface;
 
-<<<<<<< HEAD
-    auto future = pubSubManager->subscribeToNode(jid, ns_omemo_2_devices.toString(), ownFullJid());
-=======
 #if defined(WITH_OMEMO_V03)
     auto future = pubSubManager->subscribeToNode(jid, ns_omemo_devices, ownFullJid());
 #else
-    auto future = pubSubManager->subscribeToNode(jid, ns_omemo_2_devices, ownFullJid());
-#endif
->>>>>>> 57444103
+	auto future = pubSubManager->subscribeToNode(jid, ns_omemo_2_devices.toString(), ownFullJid());
+#endif
     future.then(q, [=](QXmppPubSubManager::Result result) mutable {
         if (const auto error = std::get_if<QXmppError>(&result)) {
             warning(u"Device list for JID '" + jid + u"' could not be subscribed: " + errorToString(*error));
@@ -3643,15 +3473,11 @@
 {
     QXmppPromise<QXmppPubSubManager::Result> interface;
 
-<<<<<<< HEAD
-    auto future = pubSubManager->unsubscribeFromNode(jid, ns_omemo_2_devices.toString(), ownFullJid());
-=======
 #if defined(WITH_OMEMO_V03)
     auto future = pubSubManager->unsubscribeFromNode(jid, ns_omemo_devices, ownFullJid());
 #else
-    auto future = pubSubManager->unsubscribeFromNode(jid, ns_omemo_2_devices, ownFullJid());
-#endif
->>>>>>> 57444103
+	auto future = pubSubManager->unsubscribeFromNode(jid, ns_omemo_2_devices.toString(), ownFullJid());
+#endif
     future.then(q, [=](QXmppPubSubManager::Result result) mutable {
         if (const auto error = std::get_if<QXmppError>(&result)) {
             warning(u"Device list for JID '" + jid + u"' could not be unsubscribed: " + errorToString(*error));
@@ -3672,15 +3498,11 @@
 
     isStarted = false;
 
-<<<<<<< HEAD
-    auto future = trustManager->resetAll(ns_omemo_2.toString());
-=======
 #if defined(WITH_OMEMO_V03)
     auto future = trustManager->resetAll(ns_omemo);
 #else
-    auto future = trustManager->resetAll(ns_omemo_2);
-#endif
->>>>>>> 57444103
+	auto future = trustManager->resetAll(ns_omemo_2.toString());
+#endif
     future.then(q, [=]() mutable {
         auto future = omemoStorage->resetAll();
         future.then(q, [=]() mutable {
@@ -3716,17 +3538,10 @@
 
     isStarted = false;
 
-<<<<<<< HEAD
-    auto future = trustManager->resetAll(ns_omemo_2.toString());
-    future.then(q, [this, interface]() mutable {
-        auto future = omemoStorage->resetAll();
-        future.then(q, [this, interface]() mutable {
-            deleteNode(ns_omemo_2_devices.toString(), [this, interface](bool isDevicesNodeDeleted) mutable {
-=======
 #if defined(WITH_OMEMO_V03)
     auto future = trustManager->resetAll(ns_omemo);
 #else
-    auto future = trustManager->resetAll(ns_omemo_2);
+	auto future = trustManager->resetAll(ns_omemo_2.toString());
 #endif
     future.then(q, [this, interface]() mutable {
         auto future = omemoStorage->resetAll();
@@ -3760,8 +3575,7 @@
                 interface.finish(std::move(isDevicesNodeDeleted));
             });
 #else
-            deleteNode(ns_omemo_2_devices, [this, interface](bool isDevicesNodeDeleted) mutable {
->>>>>>> 57444103
+			deleteNode(ns_omemo_2_devices.toString(), [this, interface](bool isDevicesNodeDeleted) mutable {
                 if (isDevicesNodeDeleted) {
                     deleteNode(ns_omemo_2_bundles.toString(), [this, interface](bool isBundlesNodeDeleted) mutable {
                         if (isBundlesNodeDeleted) {
@@ -3898,14 +3712,12 @@
     }
     const auto publicPreKeyIds = publicPreKeys.keys();
     const auto publicPreKeyIndex = QRandomGenerator::system()->bounded(publicPreKeyIds.size());
-<<<<<<< HEAD
-=======
+#if defined(WITH_OMEMO_V03)
 	q->debug("buildSession with index="+QString::number(publicPreKeyIndex));
 #else
     const auto publicPreKeyIndex = publicPreKeyIds.size() > 0 ? rand() % publicPreKeyIds.size() : 0;
 #endif
 
->>>>>>> 57444103
     const auto publicPreKeyId = publicPreKeyIds.at(publicPreKeyIndex);
     const auto publicPreKey = publicPreKeys.value(publicPreKeyId);
 
@@ -4067,12 +3879,8 @@
     if (curve_decode_point(publicIdentityKey, signal_buffer_data(publicIdentityKeyBuffer.get()), signal_buffer_len(publicIdentityKeyBuffer.get()), globalContext.get()) < 0) {
 #else
     if (curve_decode_point_ed(publicIdentityKey, signal_buffer_data(publicIdentityKeyBuffer.get()), signal_buffer_len(publicIdentityKeyBuffer.get()), globalContext.get()) < 0) {
-<<<<<<< HEAD
-        warning(QStringLiteral("Public identity key could not be deserialized"));
-=======
-#endif
-        warning("Public identity key could not be deserialized");
->>>>>>> 57444103
+#endif
+		warning(QStringLiteral("Public identity key could not be deserialized"));
         return false;
     }
 
@@ -4101,12 +3909,8 @@
     if (curve_decode_point_mont(signedPublicPreKey, signal_buffer_data(signedPublicPreKeyBuffer.get()), signal_buffer_len(signedPublicPreKeyBuffer.get()), globalContext.get()) < 0) {
 #else
     if (curve_decode_point_mont(signedPublicPreKey, signal_buffer_data(signedPublicPreKeyBuffer.get()), signal_buffer_len(signedPublicPreKeyBuffer.get()), globalContext.get()) < 0) {
-<<<<<<< HEAD
-        warning(QStringLiteral("Signed public pre key could not be deserialized"));
-=======
-#endif
-        warning("Signed public pre key could not be deserialized");
->>>>>>> 57444103
+#endif
+		warning(QStringLiteral("Signed public pre key could not be deserialized"));
         return false;
     }
 
@@ -4132,14 +3936,10 @@
 
 #if defined(WITH_OMEMO_V03)
     if (curve_decode_point_mont(publicPreKey, signal_buffer_data(publicPreKeyBuffer.get()), signal_buffer_len(publicPreKeyBuffer.get()), globalContext.get()) < 0) {
-<<<<<<< HEAD
-        warning(QStringLiteral("Public pre key could not be deserialized"));
-=======
 #else
     if (curve_decode_point_mont(publicPreKey, signal_buffer_data(publicPreKeyBuffer.get()), signal_buffer_len(publicPreKeyBuffer.get()), globalContext.get()) < 0) {
 #endif
-        warning("Public pre key could not be deserialized");
->>>>>>> 57444103
+		warning(QStringLiteral("Public pre key could not be deserialized"));
         return false;
     }
 
@@ -4206,15 +4006,11 @@
 {
     QXmppPromise<void> interface;
 
-<<<<<<< HEAD
-    auto future = trustManager->setOwnKey(ns_omemo_2.toString(), ownDevice.publicIdentityKey);
-=======
 #if defined(WITH_OMEMO_V03)
     auto future = trustManager->setOwnKey(ns_omemo, ownDevice.publicIdentityKey);
 #else
-    auto future = trustManager->setOwnKey(ns_omemo_2, ownDevice.publicIdentityKey);
-#endif
->>>>>>> 57444103
+	auto future = trustManager->setOwnKey(ns_omemo_2.toString(), ownDevice.publicIdentityKey);
+#endif
     future.then(q, [=]() mutable {
         interface.finish();
     });
@@ -4250,15 +4046,11 @@
             break;
         }
         case Toakafa: {
-<<<<<<< HEAD
-            auto future = trustManager->hasKey(ns_omemo_2.toString(), keyOwnerJid, TrustLevel::Authenticated);
-=======
 #if defined(WITH_OMEMO_V03)
             auto future = trustManager->hasKey(ns_omemo, keyOwnerJid, TrustLevel::Authenticated);
 #else
-            auto future = trustManager->hasKey(ns_omemo_2, keyOwnerJid, TrustLevel::Authenticated);
-#endif
->>>>>>> 57444103
+			auto future = trustManager->hasKey(ns_omemo_2.toString(), keyOwnerJid, TrustLevel::Authenticated);
+#endif
             future.then(q, [=](bool hasAuthenticatedKey) mutable {
                 if (hasAuthenticatedKey) {
                     // If there is at least one authenticated key, add the
@@ -4295,15 +4087,11 @@
 {
     QXmppPromise<TrustLevel> interface;
 
-<<<<<<< HEAD
-    auto future = trustManager->addKeys(ns_omemo_2.toString(), keyOwnerJid, { key }, trustLevel);
-=======
 #if defined(WITH_OMEMO_V03)    
     auto future = trustManager->addKeys(ns_omemo, keyOwnerJid, { key }, trustLevel);
 #else
-    auto future = trustManager->addKeys(ns_omemo_2, keyOwnerJid, { key }, trustLevel);
-#endif    
->>>>>>> 57444103
+	auto future = trustManager->addKeys(ns_omemo_2.toString(), keyOwnerJid, { key }, trustLevel);
+#endif
     future.then(q, [=]() mutable {
         Q_EMIT q->trustLevelsChanged({ { keyOwnerJid, key } });
         interface.finish(std::move(trustLevel));
