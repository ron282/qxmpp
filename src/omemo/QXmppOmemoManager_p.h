// SPDX-FileCopyrightText: 2022 Melvin Keskin <melvo@olomono.de>
// SPDX-FileCopyrightText: 2022 Linus Jahn <lnj@kaidan.im>
//
// SPDX-License-Identifier: LGPL-2.1-or-later

#ifndef QXMPPOMEMOMANAGER_P_H
#define QXMPPOMEMOMANAGER_P_H

#include "QXmppE2eeMetadata.h"
#include "QXmppOmemoDeviceBundle_p.h"
#include "QXmppOmemoManager.h"
#include "QXmppOmemoStorage.h"
#include "QXmppPubSubManager.h"

#include "OmemoLibWrappers.h"
#include "QcaInitializer_p.h"
#include <QDomElement>
#include <QTimer>
#include <QtCrypto>

<<<<<<< HEAD
#include <chrono>
=======
#undef max
>>>>>>> b44a7ee3

class QXmppTrustManager;
class QXmppOmemoManager;
class QXmppPubSubManager;
class QXmppPubSubNodeConfig;
class QXmppPubSubPublishOptions;
class QXmppOmemoIq;
class QXmppOmemoEnvelope;
class QXmppOmemoElement;
class QXmppOmemoDeviceListItem;
class QXmppOmemoDeviceBundleItem;

using namespace QXmpp;
//using namespace std::chrono_literals;
using namespace std::literals;

namespace QXmpp::Omemo::Private {

// XMPP namespaces
constexpr auto ns_omemo_2 = "urn:xmpp:omemo:2";
constexpr auto ns_omemo_2_bundles = "urn:xmpp:omemo:2:bundles";
constexpr auto ns_omemo_2_devices = "urn:xmpp:omemo:2:devices";

// default possible trust levels a key must have to be used for encryption
// The class documentation must be adapted if the trust levels are modified.
constexpr auto ACCEPTED_TRUST_LEVELS = TrustLevel::AutomaticallyTrusted | TrustLevel::ManuallyTrusted | TrustLevel::Authenticated;

// count of unresponded stanzas sent to a device until QXmpp stops encrypting for it
constexpr int UNRESPONDED_STANZAS_UNTIL_ENCRYPTION_IS_STOPPED = 106;

// count of unresponded stanzas received from a device until a heartbeat message is sent to it
constexpr int UNRESPONDED_STANZAS_UNTIL_HEARTBEAT_MESSAGE_IS_SENT = 53;

// size of empty OMEMO message's decryption data
constexpr int EMPTY_MESSAGE_DECRYPTION_DATA_SIZE = 32;

// workaround for PubSub nodes that are not configurable to store 'max' as the value for
// 'pubsub#max_items'
constexpr uint64_t PUBSUB_NODE_MAX_ITEMS_1 = 1000;
constexpr uint64_t PUBSUB_NODE_MAX_ITEMS_2 = 100;
constexpr uint64_t PUBSUB_NODE_MAX_ITEMS_3 = 10;

constexpr uint32_t PRE_KEY_ID_MIN = 1;
constexpr uint32_t SIGNED_PRE_KEY_ID_MIN = 1;
constexpr uint32_t PRE_KEY_ID_MAX = std::numeric_limits<int32_t>::max();
constexpr uint32_t SIGNED_PRE_KEY_ID_MAX = std::numeric_limits<int32_t>::max();
constexpr uint32_t PRE_KEY_INITIAL_CREATION_COUNT = 100;

// maximum count of devices stored per JID
constexpr int DEVICES_PER_JID_MAX = 200;

// maximum count of devices for whom a stanza is encrypted
constexpr int DEVICES_PER_STANZA_MAX = 1000;

// interval to remove old signed pre keys and create new ones
constexpr auto SIGNED_PRE_KEY_RENEWAL_INTERVAL = 24h * 7 * 4;

// interval to check for old signed pre keys
constexpr auto SIGNED_PRE_KEY_RENEWAL_CHECK_INTERVAL = 24h;

// interval to remove devices locally after removal from their servers
constexpr auto DEVICE_REMOVAL_INTERVAL = 24h * 7 * 12;

// interval to check for devices removed from their servers
constexpr auto DEVICE_REMOVAL_CHECK_INTERVAL = 24h;

constexpr auto PAYLOAD_CIPHER_TYPE = "aes256";
constexpr QCA::Cipher::Mode PAYLOAD_CIPHER_MODE = QCA::Cipher::CBC;
constexpr QCA::Cipher::Padding PAYLOAD_CIPHER_PADDING = QCA::Cipher::PKCS7;

constexpr auto HKDF_INFO = "OMEMO Payload";
constexpr int HKDF_KEY_SIZE = 32;
constexpr int HKDF_SALT_SIZE = 32;
constexpr int HKDF_OUTPUT_SIZE = 80;

extern const QString PAYLOAD_MESSAGE_AUTHENTICATION_CODE_TYPE;
constexpr uint32_t PAYLOAD_MESSAGE_AUTHENTICATION_CODE_SIZE = 16;

constexpr int PAYLOAD_KEY_SIZE = 32;
constexpr uint32_t PAYLOAD_INITIALIZATION_VECTOR_SIZE = 16;
constexpr uint32_t PAYLOAD_AUTHENTICATION_KEY_SIZE = 32;

// boundaries for the count of characters in SCE's <rpad/> element
constexpr uint32_t SCE_RPAD_SIZE_MIN = 0;
constexpr uint32_t SCE_RPAD_SIZE_MAX = 200;

struct PayloadEncryptionResult
{
    QCA::SecureArray decryptionData;
    QByteArray encryptedPayload;
#if WITH_OMEMO_V03
    QByteArray iv;
#endif
};

struct DecryptionResult
{
    QDomElement sceContent;
    QXmppE2eeMetadata e2eeMetadata;
};

struct IqDecryptionResult
{
    QDomElement iq;
    QXmppE2eeMetadata e2eeMetadata;
};

}  // namespace QXmpp::Omemo::Private

using namespace QXmpp::Private;
using namespace QXmpp::Omemo::Private;

class QXmppOmemoManagerPrivate
{
public:
    using Result = std::variant<QXmpp::Success, QXmppError>;

    QXmppOmemoManager *q;

    bool isStarted = false;
    bool isNewDeviceAutoSessionBuildingEnabled = false;

    QXmppOmemoStorage *omemoStorage;
    QXmppTrustManager *trustManager = nullptr;
    QXmppPubSubManager *pubSubManager = nullptr;

    QcaInitializer cryptoLibInitializer;
    QTimer signedPreKeyPairsRenewalTimer;
    QTimer deviceRemovalTimer;

    TrustLevels acceptedSessionBuildingTrustLevels = ACCEPTED_TRUST_LEVELS;

    QXmppOmemoStorage::OwnDevice ownDevice;
    QHash<uint32_t, QByteArray> preKeyPairs;
    QHash<uint32_t, QXmppOmemoStorage::SignedPreKeyPair> signedPreKeyPairs;
    QXmppOmemoDeviceBundle deviceBundle;

    int maximumDevicesPerJid = DEVICES_PER_JID_MAX;
    int maximumDevicesPerStanza = DEVICES_PER_STANZA_MAX;

    // recipient JID mapped to device ID mapped to device
    QHash<QString, QHash<uint32_t, QXmppOmemoStorage::Device>> devices;

    QList<QString> jidsOfManuallySubscribedDevices;

    OmemoContextPtr globalContext;
    StoreContextPtr storeContext;
#if QT_VERSION >= QT_VERSION_CHECK(5, 14, 0)
    QRecursiveMutex mutex;
#else
    QBasicMutex mutex;
#endif
    signal_crypto_provider cryptoProvider;

    signal_protocol_identity_key_store identityKeyStore;
    signal_protocol_pre_key_store preKeyStore;
    signal_protocol_signed_pre_key_store signedPreKeyStore;
    signal_protocol_session_store sessionStore;

    QXmppOmemoManagerPrivate(QXmppOmemoManager *parent, QXmppOmemoStorage *omemoStorage);

    void init();
    // exports for unit tests
    QXMPP_EXPORT bool initGlobalContext();
    QXMPP_EXPORT bool initLocking();
    QXMPP_EXPORT bool initCryptoProvider();
    void initStores();

    signal_protocol_identity_key_store createIdentityKeyStore() const;
    signal_protocol_signed_pre_key_store createSignedPreKeyStore() const;
    signal_protocol_pre_key_store createPreKeyStore() const;
    signal_protocol_session_store createSessionStore() const;

    QXmppTask<bool> setUpDeviceId();
    std::optional<uint32_t> generateDeviceId();
    std::optional<uint32_t> generateDeviceId(const QVector<QString> &existingIds);
    bool setUpIdentityKeyPair(ratchet_identity_key_pair **identityKeyPair);
    void schedulePeriodicTasks();
    void renewSignedPreKeyPairs();
    bool updateSignedPreKeyPair(ratchet_identity_key_pair *identityKeyPair);
    bool renewPreKeyPairs(uint32_t keyPairBeingRenewed);
    bool updatePreKeyPairs(uint32_t count = 1);
    void removeDevicesRemovedFromServer();

    QXmppTask<QXmppE2eeExtension::MessageEncryptResult> encryptMessageForRecipients(QXmppMessage &&message,
                                                                                    QVector<QString> recipientJids,
                                                                                    TrustLevels acceptedTrustLevels);
    template<typename T>
    QXmppTask<std::optional<QXmppOmemoElement>> encryptStanza(const T &stanza, const QVector<QString> &recipientJids, TrustLevels acceptedTrustLevels);
    std::optional<PayloadEncryptionResult> encryptPayload(const QByteArray &payload) const;
    template<typename T>
    QByteArray createSceEnvelope(const T &stanza);
    QByteArray createOmemoEnvelopeData(const signal_protocol_address &address, const QCA::SecureArray &payloadDecryptionData) const;

    QXmppTask<std::optional<QXmppMessage>> decryptMessage(QXmppMessage stanza);
    QXmppTask<std::optional<IqDecryptionResult>> decryptIq(const QDomElement &iqElement);
    template<typename T>
<<<<<<< HEAD
    QFuture<std::optional<DecryptionResult>> decryptStanza(T stanza,
                                                           const QString &senderJid,
                                                           uint32_t senderDeviceId,
                                                           const QXmppOmemoEnvelope &omemoEnvelope,
                                                           const QByteArray &omemoPayload,
                                                           bool isMessageStanza = true);
    QFuture<QByteArray> extractSceEnvelope(const QString &senderJid,
                                           uint32_t senderDeviceId,
                                           const QXmppOmemoEnvelope &omemoEnvelope,
                                           const QByteArray &omemoPayload,
                                           bool isMessageStanza);
    QFuture<QCA::SecureArray> extractPayloadDecryptionData(const QString &senderJid,
                                                           uint32_t senderDeviceId,
                                                           const QXmppOmemoEnvelope &omemoEnvelope,
                                                           bool isMessageStanza = true);
#if WITH_OMEMO_V03
    QByteArray decryptPayload(const QCA::SecureArray &payloadDecryptionData, const QByteArray &iv, const QByteArray &payload) const;
#endif
    QByteArray decryptPayload(const QCA::SecureArray &payloadDecryptionData, const QByteArray &payload) const;
    QFuture<bool> publishOmemoData();
=======
    QXmppTask<std::optional<DecryptionResult>> decryptStanza(T stanza,
                                                             const QString &senderJid,
                                                             uint32_t senderDeviceId,
                                                             const QXmppOmemoEnvelope &omemoEnvelope,
                                                             const QByteArray &omemoPayload,
                                                             bool isMessageStanza = true);
    QXmppTask<QByteArray> extractSceEnvelope(const QString &senderJid,
                                             uint32_t senderDeviceId,
                                             const QXmppOmemoEnvelope &omemoEnvelope,
                                             const QByteArray &omemoPayload,
                                             bool isMessageStanza);
    QXmppTask<std::optional<QCA::SecureArray>> extractPayloadDecryptionData(const QString &senderJid,
                                                                            uint32_t senderDeviceId,
                                                                            const QXmppOmemoEnvelope &omemoEnvelope,
                                                                            bool isMessageStanza = true);
    QByteArray decryptPayload(const QCA::SecureArray &payloadDecryptionData, const QByteArray &payload) const;

    QXmppTask<bool> publishOmemoData();
>>>>>>> b44a7ee3

    template<typename Function>
    void publishDeviceBundle(bool isDeviceBundlesNodeExistent,
                             bool arePublishOptionsSupported,
                             bool isAutomaticCreationSupported,
                             bool isCreationAndConfigurationSupported,
                             bool isCreationSupported,
                             bool isConfigurationSupported,
                             bool isConfigNodeMaxSupported,
                             Function continuation);
    template<typename Function>
    void publishDeviceBundleWithoutOptions(bool isDeviceBundlesNodeExistent,
                                           bool isCreationAndConfigurationSupported,
                                           bool isCreationSupported,
                                           bool isConfigurationSupported,
                                           bool isConfigNodeMaxSupported,
                                           Function continuation);
    template<typename Function>
    void configureNodeAndPublishDeviceBundle(bool isConfigNodeMaxSupported, Function continuation);
    template<typename Function>
    void createAndConfigureDeviceBundlesNode(bool isConfigNodeMaxSupported, Function continuation);
    template<typename Function>
    void createDeviceBundlesNode(Function continuation);
    template<typename Function>
    void configureDeviceBundlesNode(bool isConfigNodeMaxSupported, Function continuation);
    template<typename Function>
    void publishDeviceBundleItem(Function continuation);
    template<typename Function>
    void publishDeviceBundleItemWithOptions(Function continuation);
    QXmppOmemoDeviceBundleItem deviceBundleItem() const;
    QXmppTask<std::optional<QXmppOmemoDeviceBundle>> requestDeviceBundle(const QString &deviceOwnerJid, uint32_t deviceId) const;
    template<typename Function>
    void deleteDeviceBundle(Function continuation);

    template<typename Function>
    void publishDeviceElement(bool isDeviceListNodeExistent,
                              bool arePublishOptionsSupported,
                              bool isAutomaticCreationSupported,
                              bool isCreationAndConfigurationSupported,
                              bool isCreationSupported,
                              bool isConfigurationSupported,
                              Function continuation);
    template<typename Function>
    void publishDeviceElementWithoutOptions(bool isDeviceListNodeExistent,
                                            bool isCreationAndConfigurationSupported,
                                            bool isCreationSupported,
                                            bool isConfigurationSupported,
                                            Function continuation);
    template<typename Function>
    void configureNodeAndPublishDeviceElement(Function continuation);
    template<typename Function>
    void createAndConfigureDeviceListNode(Function continuation);
    template<typename Function>
    void createDeviceListNode(Function continuation);
    template<typename Function>
    void configureDeviceListNode(Function continuation);
    template<typename Function>
    void publishDeviceListItem(bool addOwnDevice, Function continuation);
    template<typename Function>
    void publishDeviceListItemWithOptions(Function continuation);
    QXmppOmemoDeviceListItem deviceListItem(bool addOwnDevice = true);
    template<typename Function>
    void updateOwnDevicesLocally(bool isDeviceListNodeExistent, Function continuation);
    std::optional<QXmppOmemoDeviceListItem> updateContactDevices(const QString &deviceOwnerJid, const QVector<QXmppOmemoDeviceListItem> &deviceListItems);
    void updateDevices(const QString &deviceOwnerJid, const QXmppOmemoDeviceListItem &deviceListItem);
    void handleIrregularDeviceListChanges(const QString &deviceOwnerJid);
    template<typename Function>
    void deleteDeviceElement(Function continuation);

    template<typename Function>
    void createNode(const QString &node, Function continuation);
    template<typename Function>
    void createNode(const QString &node, const QXmppPubSubNodeConfig &config, Function continuation);
    template<typename Function>
    void configureNode(const QString &node, const QXmppPubSubNodeConfig &config, Function continuation);
    template<typename Function>
    void retractItem(const QString &node, uint32_t itemId, Function continuation);
    template<typename Function>
    void deleteNode(const QString &node, Function continuation);

    template<typename T, typename Function>
    void publishItem(const QString &node, const T &item, Function continuation);
    template<typename T, typename Function>
    void publishItem(const QString &node, const T &item, const QXmppPubSubPublishOptions &publishOptions, Function continuation);

    template<typename T, typename Function>
    void runPubSubQueryWithContinuation(QXmppTask<T> future, const QString &errorMessage, Function continuation);

    QXmppTask<bool> changeDeviceLabel(const QString &deviceLabel);

    QXmppTask<QXmppPubSubManager::ItemResult<QXmppOmemoDeviceListItem>> requestDeviceList(const QString &jid);
    void subscribeToNewDeviceLists(const QString &jid, uint32_t deviceId);
    QXmppTask<Result> subscribeToDeviceList(const QString &jid);
    QXmppTask<QVector<QXmppOmemoManager::DevicesResult>> unsubscribeFromDeviceLists(const QList<QString> &jids);
    QXmppTask<Result> unsubscribeFromDeviceList(const QString &jid);

    QXmppTask<bool> resetOwnDevice();
    QXmppTask<bool> resetAll();

    QXmppTask<bool> buildSessionForNewDevice(const QString &jid, uint32_t deviceId, QXmppOmemoStorage::Device &device);
    QXmppTask<bool> buildSessionWithDeviceBundle(const QString &jid, uint32_t deviceId, QXmppOmemoStorage::Device &device);
    bool buildSession(signal_protocol_address address, const QXmppOmemoDeviceBundle &deviceBundle);
    bool createSessionBundle(session_pre_key_bundle **sessionBundle,
                             const QByteArray &serializedPublicIdentityKey,
                             const QByteArray &serializedSignedPublicPreKey,
                             uint32_t signedPublicPreKeyId,
                             const QByteArray &serializedSignedPublicPreKeySignature,
                             const QByteArray &serializedPublicPreKey,
                             uint32_t publicPreKeyId);

    bool deserializeIdentityKeyPair(ratchet_identity_key_pair **identityKeyPair) const;
    bool deserializePrivateIdentityKey(ec_private_key **privateIdentityKey, const QByteArray &serializedPrivateIdentityKey) const;
    bool deserializePublicIdentityKey(ec_public_key **publicIdentityKey, const QByteArray &serializedPublicIdentityKey) const;
    bool deserializeSignedPublicPreKey(ec_public_key **signedPublicPreKey, const QByteArray &serializedSignedPublicPreKey) const;
    bool deserializePublicPreKey(ec_public_key **publicPreKey, const QByteArray &serializedPublicPreKey) const;

    QXmppTask<QXmpp::SendResult> sendEmptyMessage(const QString &recipientJid, uint32_t recipientDeviceId, bool isKeyExchange = false) const;
    QXmppTask<void> storeOwnKey() const;
    QXmppTask<TrustLevel> storeKeyDependingOnSecurityPolicy(const QString &keyOwnerJid, const QByteArray &key);
    QXmppTask<TrustLevel> storeKey(const QString &keyOwnerJid, const QByteArray &key, TrustLevel trustLevel = TrustLevel::AutomaticallyDistrusted) const;
    QString ownBareJid() const;
    QString ownFullJid() const;
    QHash<uint32_t, QXmppOmemoStorage::Device> otherOwnDevices();

    void warning(const QString &msg) const;
};

#endif  // QXMPPOMEMOMANAGER_P_H<|MERGE_RESOLUTION|>--- conflicted
+++ resolved
@@ -18,11 +18,8 @@
 #include <QTimer>
 #include <QtCrypto>
 
-<<<<<<< HEAD
 #include <chrono>
-=======
 #undef max
->>>>>>> b44a7ee3
 
 class QXmppTrustManager;
 class QXmppOmemoManager;
@@ -45,6 +42,11 @@
 constexpr auto ns_omemo_2 = "urn:xmpp:omemo:2";
 constexpr auto ns_omemo_2_bundles = "urn:xmpp:omemo:2:bundles";
 constexpr auto ns_omemo_2_devices = "urn:xmpp:omemo:2:devices";
+#if WITH_OMEMO_V03
+constexpr auto ns_omemo = "eu.siacs.conversations.axolotl";
+constexpr auto ns_omemo_bundles = "eu.siacs.conversations.axolotl.bundles";
+constexpr auto ns_omemo_devices = "eu.siacs.conversations.axolotl.devicelist";
+#endif
 
 // default possible trust levels a key must have to be used for encryption
 // The class documentation must be adapted if the trust levels are modified.
@@ -220,28 +222,6 @@
     QXmppTask<std::optional<QXmppMessage>> decryptMessage(QXmppMessage stanza);
     QXmppTask<std::optional<IqDecryptionResult>> decryptIq(const QDomElement &iqElement);
     template<typename T>
-<<<<<<< HEAD
-    QFuture<std::optional<DecryptionResult>> decryptStanza(T stanza,
-                                                           const QString &senderJid,
-                                                           uint32_t senderDeviceId,
-                                                           const QXmppOmemoEnvelope &omemoEnvelope,
-                                                           const QByteArray &omemoPayload,
-                                                           bool isMessageStanza = true);
-    QFuture<QByteArray> extractSceEnvelope(const QString &senderJid,
-                                           uint32_t senderDeviceId,
-                                           const QXmppOmemoEnvelope &omemoEnvelope,
-                                           const QByteArray &omemoPayload,
-                                           bool isMessageStanza);
-    QFuture<QCA::SecureArray> extractPayloadDecryptionData(const QString &senderJid,
-                                                           uint32_t senderDeviceId,
-                                                           const QXmppOmemoEnvelope &omemoEnvelope,
-                                                           bool isMessageStanza = true);
-#if WITH_OMEMO_V03
-    QByteArray decryptPayload(const QCA::SecureArray &payloadDecryptionData, const QByteArray &iv, const QByteArray &payload) const;
-#endif
-    QByteArray decryptPayload(const QCA::SecureArray &payloadDecryptionData, const QByteArray &payload) const;
-    QFuture<bool> publishOmemoData();
-=======
     QXmppTask<std::optional<DecryptionResult>> decryptStanza(T stanza,
                                                              const QString &senderJid,
                                                              uint32_t senderDeviceId,
@@ -257,10 +237,12 @@
                                                                             uint32_t senderDeviceId,
                                                                             const QXmppOmemoEnvelope &omemoEnvelope,
                                                                             bool isMessageStanza = true);
+#if WITH_OMEMO_V03
+    QByteArray decryptPayload(const QCA::SecureArray &payloadDecryptionData, const QByteArray &iv, const QByteArray &payload) const;
+#endif
     QByteArray decryptPayload(const QCA::SecureArray &payloadDecryptionData, const QByteArray &payload) const;
 
     QXmppTask<bool> publishOmemoData();
->>>>>>> b44a7ee3
 
     template<typename Function>
     void publishDeviceBundle(bool isDeviceBundlesNodeExistent,
