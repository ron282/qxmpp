// SPDX-FileCopyrightText: 2022 Melvin Keskin <melvo@olomono.de>
// SPDX-FileCopyrightText: 2022 Linus Jahn <lnj@kaidan.im>
//
// SPDX-License-Identifier: LGPL-2.1-or-later

#include "QXmppClient.h"
#include "QXmppOmemoElement_p.h"
#include "QXmppOmemoIq_p.h"
#include "QXmppOmemoItems_p.h"
#include "QXmppOmemoManager_p.h"
#include "QXmppPubSubEvent.h"
#include "QXmppTrustManager.h"
#include "QXmppUtils.h"
#include "QXmppUtils_p.h"

#include "StringLiterals.h"

#include <QStringBuilder>
#undef max
#undef interface

using namespace QXmpp;
using namespace QXmpp::Private;
using namespace QXmpp::Omemo::Private;

using Manager = QXmppOmemoManager;
using ManagerPrivate = QXmppOmemoManagerPrivate;

// default label used for the own device
const auto DEVICE_LABEL = u"QXmpp"_s;

class QXmppOmemoOwnDevicePrivate : public QSharedData
{
public:
    QString label;
    QByteArray keyId;
};

///
/// \class QXmppOmemoOwnDevice
///
/// \brief The QXmppOmemoOwnDevice class represents the \xep{0384, OMEMO Encryption} device of this
/// client instance.
///

///
/// Constructs an OMEMO device for this client instance.
///
QXmppOmemoOwnDevice::QXmppOmemoOwnDevice()
    : d(new QXmppOmemoOwnDevicePrivate)
{
}

/// Copy-constructor.
QXmppOmemoOwnDevice::QXmppOmemoOwnDevice(const QXmppOmemoOwnDevice &other) = default;
/// Move-constructor.
QXmppOmemoOwnDevice::QXmppOmemoOwnDevice(QXmppOmemoOwnDevice &&) noexcept = default;
QXmppOmemoOwnDevice::~QXmppOmemoOwnDevice() = default;
/// Assignment operator.
QXmppOmemoOwnDevice &QXmppOmemoOwnDevice::operator=(const QXmppOmemoOwnDevice &) = default;
/// Move-assignment operator.
QXmppOmemoOwnDevice &QXmppOmemoOwnDevice::operator=(QXmppOmemoOwnDevice &&) = default;

///
/// Returns the human-readable string used to identify the device by users.
///
/// If no label is set, a default-constructed QString is returned.
///
/// \return the label to identify the device
///
QString QXmppOmemoOwnDevice::label() const
{
    return d->label;
}

///
/// Sets an optional human-readable string used to identify the device by users.
///
/// The label should not contain more than 53 characters.
///
/// \param label label to identify the device
///
void QXmppOmemoOwnDevice::setLabel(const QString &label)
{
    d->label = label;
}

///
/// Returns the ID of the public long-term key which never changes.
///
/// \return public long-term key ID
///
QByteArray QXmppOmemoOwnDevice::keyId() const
{
    return d->keyId;
}

///
/// Sets the ID of the public long-term key which never changes.
///
/// \param keyId public long-term key ID
///
void QXmppOmemoOwnDevice::setKeyId(const QByteArray &keyId)
{
    d->keyId = keyId;
}

class QXmppOmemoDevicePrivate : public QSharedData
{
public:
    QString jid;
    TrustLevel trustLevel = TrustLevel::Undecided;
    QString label;
    QByteArray keyId;
};

///
/// \class QXmppOmemoDevice
///
/// \brief The QXmppOmemoDevice class represents a \xep{0384, OMEMO Encryption} device.
///

///
/// Constructs an OMEMO device.
///
QXmppOmemoDevice::QXmppOmemoDevice()
    : d(new QXmppOmemoDevicePrivate)
{
}

/// Copy-constructor.
QXmppOmemoDevice::QXmppOmemoDevice(const QXmppOmemoDevice &other) = default;
/// Move-constructor.
QXmppOmemoDevice::QXmppOmemoDevice(QXmppOmemoDevice &&) noexcept = default;
QXmppOmemoDevice::~QXmppOmemoDevice() = default;
/// Assignment operator.
QXmppOmemoDevice &QXmppOmemoDevice::operator=(const QXmppOmemoDevice &) = default;
/// Move-assignment operator.
QXmppOmemoDevice &QXmppOmemoDevice::operator=(QXmppOmemoDevice &&) = default;

///
/// Returns the device owner's bare JID.
///
/// \return the bare JID
///
QString QXmppOmemoDevice::jid() const
{
    return d->jid;
}

///
/// Sets the device owner's bare JID.
///
/// \param jid bare JID of the device owner
///
void QXmppOmemoDevice::setJid(const QString &jid)
{
    d->jid = jid;
}

///
/// Returns the human-readable string used to identify the device by users.
///
/// If no label is set, a default-constructed QString is returned.
///
/// \return the label to identify the device
///
QString QXmppOmemoDevice::label() const
{
    return d->label;
}

///
/// Sets an optional human-readable string used to identify the device by users.
///
/// The label should not contain more than 53 characters.
///
/// \param label label to identify the device
///
void QXmppOmemoDevice::setLabel(const QString &label)
{
    d->label = label;
}

///
/// Returns the ID of the public long-term key which never changes.
///
/// \return public long-term key ID
///
QByteArray QXmppOmemoDevice::keyId() const
{
    return d->keyId;
}

///
/// Sets the ID of the public long-term key which never changes.
///
/// \param keyId public long-term key ID
///
void QXmppOmemoDevice::setKeyId(const QByteArray &keyId)
{
    d->keyId = keyId;
}

///
/// Returns the trust level of the key.
///
/// \return the key's trust level
///
TrustLevel QXmppOmemoDevice::trustLevel() const
{
    return d->trustLevel;
}

///
/// Sets the trust level of the key.
///
/// \param trustLevel key's trust level
///
void QXmppOmemoDevice::setTrustLevel(TrustLevel trustLevel)
{
    d->trustLevel = trustLevel;
}

///
/// \class QXmppOmemoManager
///
/// The QXmppOmemoManager class manages OMEMO encryption as defined in \xep{0384,
/// OMEMO Encryption}.
///
/// OMEMO uses \xep{0060, Publish-Subscribe} (PubSub) and \xep{0163, Personal Eventing Protocol}
/// (PEP).
/// Thus, they must be supported by the server and the corresponding PubSub manager must be added to
/// the client:
/// \code
/// QXmppPubSubManager *pubSubManager = new QXmppPubSubManager;
/// client->addExtension(pubSubManager);
/// \endcode
///
/// For interacting with the storage, corresponding implementations of the storage interfaces must
/// be instantiated.
/// Those implementations have to be adapted to your storage such as a database.
/// In case you only need memory and no persistent storage, you can use the existing
/// implementations:
/// \code
/// QXmppOmemoStorage *omemoStorage = new QXmppOmemoMemoryStorage;
/// QXmppTrustStorage *trustStorage = new QXmppTrustMemoryStorage;
/// \endcode
///
/// A trust manager using its storage must be added to the client:
/// \code
/// client->addNewExtension<QXmppAtmManager>(trustStorage);
/// \endcode
///
/// Afterwards, the OMEMO manager using its storage must be added to the client and activated to be
/// used for encryption:
/// \code
/// auto *manager = client->addNewExtension<QXmppOmemoManager>(omemoStorage);
/// client->setEncryptionExtension(manager);
/// \endcode
///
/// You can set a security policy used by OMEMO.
/// Is is recommended to apply TOAKAFA for good security and usability when using
/// \xep{0450, Automatic Trust Management (ATM)}:
/// \code
/// manager->setSecurityPolicy(QXmpp::Toakafa);
/// \endcode
///
/// \xep{0280, Message Carbons} should be used for delivering messages to all endpoints of a user:
/// \code
/// client->addNewExtension<QXmppCarbonManagerV2>();
/// \endcode
///
/// The old QXmppCarbonManager cannot be used with OMEMO.
///
/// The OMEMO data must be loaded before connecting to the server:
/// \code
///     manager->load();
/// });
/// \endcode
///
/// If no OMEMO data could be loaded (i.e., the result of \c load() is "false"), it must be set up
/// first.
/// That can be done as soon as the user is logged in to the server:
/// \code
/// connect(client, &QXmppClient::connected, this, [=]() {
///     auto future = manager->start();
/// });
/// \endcode
///
/// Once the future is finished and the result is "true", the manager is ready for use.
/// Otherwise, check the logging output for details.
///
/// By default, stanzas are only sent to devices having keys with the following trust levels:
/// \code
/// QXmpp::TrustLevel::AutomaticallyTrusted | QXmpp::TrustLevel::ManuallyTrusted
/// | QXmpp::TrustLevel::Authenticated
/// \endcode
/// That behavior can be changed for each message being sent by specifying the
/// accepted trust levels:
/// \code
/// QXmppSendStanzaParams params;
/// params.setAcceptedTrustLevels(QXmpp::TrustLevel::Authenticated)
/// client->send(stanza, params);
/// \endcode
///
/// Stanzas can be encrypted for multiple JIDs which is needed in group chats:
/// \code
/// QXmppSendStanzaParams params;
/// params.setEncryptionJids({ "alice@example.org", "bob@example.com" })
/// client->send(stanza, params);
/// \endcode
///
/// \warning THIS API IS NOT FINALIZED YET!
///
/// \ingroup Managers
///
/// \since QXmpp 1.5
///

///
/// \typedef QXmppOmemoManager::Result
///
/// Contains QXmpp::Success for success or an QXmppStanza::Error for an error.
///

///
/// Constructs an OMEMO manager.
///
/// \param omemoStorage storage used to store all OMEMO data
///
QXmppOmemoManager::QXmppOmemoManager(QXmppOmemoStorage *omemoStorage)
    : d(new ManagerPrivate(this, omemoStorage))
{
    d->ownDevice.label = DEVICE_LABEL;
    d->init();
    d->schedulePeriodicTasks();
}

QXmppOmemoManager::~QXmppOmemoManager() = default;

///
/// Loads all locally stored OMEMO data.
///
/// This should be called after starting the client and before the login.
/// It must only be called after \c setUp() has been called once for the user
/// during one of the past login sessions.
/// It does not need to be called if setUp() has been called during the current
/// login session.
///
/// \see QXmppOmemoManager::setUp()
///
/// \return whether everything is loaded successfully
///
QXmppTask<bool> Manager::load()
{
    QXmppPromise<bool> interface;

    auto future = d->omemoStorage->allData();
    future.then(this, [=, this](QXmppOmemoStorage::OmemoData omemoData) mutable {
        const auto &optionalOwnDevice = omemoData.ownDevice;
        if (optionalOwnDevice) {
            d->ownDevice = *optionalOwnDevice;
        } else {
            debug(u"Device could not be loaded because it is not stored"_s);
            interface.finish(false);
            return;
        }

        const auto &signedPreKeyPairs = omemoData.signedPreKeyPairs;
        if (signedPreKeyPairs.isEmpty()) {
            warning(u"Signed Pre keys could not be loaded because none is stored"_s);
            interface.finish(false);
            return;
        } else {
            d->signedPreKeyPairs = signedPreKeyPairs;
            d->renewSignedPreKeyPairs();
        }

        const auto &preKeyPairs = omemoData.preKeyPairs;
        if (preKeyPairs.isEmpty()) {
            warning(u"Pre keys could not be loaded because none is stored"_s);
            interface.finish(false);
            return;
        } else {
            d->preKeyPairs = preKeyPairs;
        }

        d->devices = omemoData.devices;
        d->removeDevicesRemovedFromServer();

        d->isStarted = true;
        interface.finish(true);
    });

    return interface.task();
}

///
/// Sets up all OMEMO data locally and on the server.
///
/// The user must be logged in while calling this.
///
/// \return whether everything is set up successfully
///
QXmppTask<bool> Manager::setUp()
{
    QXmppPromise<bool> interface;

    auto future = d->setUpDeviceId();
    future.then(this, [=, this](bool isDeviceIdSetUp) mutable {
        if (isDeviceIdSetUp) {
            // The identity key pair in its deserialized form is not stored as a
            // member variable because it is only needed by
            // updateSignedPreKeyPair().
            RefCountedPtr<ratchet_identity_key_pair> identityKeyPair;

            if (d->setUpIdentityKeyPair(identityKeyPair.ptrRef()) &&
                d->updateSignedPreKeyPair(identityKeyPair.get()) &&
                d->updatePreKeyPairs(PRE_KEY_INITIAL_CREATION_COUNT)) {
                auto future = d->omemoStorage->setOwnDevice(d->ownDevice);
                future.then(this, [=, this]() mutable {
                    auto future = d->publishOmemoData();
                    future.then(this, [=, this](bool isPublished) mutable {
                        d->isStarted = isPublished;
                        interface.finish(std::move(isPublished));
                    });
                });
            } else {
                interface.finish(false);
            }
        } else {
            interface.finish(false);
        }
    });

    return interface.task();
}

///
/// Returns the key of this client instance.
///
/// \return the own key
///
QXmppTask<QByteArray> Manager::ownKey()
{
#if defined(WITH_OMEMO_V03)
	return d->trustManager->ownKey(ns_omemo.toString());
#else
	return d->trustManager->ownKey(ns_omemo_2.toString());
#endif
}

///
/// Returns the JIDs of all key owners mapped to the IDs of their keys with
/// specific trust levels except for the own key.
///
/// If no trust levels are passed, all keys are returned.
///
/// This should be called in order to get all stored keys which can be more than
/// the stored devices because of trust decisions made without a published or
/// received device.
///
/// \param trustLevels trust levels of the keys
///
/// \return the key owner JIDs mapped to their keys with specific trust levels except for the own
///         key
///
QXmppTask<QHash<QXmpp::TrustLevel, QMultiHash<QString, QByteArray>>> Manager::keys(QXmpp::TrustLevels trustLevels)
{
#if defined(WITH_OMEMO_V03)
	return d->trustManager->keys(ns_omemo.toString(), trustLevels);
#else
	return d->trustManager->keys(ns_omemo_2.toString(), trustLevels);
#endif
}

///
/// Returns the IDs of keys mapped to their trust levels for specific key
/// owners except for the own key.
///
/// If no trust levels are passed, all keys for jids are returned.
///
/// This should be called in order to get the stored keys which can be more than
/// the stored devices because of trust decisions made without a published or
/// received device.
///
/// \param jids key owners' bare JIDs
/// \param trustLevels trust levels of the keys
///
/// \return the key IDs mapped to their trust levels for specific key owners except for the own key
///
QXmppTask<QHash<QString, QHash<QByteArray, QXmpp::TrustLevel>>> Manager::keys(const QList<QString> &jids, QXmpp::TrustLevels trustLevels)
{
#if defined(WITH_OMEMO_V03)
	return d->trustManager->keys(ns_omemo.toString(), jids, trustLevels);
#else
	return d->trustManager->keys(ns_omemo_2.toString(), jids, trustLevels);
#endif
}

///
/// Changes the label of the own (this client instance's current user's) device.
///
/// The label is a human-readable string used to identify the device by users.
///
/// If the OMEMO manager is not started yet, the device label is only changed
/// locally in memory.
/// It is stored persistently in the OMEMO storage and updated on the
/// server if the OMEMO manager is already started or once it is.
///
/// \param deviceLabel own device's label
///
/// \return whether the action was successful
///
QXmppTask<bool> Manager::changeDeviceLabel(const QString &deviceLabel)
{
    return d->changeDeviceLabel(deviceLabel);
}

///
/// Returns the maximum count of devices stored per JID.
///
/// If more devices than that maximum are received for one JID from a server,
/// they will not be stored locally and thus not used for encryption.
///
/// \return the maximum count of devices stored per JID
///
int Manager::maximumDevicesPerJid() const
{
    return d->maximumDevicesPerJid;
}

///
/// Sets the maximum count of devices stored per JID.
///
/// If more devices than that maximum are received for one JID from a server,
/// they will not be stored locally and thus not used for encryption.
///
/// \param maximum maximum count of devices stored per JID
///
void Manager::setMaximumDevicesPerJid(int maximum)
{
    d->maximumDevicesPerJid = maximum;
}

///
/// Returns the maximum count of devices for whom a stanza is encrypted.
///
/// If more devices than that maximum are stored for all addressed recipients of
/// a stanza, the stanza will only be encrypted for first devices until the
/// maximum is reached.
///
/// \return the maximum count of devices for whom a stanza is encrypted
///
int Manager::maximumDevicesPerStanza() const
{
    return d->maximumDevicesPerStanza;
}

/// Sets the maximum count of devices for whom a stanza is encrypted.
///
/// If more devices than that maximum are stored for all addressed recipients of
/// a stanza, the stanza will only be encrypted for first devices until the
/// maximum is reached.
///
/// \param maximum maximum count of devices for whom a stanza is encrypted
///
void Manager::setMaximumDevicesPerStanza(int maximum)
{
    d->maximumDevicesPerStanza = maximum;
}

///
/// Requests device lists from contacts and stores them locally.
///
/// The user must be logged in while calling this.
/// The JID of the current user must not be passed.
///
/// \param jids JIDs of the contacts whose device lists are being requested
///
/// \return the results of the requests for each JID
///
QXmppTask<QVector<Manager::DevicesResult>> Manager::requestDeviceLists(const QList<QString> &jids)
{
    if (const auto jidsCount = jids.size()) {
        struct State {
            int processed = 0;
            int jidsCount = 0;
            QXmppPromise<QVector<Manager::DevicesResult>> interface;
            QVector<Manager::DevicesResult> devicesResults;
        };

        auto state = std::make_shared<State>();
        state->jidsCount = jids.count();

        for (const auto &jid : jids) {
            Q_ASSERT_X(jid != d->ownBareJid(), "Requesting contact's device list", "Own JID passed");

            auto future = d->requestDeviceList(jid);
            future.then(this, [jid, state](auto result) mutable {
                state->devicesResults << DevicesResult {
                    jid,
                    mapSuccess(std::move(result), [](QXmppOmemoDeviceListItem) { return Success(); })
                };

                if (++(state->processed) == state->jidsCount) {
                    state->interface.finish(std::move(state->devicesResults));
                }
            });
        }
        return state->interface.task();
    }
    return makeReadyTask(QVector<Manager::DevicesResult>());
}

///
/// Subscribes the current user's resource to device lists manually.
///
/// This should be called after each login and only for contacts without
/// presence subscription because their device lists are not automatically
/// subscribed.
/// The user must be logged in while calling this.
///
/// Call \c QXmppOmemoManager::unsubscribeFromDeviceLists() before logout.
///
/// \param jids JIDs of the contacts whose device lists are being subscribed
///
/// \return the results of the subscription for each JID
///
QXmppTask<QVector<Manager::DevicesResult>> Manager::subscribeToDeviceLists(const QList<QString> &jids)
{
    if (const auto jidsCount = jids.size()) {
        struct State {
            int processed = 0;
            int jidsCount = 0;
            QXmppPromise<QVector<Manager::DevicesResult>> interface;
            QVector<Manager::DevicesResult> devicesResults;
        };

        auto state = std::make_shared<State>();
        state->jidsCount = jids.size();

        for (const auto &jid : jids) {
            d->subscribeToDeviceList(jid).then(this, [state, jid](QXmppPubSubManager::Result result) mutable {
                Manager::DevicesResult devicesResult;
                devicesResult.jid = jid;
                devicesResult.result = result;
                state->devicesResults << devicesResult;

                if (++(state->processed) == state->jidsCount) {
                    state->interface.finish(std::move(state->devicesResults));
                }
            });
        }
        return state->interface.task();
    }
    return makeReadyTask(QVector<Manager::DevicesResult>());
}

///
/// Unsubscribes the current user's resource from all device lists that were
/// manually subscribed by \c QXmppOmemoManager::subscribeToDeviceList().
///
/// This should be called before each logout.
/// The user must be logged in while calling this.
///
/// \return the results of the unsubscription for each JID
///
QXmppTask<QVector<Manager::DevicesResult>> Manager::unsubscribeFromDeviceLists()
{
    return d->unsubscribeFromDeviceLists(d->jidsOfManuallySubscribedDevices);
}

///
/// Returns the device of this client instance's current user.
///
/// \return the own device
///
QXmppOmemoOwnDevice Manager::ownDevice()
{
    const auto &ownDevice = d->ownDevice;

    QXmppOmemoOwnDevice device;
    device.setLabel(ownDevice.label);
    device.setKeyId(ownDevice.publicIdentityKey);

    return device;
}

/// Returns all locally stored devices except the own device.
///
/// Only devices that have been received after subscribing the corresponding device lists on the
/// server are stored locally.
/// Thus, only those are returned.
/// Call \c QXmppOmemoManager::subscribeToDeviceLists() for contacts without presence subscription
/// before.
///
/// You must build sessions before you can get devices with corresponding keys.
///
/// \return all devices except the own device
///
QXmppTask<QVector<QXmppOmemoDevice>> Manager::devices()
{
    return devices(d->devices.keys());
}

///
/// Returns locally stored devices except the own device.
///
/// Only devices that have been received after subscribing the corresponding device lists on the
/// server are stored locally.
/// Thus, only those are returned.
/// Call \c QXmppOmemoManager::subscribeToDeviceLists() for contacts without presence subscription
/// before.
///
/// You must build sessions before you can get devices with corresponding keys.
///
/// \param jids JIDs whose devices are being retrieved
///
/// \return all devices of the passed JIDs
///
QXmppTask<QVector<QXmppOmemoDevice>> Manager::devices(const QList<QString> &jids)
{
    QXmppPromise<QVector<QXmppOmemoDevice>> interface;

    auto future = keys(jids);
    future.then(this, [=, this](QHash<QString, QHash<QByteArray, TrustLevel>> keys) mutable {
        QVector<QXmppOmemoDevice> devices;

        for (const auto &jid : jids) {
            const auto &storedDevices = d->devices.value(jid);
            const auto &storedKeys = keys.value(jid);

            for (const auto &storedDevice : storedDevices) {
                const auto &keyId = storedDevice.keyId;

                QXmppOmemoDevice device;
                device.setJid(jid);
                device.setLabel(storedDevice.label);

                if (!keyId.isEmpty()) {
                    device.setKeyId(keyId);
                    device.setTrustLevel(storedKeys.value(keyId));
                }

                devices.append(device);
            }
        }

        interface.finish(std::move(devices));
    });

    return interface.task();
}

///
/// Removes all devices of a contact and the subscription to the contact's
/// device list.
///
/// This should be called after removing a contact.
/// The JID of the current user must not be passed.
/// Use \c QXmppOmemoManager::resetAll() in order to remove all devices of the
/// user.
///
/// \param jid JID of the contact whose devices are being removed
///
/// \return the result of the contact device removals
///
QXmppTask<QXmppPubSubManager::Result> Manager::removeContactDevices(const QString &jid)
{
    QXmppPromise<QXmppPubSubManager::Result> interface;

    Q_ASSERT_X(jid != d->ownBareJid(), "Removing contact device", "Own JID passed");

    auto future = d->unsubscribeFromDeviceList(jid);
    future.then(this, [=, this](QXmppPubSubManager::Result result) mutable {
        if (std::holds_alternative<QXmppError>(result)) {
            warning(u"Contact '" + jid + u"' could not be removed because the device list subscription could not be removed");
            interface.finish(std::move(result));
        } else {
            d->devices.remove(jid);

            auto future = d->omemoStorage->removeDevices(jid);
<<<<<<< HEAD
            future.then(this, [=]() mutable {
#if defined(WITH_OMEMO_V03)
				auto future = d->trustManager->removeKeys(ns_omemo.toString(), jid);
#else
				auto future = d->trustManager->removeKeys(ns_omemo_2.toString(), jid);
#endif
                future.then(this, [=]() mutable {
=======
            future.then(this, [=, this]() mutable {
                auto future = d->trustManager->removeKeys(ns_omemo_2.toString(), jid);
                future.then(this, [=, this]() mutable {
>>>>>>> 94232e79
                    interface.finish(std::move(result));
                    Q_EMIT devicesRemoved(jid);
                });
            });
        }
    });

    return interface.task();
}

///
/// Sets the trust levels keys must have in order to build sessions for their
/// devices.
///
/// \param trustLevels trust levels of the keys used for building sessions
///
void Manager::setAcceptedSessionBuildingTrustLevels(QXmpp::TrustLevels trustLevels)
{
    d->acceptedSessionBuildingTrustLevels = trustLevels;
}

///
/// Returns the trust levels keys must have in order to build sessions for their
/// devices.
///
/// \return the trust levels of the keys used for building sessions
///
TrustLevels Manager::acceptedSessionBuildingTrustLevels()
{
    return d->acceptedSessionBuildingTrustLevels;
}

///
/// Sets whether sessions are built when new devices are received from the
/// server.
///
/// This can be used to not call \c QXmppOmemoManager::buildMissingSessions
/// manually.
/// But it should not be used before the initial setup and storing lots of
/// devices locally.
/// Otherwise, it could lead to a massive computation and network load when
/// there are many devices for whom sessions are built.
///
/// \see QXmppOmemoManager::buildMissingSessions
///
/// \param isNewDeviceAutoSessionBuildingEnabled whether sessions are built for
///        incoming devices
///
void Manager::setNewDeviceAutoSessionBuildingEnabled(bool isNewDeviceAutoSessionBuildingEnabled)
{
    d->isNewDeviceAutoSessionBuildingEnabled = isNewDeviceAutoSessionBuildingEnabled;
}

///
/// Returns whether sessions are built when new devices are received from the
/// server.
///
/// \see QXmppOmemoManager::setNewDeviceAutoSessionBuildingEnabled
///
/// \return whether sessions are built for incoming devices
///
bool Manager::isNewDeviceAutoSessionBuildingEnabled()
{
    return d->isNewDeviceAutoSessionBuildingEnabled;
}

///
/// Builds sessions manually with devices for whom no sessions are available.
///
/// Usually, sessions are built during sending a first message to a device or after a first message
/// is received from a device.
/// This can be called in order to speed up the sending of a message.
/// If this method is called before sending the first message, all sessions can be built and when
/// the first message is being sent, the message only needs to be encrypted.
/// Especially for chats with multiple devices, that can decrease the noticeable time a user has to
/// wait for sending a message.
/// Additionally, the keys are automatically retrieved from the server which is helpful in order to
/// get them when calling \c QXmppOmemoManager::devices().
///
/// The user must be logged in while calling this.
///
/// \param jids JIDs of the device owners for whom the sessions are built
///
QXmppTask<void> Manager::buildMissingSessions(const QList<QString> &jids)
{
    QXmppPromise<void> interface;

    auto &devices = d->devices;
    auto devicesCount = 0;

    for (const auto &jid : jids) {
        // Do not exceed the maximum of manageable devices.
        if (devicesCount > d->maximumDevicesPerStanza - devicesCount) {
            warning(u"Sessions could not be built for all JIDs because their devices are "
                    "altogether more than the maximum of manageable devices " +
                    QString::number(d->maximumDevicesPerStanza) +
                    u" - Use QXmppOmemoManager::setMaximumDevicesPerStanza() to increase the maximum");
            break;
        } else {
            devicesCount += devices.value(jid).size();
        }
    }

    if (devicesCount) {
        auto processedDevicesCount = std::make_shared<int>(0);

        for (const auto &jid : jids) {
            auto &processedDevices = devices[jid];

            for (auto itr = processedDevices.begin(); itr != processedDevices.end(); ++itr) {
                const auto &deviceId = itr.key();
                auto &device = itr.value();

                if (device.session.isEmpty()) {
                    auto future = d->buildSessionWithDeviceBundle(jid, deviceId, device);
                    future.then(this, [=](auto) mutable {
                        if (++(*processedDevicesCount) == devicesCount) {
                            interface.finish();
                        }
                    });
                } else if (++(*processedDevicesCount) == devicesCount) {
                    interface.finish();
                }
            }
        }
    } else {
        interface.finish();
    }

    return interface.task();
}

///
/// Resets all OMEMO data for this device and the trust data used by OMEMO.
///
/// ATTENTION: This should only be called when an account is removed locally or
/// if there are unrecoverable problems with the OMEMO setup of this device.
///
/// The data on the server for other own devices is not removed.
/// Call \c resetAll() for that purpose.
///
/// The user must be logged in while calling this.
///
/// Call \c setUp() once this method is finished if you want to set up
/// everything again for this device.
/// Existing sessions are reset, which might lead to undecryptable incoming
/// stanzas until everything is set up again.
///
/// \return whether the action was successful
///
QXmppTask<bool> Manager::resetOwnDevice()
{
    return d->resetOwnDevice();
}

///
/// Resets all OMEMO data for all own devices and the trust data used by OMEMO.
///
/// ATTENTION: This should only be called if there is a certain reason for it
/// since it deletes the data for this device and for other own devices from the
/// server.
///
/// Call \c resetOwnDevice() if you only want to delete the OMEMO data for this
/// device.
///
/// The user must be logged in while calling this.
///
/// Call \c setUp() once this method is finished if you want to set up
/// everything again.
/// Existing sessions are reset, which might lead to undecryptable incoming
/// stanzas until everything is set up again.
///
/// \return whether the action was successful
///
QXmppTask<bool> Manager::resetAll()
{
    return d->resetAll();
}

///
/// Sets the security policy used by this E2EE extension.
///
/// \param securityPolicy security policy being set
///
QXmppTask<void> Manager::setSecurityPolicy(QXmpp::TrustSecurityPolicy securityPolicy)
{
#if defined(WITH_OMEMO_V03)
	return d->trustManager->setSecurityPolicy(ns_omemo.toString(), securityPolicy);
#else
	return d->trustManager->setSecurityPolicy(ns_omemo_2.toString(), securityPolicy);
#endif
}

///
/// Returns the security policy used by this E2EE extension.
///
/// \return the used security policy
///
QXmppTask<QXmpp::TrustSecurityPolicy> Manager::securityPolicy()
{
#if defined(WITH_OMEMO_V03)
	return d->trustManager->securityPolicy(ns_omemo.toString());
#else
	return d->trustManager->securityPolicy(ns_omemo_2.toString());
#endif
}

///
/// Sets the trust level of keys.
///
/// If a key is not stored, it is added to the storage.
///
/// \param keyIds key owners' bare JIDs mapped to the IDs of their keys
/// \param trustLevel trust level being set
///
QXmppTask<void> Manager::setTrustLevel(const QMultiHash<QString, QByteArray> &keyIds, QXmpp::TrustLevel trustLevel)
{
#if defined(WITH_OMEMO_V03)
    return d->trustManager->setTrustLevel(ns_omemo.toString(), keyIds, trustLevel);
#else
	return d->trustManager->setTrustLevel(ns_omemo_2.toString(), keyIds, trustLevel);
#endif
}

///
/// Returns the trust level of a key.
///
/// If the key is not stored, the trust in that key is undecided.
///
/// \param keyOwnerJid key owner's bare JID
/// \param keyId ID of the key
///
/// \return the key's trust level
///
QXmppTask<QXmpp::TrustLevel> Manager::trustLevel(const QString &keyOwnerJid, const QByteArray &keyId)
{

#if defined(WITH_OMEMO_V03)
	return d->trustManager->trustLevel(ns_omemo.toString(), keyOwnerJid, keyId);
#else
	return d->trustManager->trustLevel(ns_omemo_2.toString(), keyOwnerJid, keyId);
#endif
}

/// \cond
QXmppTask<QXmppE2eeExtension::MessageEncryptResult> Manager::encryptMessage(QXmppMessage &&message, const std::optional<QXmppSendStanzaParams> &params)
{
    QVector<QString> recipientJids;
    std::optional<TrustLevels> acceptedTrustLevels;

    if (params) {
        recipientJids = params->encryptionJids();
        acceptedTrustLevels = params->acceptedTrustLevels();
    }

    if (recipientJids.isEmpty()) {
        recipientJids.append(QXmppUtils::jidToBareJid(message.to()));
    }

    if (!acceptedTrustLevels) {
        acceptedTrustLevels = ACCEPTED_TRUST_LEVELS;
    }

    return d->encryptMessageForRecipients(std::move(message), recipientJids, *acceptedTrustLevels);
}

QXmppTask<QXmppE2eeExtension::MessageDecryptResult> QXmppOmemoManager::decryptMessage(QXmppMessage &&message)
{
    if (!d->isStarted) {
        return makeReadyTask<MessageDecryptResult>(QXmppError {
            u"OMEMO manager must be started before decrypting"_s,
            SendError::EncryptionError });
    }

    if (!message.omemoElement()) {
        return makeReadyTask<MessageDecryptResult>(NotEncrypted());
    }

    return chain<MessageDecryptResult>(d->decryptMessage(message), this, [](std::optional<QXmppMessage> message) -> MessageDecryptResult {
        if (message) {
            return std::move(*message);
        }
        return QXmppError {
            u"Couldn't decrypt message"_s,
            {}
        };
    });
}

QXmppTask<QXmppE2eeExtension::IqEncryptResult> Manager::encryptIq(QXmppIq &&iq, const std::optional<QXmppSendStanzaParams> &params)
{
    QXmppPromise<QXmppE2eeExtension::IqEncryptResult> interface;

    if (!d->isStarted) {
        interface.finish(QXmppError {
            u"OMEMO manager must be started before encrypting"_s,
            SendError::EncryptionError });
    } else {
        std::optional<TrustLevels> acceptedTrustLevels;

        if (params) {
            acceptedTrustLevels = params->acceptedTrustLevels();
        }

        if (!acceptedTrustLevels) {
            acceptedTrustLevels = ACCEPTED_TRUST_LEVELS;
        }

        auto future = d->encryptStanza(iq, { QXmppUtils::jidToBareJid(iq.to()) }, *acceptedTrustLevels);
        future.then(this, [=, iq = std::move(iq)](std::optional<QXmppOmemoElement> omemoElement) mutable {
            if (!omemoElement) {
                interface.finish(QXmppError {
                    u"OMEMO element could not be created"_s,
                    SendError::EncryptionError });

            } else {
                auto omemoIq = std::make_unique<QXmppOmemoIq>();
                omemoIq->setId(iq.id());
                omemoIq->setType(iq.type());
                omemoIq->setLang(iq.lang());
                omemoIq->setFrom(iq.from());
                omemoIq->setTo(iq.to());
                omemoIq->setOmemoElement(*omemoElement);

                interface.finish(std::move(omemoIq));
            }
        });
    }

    return interface.task();
}

QXmppTask<QXmppE2eeExtension::IqDecryptResult> Manager::decryptIq(const QDomElement &element)
{
    if (!d->isStarted) {
        // TODO: Add decryption queue to avoid this error
        return makeReadyTask<IqDecryptResult>(QXmppError {
            u"OMEMO manager must be started before decrypting"_s,
            SendError::EncryptionError });
    }

    if (QXmppOmemoIq::isOmemoIq(element)) {
        // Tag name and iq type are already checked in QXmppClient.
        return chain<IqDecryptResult>(d->decryptIq(element), this, [](auto result) -> IqDecryptResult {
            if (result) {
                return result->iq;
            }
            return QXmppError {
                u"OMEMO message could not be decrypted"_s,
                SendError::EncryptionError
            };
        });
    }

    return makeReadyTask<IqDecryptResult>(NotEncrypted());
}

bool QXmppOmemoManager::isEncrypted(const QDomElement &el)
{
#if defined(WITH_OMEMO_V03)
	return !firstChildElement(el, u"encrypted", ns_omemo).isNull();
#else
	return !firstChildElement(el, u"encrypted", ns_omemo_2).isNull();
#endif

}

bool QXmppOmemoManager::isEncrypted(const QXmppMessage &message)
{
    return message.omemoElement().has_value();
}

QStringList Manager::discoveryFeatures() const
{
#if defined(WITH_OMEMO_V03)
    return {
        ns_omemo_devices + u"+notify"
    };
#else
    return {
        ns_omemo_2_devices + u"+notify"
    };
#endif
}

bool Manager::handleStanza(const QDomElement &stanza)
{
    if (stanza.tagName() != u"iq" || !QXmppOmemoIq::isOmemoIq(stanza)) {
        return false;
    }

    // TODO: Queue incoming IQs until OMEMO is initialized
    if (!d->isStarted) {
        warning(u"Couldn't decrypt incoming IQ because the manager isn't initialized yet."_s);
        return false;
    }

    auto type = stanza.attribute(u"type"_s);
    if (type != u"get" && type != u"set") {
        // ignore incoming result and error IQs (they are handled via Client::sendIq())
        return false;
    }

    d->decryptIq(stanza).then(this, [=, this](auto result) {
        if (result) {
            injectIq(result->iq, result->e2eeMetadata);
        } else {
            warning(u"Could not decrypt incoming OMEMO IQ."_s);
        }
    });
    return true;
}

bool Manager::handleMessage(const QXmppMessage &message)
{
    if (d->isStarted && message.omemoElement()) {
        auto future = d->decryptMessage(message);
        future.then(this, [this, message](std::optional<QXmppMessage> optionalDecryptedMessage) {
            if (optionalDecryptedMessage) {
                injectMessage(std::move(*optionalDecryptedMessage));
            } else {
                Q_EMIT client() -> messageReceived(message);
            }
        });

        return true;
    }

    return false;
}
/// \endcond

///
/// \fn QXmppOmemoManager::trustLevelsChanged(const QMultiHash<QString, QByteArray> &modifiedKeys)
///
/// Emitted when the trust levels of keys changed.
///
/// \param modifiedKeys key owners' bare JIDs mapped to their modified keys
///

///
/// \fn QXmppOmemoManager::deviceAdded(const QString &jid, uint32_t deviceId)
///
/// Emitted when a device is added.
///
/// \param jid device owner's bare JID
/// \param deviceId ID of the device
///

///
/// \fn QXmppOmemoManager::deviceChanged(const QString &jid, uint32_t deviceId)
///
/// Emitted when a device changed.
///
/// \param jid device owner's bare JID
/// \param deviceId ID of the device
///

///
/// \fn QXmppOmemoManager::deviceRemoved(const QString &jid, uint32_t deviceId)
///
/// Emitted when a device is removed.
///
/// \param jid device owner's bare JID
/// \param deviceId ID of the device
///

///
/// \fn QXmppOmemoManager::devicesRemoved(const QString &jid)
///
/// Emitted when all devices of an owner are removed.
///
/// \param jid device owner's bare JID
///

///
/// \fn QXmppOmemoManager::allDevicesRemoved()
///
/// Emitted when all devices are removed.
///

/// \cond
void Manager::onRegistered(QXmppClient *client)
{
    d->trustManager = client->findExtension<QXmppTrustManager>();
    if (!d->trustManager) {
        qFatal("QXmppTrustManager is not available, it must be added to the client before adding QXmppOmemoManager");
    }

    d->pubSubManager = client->findExtension<QXmppPubSubManager>();
    if (!d->pubSubManager) {
        qFatal("QXmppPubSubManager is not available, it must be added to the client before adding QXmppOmemoManager");
    }

<<<<<<< HEAD
    connect(d->trustManager, &QXmppTrustManager::trustLevelsChanged, this, [=](const QHash<QString, QMultiHash<QString, QByteArray>> &modifiedKeys) {

#if defined(WITH_OMEMO_V03)
		const auto &modifiedOmemoKeys = modifiedKeys.value(ns_omemo.toString());
#else
		const auto &modifiedOmemoKeys = modifiedKeys.value(ns_omemo_2.toString());
#endif
=======
    connect(d->trustManager, &QXmppTrustManager::trustLevelsChanged, this, [=, this](const QHash<QString, QMultiHash<QString, QByteArray>> &modifiedKeys) {
        const auto &modifiedOmemoKeys = modifiedKeys.value(ns_omemo_2.toString());
>>>>>>> 94232e79

        if (!modifiedOmemoKeys.isEmpty()) {
            Q_EMIT trustLevelsChanged(modifiedOmemoKeys);
        }

        QMultiHash<QString, uint32_t> modifiedDevices;

        for (auto itr = modifiedOmemoKeys.cbegin(); itr != modifiedOmemoKeys.cend(); ++itr) {
            const auto &keyOwnerJid = itr.key();
            const auto &keyId = itr.value();

            // Ensure to emit 'deviceChanged()' later only if there is a device with the key.
            const auto &devices = d->devices.value(keyOwnerJid);
            for (auto devicesItr = devices.cbegin(); devicesItr != devices.cend(); ++devicesItr) {
                if (devicesItr->keyId == keyId) {
                    modifiedDevices.insert(keyOwnerJid, devicesItr.key());
                    break;
                }
            }
        }

        for (auto modifiedDevicesItr = modifiedDevices.cbegin(); modifiedDevicesItr != modifiedDevices.cend(); ++modifiedDevicesItr) {
            Q_EMIT deviceChanged(modifiedDevicesItr.key(), modifiedDevicesItr.value());
        }
    });
}

void Manager::onUnregistered(QXmppClient *client)
{
    // TODO: Proper clean up of connections (currently no issue because extensions are deleted
    // on removal)
}

bool Manager::handlePubSubEvent(const QDomElement &element, const QString &pubSubService, const QString &nodeName)
{
#if defined(WITH_OMEMO_V03)
    if (nodeName == ns_omemo_devices && QXmppPubSubEvent<QXmppOmemoDeviceListItem>::isPubSubEvent(element)) {
#else
    if (nodeName == ns_omemo_2_devices && QXmppPubSubEvent<QXmppOmemoDeviceListItem>::isPubSubEvent(element)) {
#endif
        QXmppPubSubEvent<QXmppOmemoDeviceListItem> event;
        event.parse(element);

        switch (event.eventType()) {
        // Items have been published.
        case QXmppPubSubEventBase::Items: {
            // Only process items if the event notification contains one.
            // That is necessary because PubSub allows publishing without items leading to
            // notification-only events.
            if (const auto &items = event.items(); !items.isEmpty()) {
                // Since the usage of the item ID \c QXmppPubSubManager::Current is only RECOMMENDED
                // by \xep{0060, Publish-Subscribe} (PubSub) but not obligatory, an appropriate
                // contact device list is determined.
                // In case of the own device list node, it is sctrictly processed as a recommended
                // singleton item and changed to fit that if needed.
                const auto isOwnDeviceListNode = d->ownBareJid() == pubSubService;
                if (isOwnDeviceListNode) {
                    const auto &deviceListItem = items.constFirst();
                    if (deviceListItem.id() == QXmppPubSubManager::standardItemIdToString(QXmppPubSubManager::Current)) {
                        d->updateDevices(pubSubService, event.items().constFirst());
                    } else {
                        d->handleIrregularDeviceListChanges(pubSubService);
                    }
                } else {
                    d->updateContactDevices(pubSubService, items);
                }
            }

            break;
        }
        // Specific items are deleted.
        case QXmppPubSubEventBase::Retract: {
            d->handleIrregularDeviceListChanges(pubSubService);
        }
        // All items are deleted.
        case QXmppPubSubEventBase::Purge:
        // The whole node is deleted.
        case QXmppPubSubEventBase::Delete:
            d->handleIrregularDeviceListChanges(pubSubService);
            break;
        case QXmppPubSubEventBase::Configuration:
        case QXmppPubSubEventBase::Subscription:
            break;
        }

        return true;
    }

    return false;
}
/// \endcond<|MERGE_RESOLUTION|>--- conflicted
+++ resolved
@@ -782,7 +782,6 @@
             d->devices.remove(jid);
 
             auto future = d->omemoStorage->removeDevices(jid);
-<<<<<<< HEAD
             future.then(this, [=]() mutable {
 #if defined(WITH_OMEMO_V03)
 				auto future = d->trustManager->removeKeys(ns_omemo.toString(), jid);
@@ -790,11 +789,6 @@
 				auto future = d->trustManager->removeKeys(ns_omemo_2.toString(), jid);
 #endif
                 future.then(this, [=]() mutable {
-=======
-            future.then(this, [=, this]() mutable {
-                auto future = d->trustManager->removeKeys(ns_omemo_2.toString(), jid);
-                future.then(this, [=, this]() mutable {
->>>>>>> 94232e79
                     interface.finish(std::move(result));
                     Q_EMIT devicesRemoved(jid);
                 });
@@ -1289,18 +1283,12 @@
         qFatal("QXmppPubSubManager is not available, it must be added to the client before adding QXmppOmemoManager");
     }
 
-<<<<<<< HEAD
     connect(d->trustManager, &QXmppTrustManager::trustLevelsChanged, this, [=](const QHash<QString, QMultiHash<QString, QByteArray>> &modifiedKeys) {
-
 #if defined(WITH_OMEMO_V03)
 		const auto &modifiedOmemoKeys = modifiedKeys.value(ns_omemo.toString());
 #else
 		const auto &modifiedOmemoKeys = modifiedKeys.value(ns_omemo_2.toString());
 #endif
-=======
-    connect(d->trustManager, &QXmppTrustManager::trustLevelsChanged, this, [=, this](const QHash<QString, QMultiHash<QString, QByteArray>> &modifiedKeys) {
-        const auto &modifiedOmemoKeys = modifiedKeys.value(ns_omemo_2.toString());
->>>>>>> 94232e79
 
         if (!modifiedOmemoKeys.isEmpty()) {
             Q_EMIT trustLevelsChanged(modifiedOmemoKeys);
