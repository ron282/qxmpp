--- conflicted
+++ resolved
@@ -66,11 +66,6 @@
     std::optional<State> m_state;
 };
 
-<<<<<<< HEAD
-#if defined(SFOS)
-}  }  // namespace QXmpp  Private
-#else
-=======
 // Authentication token management
 class FastTokenManager
 {
@@ -89,7 +84,9 @@
     bool m_tokenChanged = false;
 };
 
->>>>>>> 94232e79
+#if defined(SFOS)
+}  }  // namespace QXmpp  Private
+#else
 }  // namespace QXmpp::Private
 #endif
 
