--- conflicted
+++ resolved
@@ -53,11 +53,11 @@
     Rejected,
     Finished,
 };
-<<<<<<< HEAD
 #if defined(SFOS)
 }  }  // namespace QXmpp::Private
 #else
-=======
+}  // namespace QXmpp::Private
+#endif
 
 enum class AuthenticationMethod {
     NonSasl,
@@ -76,28 +76,20 @@
 struct SessionEnd {
     bool smCanResume;
 };
->>>>>>> 94232e79
-}  // namespace QXmpp::Private
-#endif
 
 #if defined(SFOS)
 namespace QXmpp { namespace Private { namespace Sasl2 {
 #else
 namespace QXmpp::Private::Sasl2 {
-<<<<<<< HEAD
-#endif
-struct StreamFeature;
-#if defined(SFOS)
-} } }
-#else
-}
-#endif
-=======
+#endif
 struct Authenticate;
 struct StreamFeature;
 struct Success;
+#if defined(SFOS)
+} } }
+#else
 }  // namespace QXmpp::Private::Sasl2
->>>>>>> 94232e79
+#endif
 
 // The QXmppOutgoingClient class represents an outgoing XMPP stream to an XMPP server.
 class QXMPP_EXPORT QXmppOutgoingClient : public QXmppLoggable
@@ -254,11 +246,6 @@
     bool m_streamResumed = false;
 };
 
-<<<<<<< HEAD
-#if defined(SFOS)
-}  }  // namespace QXmpp Private
-#else
-=======
 // XEP-0280: Message Carbons
 class CarbonManager
 {
@@ -303,7 +290,9 @@
     bool m_bind2InactiveSet = false;
 };
 
->>>>>>> 94232e79
+#if defined(SFOS)
+}  }  // namespace QXmpp Private
+#else
 }  // namespace QXmpp::Private
 #endif
 
