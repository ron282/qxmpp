--- conflicted
+++ resolved
@@ -24,7 +24,7 @@
 
 #include <unordered_map>
 
-#if QT_VERSION < QT_VERSION_CHECK(5,7,0)
+#if QT_VERSION < QT_VERSION_CHECK(5,6,0)
 #include <QHash>
 #include <QString>
 #include <functional>
@@ -172,7 +172,6 @@
     q->socket()->setPeerVerifyName(config.domain());
 
     socket.connectToHost(address);
-<<<<<<< HEAD
 }
 
 void QXmppOutgoingClientPrivate::connectToAddressList(std::vector<ServerAddress> &&addresses)
@@ -184,19 +183,6 @@
 
 void QXmppOutgoingClientPrivate::connectToNextAddress()
 {
-=======
-}
-
-void QXmppOutgoingClientPrivate::connectToAddressList(std::vector<ServerAddress> &&addresses)
-{
-    serverAddresses = std::move(addresses);
-    nextServerAddressIndex = 0;
-    connectToNextAddress();
-}
-
-void QXmppOutgoingClientPrivate::connectToNextAddress()
-{
->>>>>>> 5bd64011
     nextAddressState = Current;
     connectToHost(serverAddresses.at(nextServerAddressIndex++));
 }
@@ -1597,5 +1583,5 @@
 #if defined(SFOS)
 }  } // namespace QXmpp Private
 #else
- }  // namespace QXmpp::Private
+}  // namespace QXmpp::Private
 #endif
