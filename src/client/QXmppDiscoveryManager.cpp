// SPDX-FileCopyrightText: 2010 Manjeet Dahiya <manjeetdahiya@gmail.com>
//
// SPDX-License-Identifier: LGPL-2.1-or-later

#include "QXmppDiscoveryManager.h"

#include "QXmppClient.h"
#include "QXmppClient_p.h"
#include "QXmppConstants_p.h"
#include "QXmppDataForm.h"
#include "QXmppDiscoveryIq.h"
#include "QXmppFutureUtils_p.h"
#include "QXmppIqHandling.h"

#include "StringLiterals.h"

#include <QCoreApplication>
#include <QDomElement>

using namespace QXmpp::Private;

class QXmppDiscoveryManagerPrivate
{
public:
    QString clientCapabilitiesNode;
    QString clientCategory;
    QString clientType;
    QString clientName;
    QXmppDataForm clientInfoForm;
};

///
/// \typedef QXmppDiscoveryManager::InfoResult
///
/// Contains the discovery information result in the form of an QXmppDiscoveryIq
/// or (in case the request did not succeed) a QXmppStanza::Error.
///
/// \since QXmpp 1.5
///

///
/// \typedef QXmppDiscoveryManager::ItemsResult
///
/// Contains a list of service discovery items or (in case the request did not
/// succeed) a QXmppStanza::Error.
///
/// \since QXmpp 1.5
///

QXmppDiscoveryManager::QXmppDiscoveryManager()
    : d(new QXmppDiscoveryManagerPrivate)
{
    d->clientCapabilitiesNode = u"https://github.com/qxmpp-project/qxmpp"_s;
    d->clientCategory = u"client"_s;
#if defined Q_OS_ANDROID || defined Q_OS_BLACKBERRY || defined Q_OS_IOS || defined Q_OS_WP
    d->clientType = u"phone"_s;
#else
    d->clientType = u"pc"_s;
#endif
    if (qApp->applicationName().isEmpty() && qApp->applicationVersion().isEmpty()) {
<<<<<<< HEAD
        d->clientName = QStringLiteral("%1 %2").arg(QStringView(u"Based on QXmpp").toString(), QXmppVersion());
=======
        d->clientName = u"%1 %2"_s.arg(u"Based on QXmpp", QXmppVersion());
>>>>>>> 94232e79
    } else {
        d->clientName = u"%1 %2"_s.arg(qApp->applicationName(), qApp->applicationVersion());
    }
}

QXmppDiscoveryManager::~QXmppDiscoveryManager() = default;

///
/// Requests information from the specified XMPP entity.
///
/// \param jid  The target entity's JID.
/// \param node The target node (optional).
///
QString QXmppDiscoveryManager::requestInfo(const QString &jid, const QString &node)
{
    QXmppDiscoveryIq request;
    request.setType(QXmppIq::Get);
    request.setQueryType(QXmppDiscoveryIq::InfoQuery);
    request.setTo(jid);
    if (!node.isEmpty()) {
        request.setQueryNode(node);
    }
    if (client()->sendPacket(request)) {
        return request.id();
    } else {
        return QString();
    }
}

///
/// Requests items from the specified XMPP entity.
///
/// \param jid  The target entity's JID.
/// \param node The target node (optional).
///
QString QXmppDiscoveryManager::requestItems(const QString &jid, const QString &node)
{
    QXmppDiscoveryIq request;
    request.setType(QXmppIq::Get);
    request.setQueryType(QXmppDiscoveryIq::ItemsQuery);
    request.setTo(jid);
    if (!node.isEmpty()) {
        request.setQueryNode(node);
    }
    if (client()->sendPacket(request)) {
        return request.id();
    } else {
        return QString();
    }
}

///
/// Requests information from the specified XMPP entity.
///
/// \param jid  The target entity's JID.
/// \param node The target node (optional).
///
/// \warning THIS API IS NOT FINALIZED YET!
///
/// \since QXmpp 1.5
///
QXmppTask<QXmppDiscoveryManager::InfoResult> QXmppDiscoveryManager::requestDiscoInfo(const QString &jid, const QString &node)
{
    QXmppDiscoveryIq request;
    request.setType(QXmppIq::Get);
    request.setQueryType(QXmppDiscoveryIq::InfoQuery);
    request.setTo(jid);
    if (!node.isEmpty()) {
        request.setQueryNode(node);
    }

    return chainIq<InfoResult>(client()->sendIq(std::move(request)), this);
}

///
/// Requests items from the specified XMPP entity.
///
/// \param jid  The target entity's JID.
/// \param node The target node (optional).
///
/// \warning THIS API IS NOT FINALIZED YET!
///
/// \since QXmpp 1.5
///
QXmppTask<QXmppDiscoveryManager::ItemsResult> QXmppDiscoveryManager::requestDiscoItems(const QString &jid, const QString &node)
{
    QXmppDiscoveryIq request;
    request.setType(QXmppIq::Get);
    request.setQueryType(QXmppDiscoveryIq::ItemsQuery);
    request.setTo(jid);
    if (!node.isEmpty()) {
        request.setQueryNode(node);
    }

    return chainIq(client()->sendIq(std::move(request)), this, [](QXmppDiscoveryIq &&iq) -> ItemsResult {
        return iq.items();
    });
}

///
/// Returns the client's full capabilities.
///
QXmppDiscoveryIq QXmppDiscoveryManager::capabilities()
{
    QXmppDiscoveryIq iq;
    iq.setType(QXmppIq::Result);
    iq.setQueryType(QXmppDiscoveryIq::InfoQuery);

    // features
    QStringList features;
    // add base features of the client
    features << QXmppClientPrivate::discoveryFeatures();

    // add features of all registered extensions
    const auto extensions = client()->extensions();
    for (auto *extension : extensions) {
        if (extension) {
            features << extension->discoveryFeatures();
        }
    }

    iq.setFeatures(features);

    // identities
    QList<QXmppDiscoveryIq::Identity> identities;

    QXmppDiscoveryIq::Identity identity;
    identity.setCategory(clientCategory());
    identity.setType(clientType());
    identity.setName(clientName());
    identities << identity;

    for (auto *extension : client()->extensions()) {
        if (extension) {
            identities << extension->discoveryIdentities();
        }
    }

    iq.setIdentities(identities);

    // extended information
    if (!d->clientInfoForm.isNull()) {
        iq.setForm(d->clientInfoForm);
    }

    return iq;
}

///
/// Sets the capabilities node of the local XMPP client.
///
/// \param node
///
void QXmppDiscoveryManager::setClientCapabilitiesNode(const QString &node)
{
    d->clientCapabilitiesNode = node;
}

///
/// Sets the category of the local XMPP client.
///
/// You can find a list of valid categories at:
/// http://xmpp.org/registrar/disco-categories.html
///
/// \param category
///
void QXmppDiscoveryManager::setClientCategory(const QString &category)
{
    d->clientCategory = category;
}

///
/// Sets the type of the local XMPP client.
///
/// You can find a list of valid types at:
/// http://xmpp.org/registrar/disco-categories.html
///
void QXmppDiscoveryManager::setClientType(const QString &type)
{
    d->clientType = type;
}

/// Sets the name of the local XMPP client.
void QXmppDiscoveryManager::setClientName(const QString &name)
{
    d->clientName = name;
}

///
/// Returns the capabilities node of the local XMPP client.
///
/// By default this is "https://github.com/qxmpp-project/qxmpp".
///
QString QXmppDiscoveryManager::clientCapabilitiesNode() const
{
    return d->clientCapabilitiesNode;
}

///
/// Returns the category of the local XMPP client.
///
/// By default this is "client".
///
QString QXmppDiscoveryManager::clientCategory() const
{
    return d->clientCategory;
}

///
/// Returns the type of the local XMPP client.
///
/// With Qt builds for Android, Blackberry, iOS or Windows Phone this is set to
/// "phone", otherwise it defaults to "pc".
///
QString QXmppDiscoveryManager::clientType() const
{
    return d->clientType;
}

///
/// Returns the name of the local XMPP client.
///
/// By default this is "Based on QXmpp x.y.z".
///
QString QXmppDiscoveryManager::clientName() const
{
    return d->clientName;
}

///
/// Returns the client's extended information form, as defined
/// by \xep{0128, Service Discovery Extensions}.
///
QXmppDataForm QXmppDiscoveryManager::clientInfoForm() const
{
    return d->clientInfoForm;
}

///
/// Sets the client's extended information form, as defined
/// by \xep{0128, Service Discovery Extensions}.
///
void QXmppDiscoveryManager::setClientInfoForm(const QXmppDataForm &form)
{
    d->clientInfoForm = form;
}

/// \cond
QStringList QXmppDiscoveryManager::discoveryFeatures() const
{
    return { ns_disco_info.toString() };
}

bool QXmppDiscoveryManager::handleStanza(const QDomElement &element)
{
    if (QXmpp::handleIqRequests<QXmppDiscoveryIq>(element, client(), this)) {
        return true;
    }

    if (element.tagName() == u"iq" && QXmppDiscoveryIq::isDiscoveryIq(element)) {
        QXmppDiscoveryIq receivedIq;
        receivedIq.parse(element);

        switch (receivedIq.type()) {
        case QXmppIq::Get:
            break;
        case QXmppIq::Result:
        case QXmppIq::Error:
            // handle all replies
            if (receivedIq.queryType() == QXmppDiscoveryIq::InfoQuery) {
                Q_EMIT infoReceived(receivedIq);
            } else if (receivedIq.queryType() == QXmppDiscoveryIq::ItemsQuery) {
                Q_EMIT itemsReceived(receivedIq);
            }
            return true;

        case QXmppIq::Set:
            // let other manager handle "set" IQs
            return false;
        }
    }
    return false;
}

std::variant<QXmppDiscoveryIq, QXmppStanza::Error> QXmppDiscoveryManager::handleIq(QXmppDiscoveryIq &&iq)
{
    using Error = QXmppStanza::Error;

    if (!iq.queryNode().isEmpty() && !iq.queryNode().startsWith(d->clientCapabilitiesNode)) {
        return Error(Error::Cancel, Error::ItemNotFound, u"Unknown node."_s);
    }

    switch (iq.queryType()) {
    case QXmppDiscoveryIq::InfoQuery: {
        // respond to info queries for the client itself
        QXmppDiscoveryIq features = capabilities();
        features.setQueryNode(iq.queryNode());
        return features;
    }
    case QXmppDiscoveryIq::ItemsQuery: {
        QXmppDiscoveryIq reply;
        reply.setQueryType(QXmppDiscoveryIq::ItemsQuery);
        return reply;
    }
    }
    Q_UNREACHABLE();
}
/// \endcond<|MERGE_RESOLUTION|>--- conflicted
+++ resolved
@@ -58,11 +58,7 @@
     d->clientType = u"pc"_s;
 #endif
     if (qApp->applicationName().isEmpty() && qApp->applicationVersion().isEmpty()) {
-<<<<<<< HEAD
-        d->clientName = QStringLiteral("%1 %2").arg(QStringView(u"Based on QXmpp").toString(), QXmppVersion());
-=======
         d->clientName = u"%1 %2"_s.arg(u"Based on QXmpp", QXmppVersion());
->>>>>>> 94232e79
     } else {
         d->clientName = u"%1 %2"_s.arg(qApp->applicationName(), qApp->applicationVersion());
     }
