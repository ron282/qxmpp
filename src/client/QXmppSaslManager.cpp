// SPDX-FileCopyrightText: 2012 Jeremy Lainé <jeremy.laine@m4x.org>
// SPDX-FileCopyrightText: 2024 Linus Jahn <lnj@kaidan.im>
//
// SPDX-License-Identifier: LGPL-2.1-or-later

#include "QXmppConfiguration.h"
#include "QXmppConstants_p.h"
#include "QXmppCredentials.h"
#include "QXmppFutureUtils_p.h"
#include "QXmppSasl2UserAgent.h"
#include "QXmppSaslManager_p.h"
#include "QXmppSasl_p.h"
#include "QXmppStreamFeatures.h"
#include "QXmppUtils_p.h"

#include "Algorithms.h"
#include "StringLiterals.h"
#include "XmppSocket.h"

#include <ranges>

#include <QDomElement>

using namespace std::placeholders;
namespace views = std::views;
using std::ranges::copy;
using std::ranges::empty;
using std::ranges::max;

namespace QXmpp::Private {

static auto chooseMechanism(const QXmppConfiguration &config, const QList<QString> &availableMechanisms)
    -> std::tuple<std::optional<SaslMechanism>, QStringList>
{
    const auto disabled = config.disabledSaslMechanisms();
    QStringList disabledAvailable;
    auto isEnabled = [&](const QString &mechanism) {
        if (disabled.contains(mechanism)) {
            disabledAvailable.push_back(mechanism);
            return false;
        }
        return true;
    };

    // mechanisms that are available and supported by us
    auto mechanismsView = availableMechanisms |
        views::filter(isEnabled) |
        views::transform(&SaslMechanism::fromString) |
        views::filter(&std::optional<SaslMechanism>::has_value) |
        views::transform([](const auto &v) { return *v; }) |
        views::filter(std::bind(&QXmppSaslClient::isMechanismAvailable, _1, config.credentialData()));

    std::vector<SaslMechanism> mechanisms(mechanismsView.begin(), mechanismsView.end());

    // no mechanisms supported
    if (mechanisms.empty()) {
        return { std::nullopt, disabledAvailable };
    }

    // try to use configured mechanism
    if (auto preferredString = config.saslAuthMechanism();
        !preferredString.isEmpty()) {
        // parse
        if (auto preferred = SaslMechanism::fromString(preferredString)) {
            if (contains(mechanisms, *preferred)) {
                return { *preferred, {} };
            }
        }
    }

    // max can be used: mechanisms is not empty (checked above)
    return { max(mechanisms), disabledAvailable };
}

struct InitSaslAuthResult {
    std::unique_ptr<QXmppSaslClient> saslClient;
    std::optional<SaslManager::AuthError> error;
    QByteArray initialResponse;
};

static InitSaslAuthResult error(QString text, AuthenticationError err)
{
    return { {}, SaslManager::AuthError { text, err }, {} };
}

static InitSaslAuthResult initSaslAuthentication(const QXmppConfiguration &config, const QList<QString> &availableMechanisms, QXmppLoggable *parent)
{
    auto info = [&](const auto &message) {
        Q_EMIT parent->logMessage(QXmppLogger::InformationMessage, message);
    };

    auto [mechanism, disabled] = chooseMechanism(config, availableMechanisms);
    if (!mechanism) {
        auto text = disabled.empty()
<<<<<<< HEAD
            ? QStringLiteral("No supported SASL mechanism available")
            : QStringLiteral("No supported SASL mechanism available (%1 is disabled)").arg(disabled.join(QStringView(u", ").toString()));
=======
            ? u"No supported SASL mechanism available"_s
            : u"No supported SASL mechanism available (%1 is disabled)"_s.arg(disabled.join(u", "));
>>>>>>> 94232e79

        return error(std::move(text), { AuthenticationError::MechanismMismatch, {}, {} });
    }

    auto saslClient = QXmppSaslClient::create(*mechanism, parent);
    if (!saslClient) {
        return error(u"SASL mechanism negotiation failed"_s,
                     AuthenticationError { AuthenticationError::ProcessingError, {}, {} });
    }
    info(u"SASL mechanism '%1' selected"_s.arg(saslClient->mechanism().toString()));
    saslClient->setHost(config.domain());
    saslClient->setServiceType(u"xmpp"_s);
    saslClient->setUsername(config.user());
    saslClient->setCredentials(config.credentialData());

    // send SASL auth request
    if (auto response = saslClient->respond(QByteArray())) {
        return { std::move(saslClient), {}, *response };
    } else {
        return error(u"SASL initial response failed"_s,
                     AuthenticationError { AuthenticationError::ProcessingError, {}, {} });
    }
}

static AuthenticationError::Type mapSaslCondition(std::optional<Sasl::ErrorCondition> condition)
{
    using Auth = AuthenticationError;
    using Sasl = Sasl::ErrorCondition;

    switch (condition.value_or(Sasl::NotAuthorized)) {
    case Sasl::AccountDisabled:
        return Auth::AccountDisabled;
    case Sasl::CredentialsExpired:
        return Auth::CredentialsExpired;
    case Sasl::EncryptionRequired:
        return Auth::EncryptionRequired;
    case Sasl::IncorrectEncoding:
    case Sasl::InvalidAuthzid:
    case Sasl::InvalidMechanism:
    case Sasl::MalformedRequest:
    case Sasl::MechanismTooWeak:
        return Auth::ProcessingError;
    case Sasl::Aborted:
    case Sasl::NotAuthorized:
    case Sasl::TemporaryAuthFailure:
        return Auth::NotAuthorized;
    }
    return Auth::NotAuthorized;
}

QXmppTask<SaslManager::AuthResult> SaslManager::authenticate(const QXmppConfiguration &config, const QList<QString> &availableMechanisms, QXmppLoggable *parent)
{
    Q_ASSERT(!m_promise.has_value());

    auto result = initSaslAuthentication(config, availableMechanisms, parent);
    if (result.error) {
        return makeReadyTask<AuthResult>(std::move(*result.error));
    }

    m_socket->sendData(serializeXml(Sasl::Auth { result.saslClient->mechanism().toString(), result.initialResponse }));

    m_promise = QXmppPromise<AuthResult>();
    m_saslClient = std::move(result.saslClient);
    return m_promise->task();
}

HandleElementResult SaslManager::handleElement(const QDomElement &el)
{
    using namespace Sasl;

    auto finish = [this](auto &&value) {
        auto p = std::move(*m_promise);
        m_promise.reset();
        p.finish(value);
    };

    if (!m_promise.has_value()) {
        return Rejected;
    }

    if (Success::fromDom(el)) {
        finish(QXmpp::Success());
        return Finished;
    } else if (auto challenge = Challenge::fromDom(el)) {
        if (auto response = m_saslClient->respond(challenge->value)) {
            m_socket->sendData(serializeXml(Response { *response }));
            return Accepted;
        } else {
            finish(AuthError {
                u"Could not respond to SASL challenge"_s,
                AuthenticationError { AuthenticationError::ProcessingError, {}, {} },
            });
            return Finished;
        }
    } else if (auto failure = Failure::fromDom(el)) {
        auto text = failure->text.isEmpty()
            ? errorConditionToString(failure->condition.value_or(ErrorCondition::NotAuthorized))
            : failure->text;

        finish(AuthError {
            u"Authentication failed: %1"_s.arg(text),
            AuthenticationError { mapSaslCondition(failure->condition), failure->text, std::move(*failure) },
        });
        return Finished;
    }
    return Rejected;
}

QXmppTask<Sasl2Manager::AuthResult> Sasl2Manager::authenticate(Sasl2::Authenticate &&auth, const QXmppConfiguration &config, const Sasl2::StreamFeature &feature, QXmppLoggable *loggable)
{
    Q_ASSERT(!m_state.has_value());

    // collect mechanisms
    auto mechanisms = feature.mechanisms;

    // additional mechanisms from extensions
    bool fastAvailable = feature.fast && FastTokenManager::isFastEnabled(config);
    if (fastAvailable) {
        copy(feature.fast->mechanisms, std::back_inserter(mechanisms));
    }

    auto result = initSaslAuthentication(config, mechanisms, loggable);
    if (result.error) {
        return makeReadyTask<AuthResult>(std::move(*result.error));
    }

    // create request
    auth.mechanism = result.saslClient->mechanism().toString();
    auth.initialResponse = result.initialResponse;
    // indicate usage of FAST
    if (fastAvailable && contains(feature.fast->mechanisms, auth.mechanism)) {
        auth.fast = FastRequest {};
    }

    // set user-agent if enabled
    if (auto userAgent = config.sasl2UserAgent()) {
        // ID is mandatory
        if (userAgent->deviceId().isNull()) {
            return makeReadyTask<AuthResult>(AuthError {
                u"Invalid user-agent: device ID must be set."_s,
                AuthenticationError { AuthenticationError::ProcessingError, {}, {} },
            });
        }
        auth.userAgent = { userAgent->deviceId(), userAgent->softwareName(), userAgent->deviceName() };
    }

    // send request
    m_socket->sendData(serializeXml(auth));

    m_state = State();
    m_state->sasl = std::move(result.saslClient);
    return m_state->p.task();
}

HandleElementResult Sasl2Manager::handleElement(const QDomElement &el)
{
    using namespace Sasl2;

    auto finish = [this](AuthResult &&value) {
        Q_ASSERT(m_state);
        auto state = std::move(*m_state);
        m_state.reset();
        state.p.finish(value);
    };

    if (!m_state) {
        return Rejected;
    }

    if (auto challenge = Challenge::fromDom(el)) {
        if (auto response = m_state->sasl->respond(challenge->data)) {
            m_socket->sendData(serializeXml(Response { *response }));
            return Accepted;
        } else {
            finish(AuthError {
                u"Could not respond to SASL challenge"_s,
                AuthenticationError { AuthenticationError::ProcessingError, {}, {} },
            });
            return Finished;
        }
    } else if (auto success = Success::fromDom(el)) {
        finish(std::move(*success));
        return Finished;
    } else if (auto failure = Failure::fromDom(el)) {
        auto text = failure->text.isEmpty()
            ? Sasl::errorConditionToString(failure->condition)
            : failure->text;

        if (failure->condition == Sasl::ErrorCondition::Aborted && m_state->unsupportedContinue) {
            finish(AuthError {
                u"Required authentication tasks not supported."_s,
                AuthenticationError {
                    AuthenticationError::RequiredTasks,
                    m_state->unsupportedContinue->text,
                    *m_state->unsupportedContinue,
                },
            });
        } else {
            finish(AuthError {
                u"Authentication failed: %1"_s.arg(text),
                AuthenticationError { mapSaslCondition(failure->condition), failure->text, std::move(*failure) },
            });
        }
        return Finished;
    } else if (auto continueElement = Continue::fromDom(el)) {
        // no SASL 2 tasks are currently implemented
        m_state->unsupportedContinue = continueElement;
        m_socket->sendData(serializeXml(Abort { u"SASL 2 tasks are not supported."_s }));
        return Accepted;
    }
    return Rejected;
}

FastTokenManager::FastTokenManager(QXmppConfiguration &config)
    : config(config)
{
}

bool FastTokenManager::isFastEnabled(const QXmppConfiguration &config)
{
    return config.useFastTokenAuthentication() && config.sasl2UserAgent().has_value();
}

bool FastTokenManager::hasToken() const
{
    return config.credentialData().htToken.has_value();
}

void FastTokenManager::onSasl2Authenticate(Sasl2::Authenticate &auth, const Sasl2::StreamFeature &feature)
{
    auto selectMechanism = [](const auto &availableMechanisms) {
        // find mechanisms supported by us
        auto mechanisms = availableMechanisms |
            views::transform(&SaslHtMechanism::fromString) |
            views::filter([](const auto &v) { return v.has_value(); }) |
            views::transform([](const auto &v) { return *v; }) |
            views::filter([](const auto &m) { return m.channelBindingType == SaslHtMechanism::None; });

        return empty(mechanisms) ? std::optional<SaslHtMechanism>() : max(mechanisms);
    };

    requestedMechanism.reset();
    m_tokenChanged = false;

    if (feature.fast && isFastEnabled(config) && !hasToken()) {
        // request token
        if (auto mechanism = selectMechanism(feature.fast->mechanisms)) {
            requestedMechanism = mechanism;
            auth.tokenRequest = FastTokenRequest { mechanism->toString() };
        }
    }
}

void FastTokenManager::onSasl2Success(const Sasl2::Success &success)
{
    if (success.token && (requestedMechanism || config.credentialData().htToken)) {
        // use requested mechanism (new) or the one from the old token (token rotation)
        config.credentialData().htToken = HtToken {
            requestedMechanism ? *requestedMechanism : config.credentialData().htToken->mechanism,
            success.token->token,
            success.token->expiry,
        };
        m_tokenChanged = true;
    }
}

}  // namespace QXmpp::Private<|MERGE_RESOLUTION|>--- conflicted
+++ resolved
@@ -17,15 +17,26 @@
 #include "StringLiterals.h"
 #include "XmppSocket.h"
 
+#if __cplusplus < 202002L
+#include "ranges.hpp"
+#else
 #include <ranges>
+#endif
 
 #include <QDomElement>
 
 using namespace std::placeholders;
 namespace views = std::views;
+
+#if __cplusplus < 202002L
+using rx::ranges::copy;
+using rx::ranges::empty;
+using rx::ranges::max;
+#else
 using std::ranges::copy;
 using std::ranges::empty;
 using std::ranges::max;
+#endif
 
 namespace QXmpp::Private {
 
@@ -92,13 +103,8 @@
     auto [mechanism, disabled] = chooseMechanism(config, availableMechanisms);
     if (!mechanism) {
         auto text = disabled.empty()
-<<<<<<< HEAD
-            ? QStringLiteral("No supported SASL mechanism available")
-            : QStringLiteral("No supported SASL mechanism available (%1 is disabled)").arg(disabled.join(QStringView(u", ").toString()));
-=======
             ? u"No supported SASL mechanism available"_s
             : u"No supported SASL mechanism available (%1 is disabled)"_s.arg(disabled.join(u", "));
->>>>>>> 94232e79
 
         return error(std::move(text), { AuthenticationError::MechanismMismatch, {}, {} });
     }
