--- conflicted
+++ resolved
@@ -72,28 +72,6 @@
     ~QXmppPubSubManager();
 
     // Generic PubSub (the PubSub service is the given entity)
-<<<<<<< HEAD
-    QFuture<FeaturesResult> requestFeatures(const QString &serviceJid, ServiceType serviceType = PubSubOrPep);
-    QFuture<NodesResult> fetchNodes(const QString &jid);
-    QFuture<Result> createNode(const QString &jid, const QString &nodeName);
-    QFuture<Result> createNode(const QString &jid, const QString &nodeName, const QXmppPubSubNodeConfig &config);
-    QFuture<InstantNodeResult> createInstantNode(const QString &jid);
-    QFuture<InstantNodeResult> createInstantNode(const QString &jid, const QXmppPubSubNodeConfig &config);
-    QFuture<Result> deleteNode(const QString &jid, const QString &nodeName);
-    QFuture<ItemIdsResult> requestItemIds(const QString &serviceJid, const QString &nodeName);
-    template<typename T = QXmppPubSubItem>
-    QFuture<ItemResult<T>> requestItem(const QString &jid, const QString &nodeName, const QString &itemId);
-    template<typename T = QXmppPubSubItem>
-    QFuture<ItemResult<T>> requestItem(const QString &jid, const QString &nodeName, StandardItemId itemId);
-#if WITH_OMEMO_V03
-    template<typename T = QXmppPubSubItem>
-    QFuture<ItemResult<T>> requestItem(const QString &jid, const QString &nodeName);
-#endif
-    template<typename T = QXmppPubSubItem>
-    QFuture<ItemsResult<T>> requestItems(const QString &jid, const QString &nodeName);
-    template<typename T = QXmppPubSubItem>
-    QFuture<ItemsResult<T>> requestItems(const QString &jid, const QString &nodeName, const QStringList &itemIds);
-=======
     QXmppTask<NodesResult> requestNodes(const QString &jid);
     QXmppTask<Result> createNode(const QString &jid, const QString &nodeName);
     QXmppTask<Result> createNode(const QString &jid, const QString &nodeName, const QXmppPubSubNodeConfig &config);
@@ -105,11 +83,14 @@
     QXmppTask<ItemResult<T>> requestItem(const QString &jid, const QString &nodeName, const QString &itemId);
     template<typename T = QXmppPubSubBaseItem>
     QXmppTask<ItemResult<T>> requestItem(const QString &jid, const QString &nodeName, StandardItemId itemId);
+#if WITH_OMEMO_V03
+    template<typename T = QXmppPubSubBaseItem>
+    QXmppTask<ItemResult<T>> requestItem(const QString &jid, const QString &nodeName);
+#endif
     template<typename T = QXmppPubSubBaseItem>
     QXmppTask<ItemsResult<T>> requestItems(const QString &jid, const QString &nodeName);
     template<typename T = QXmppPubSubBaseItem>
     QXmppTask<ItemsResult<T>> requestItems(const QString &jid, const QString &nodeName, const QStringList &itemIds);
->>>>>>> b44a7ee3
     template<typename T>
     QXmppTask<PublishItemResult> publishItem(const QString &jid, const QString &nodeName, const T &item);
     template<typename T>
@@ -216,18 +197,18 @@
 /// \param nodeName the name of the node to query
 /// \return
 ///
-template<typename T>
-QFuture<QXmppPubSubManager::ItemResult<T>> QXmppPubSubManager::requestItem(const QString &jid,
+
+template<typename T>
+QXmppTask<QXmppPubSubManager::ItemResult<T>> QXmppPubSubManager::requestItem(const QString &jid,
                                                                            const QString &nodeName)
 {
     using namespace QXmpp::Private;
-    using Error = QXmppStanza::Error;
     return chainIq(client()->sendIq(requestItemsIq(jid, nodeName, {})), this,
-                   [](QXmppPubSubIq<T> &&iq) -> ItemResult<T> {
+                   [](PubSubIq<T> &&iq) -> ItemResult<T> {
                        if (!iq.items().isEmpty()) {
                            return iq.items().constFirst();
                        }
-                       return Error(Error::Cancel, Error::ItemNotFound, QStringLiteral("No such item has been found."));
+                       return QXmppError {QStringLiteral("No such item has been found."), {} };
                    });
 }
 #endif
@@ -436,4 +417,5 @@
     return publishItems(client()->configuration().jidBare(), nodeName, items);
 }
 
-#endif  // QXMPPPUBSUBMANAGER_H+#endif  // QXMPPPUBSUBMANAGER_H
+    