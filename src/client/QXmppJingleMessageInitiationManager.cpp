--- conflicted
+++ resolved
@@ -11,12 +11,8 @@
 #include "QXmppPromise.h"
 #include "QXmppUtils.h"
 
-<<<<<<< HEAD
-#include <QStringBuilder>
-=======
 #include "StringLiterals.h"
 
->>>>>>> 94232e79
 #include <QUuid>
 
 using namespace QXmpp;
@@ -517,15 +513,10 @@
 {
     QXmppJingleReason reason;
     reason.setType(QXmppJingleReason::Expired);
-<<<<<<< HEAD
-    reason.setText(QStringLiteral("Tie-Break"));
+	reason.setText(u"Tie-Break"_s);
 #if QT_VERSION < QT_VERSION_CHECK(5,14,0)
     if (QUuid(existingJmi->id()) < QUuid(jmiElementId)) {
 #else
-=======
-    reason.setText(u"Tie-Break"_s);
-
->>>>>>> 94232e79
     if (QUuid::fromString(existingJmi->id()) < QUuid::fromString(jmiElementId)) {
 #endif
         // Jingle message initiator with lower ID rejects the other proposal.
