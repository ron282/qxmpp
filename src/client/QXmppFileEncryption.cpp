// SPDX-FileCopyrightText: 2022 Linus Jahn <lnj@kaidan.im>
//
// SPDX-License-Identifier: LGPL-2.1-or-later

#include "QXmppFileEncryption.h"

#include <QByteArray>
#include <QtCrypto>

#if defined (WITH_OMEMO_V03)
#include <QDebug>
#endif

#undef min

using namespace QCA;

constexpr std::size_t AES128_BLOCK_SIZE = 128 / 8;
constexpr std::size_t AES256_BLOCK_SIZE = 256 / 8;
constexpr int GCM_IV_SIZE = 12;

namespace QXmpp::Private::Encryption {

static QString cipherName(QXmpp::Cipher cipher)
{
    switch (cipher) {
    case Aes128GcmNoPad:
        return QStringLiteral("aes128");
    case Aes256GcmNoPad:
    case Aes256CbcPkcs7:
        return QStringLiteral("aes256");
    }
    Q_UNREACHABLE();
}

static std::size_t blockSize(QXmpp::Cipher cipher)
{
    switch (cipher) {
    case Aes128GcmNoPad:
        return AES128_BLOCK_SIZE;
    case Aes256GcmNoPad:
    case Aes256CbcPkcs7:
        return AES256_BLOCK_SIZE;
    }
    Q_UNREACHABLE();
}

static QCA::Cipher::Mode cipherMode(QXmpp::Cipher cipher)
{
    switch (cipher) {
    case Aes128GcmNoPad:
    case Aes256GcmNoPad:
        return QCA::Cipher::GCM;
    case Aes256CbcPkcs7:
        return QCA::Cipher::CBC;
    }
    Q_UNREACHABLE();
}

static QCA::Cipher::Padding padding(QXmpp::Cipher cipher)
{
    switch (cipher) {
    case Aes128GcmNoPad:
    case Aes256GcmNoPad:
        return QCA::Cipher::NoPadding;
    case Aes256CbcPkcs7:
        return QCA::Cipher::PKCS7;
    }
    Q_UNREACHABLE();
}

QCA::Direction toQcaDirection(Direction direction)
{
    switch (direction) {
    case Encode:
        return QCA::Encode;
    case Decode:
        return QCA::Decode;
    }
    Q_UNREACHABLE();
}

static std::size_t roundUpToBlockSize(qint64 size, std::size_t blockSize)
{
    Q_ASSERT(size >= 0);
    return (size / blockSize + 1) * blockSize;
}

bool isSupported(Cipher config)
{
    auto cipherString = QCA::Cipher::withAlgorithms(cipherName(config), cipherMode(config), padding(config));
    return QCA::isSupported({ cipherString });
}

QByteArray process(const QByteArray &data, QXmpp::Cipher cipherConfig, Direction direction, const QByteArray &key, const QByteArray &iv)
{
    auto cipher = QCA::Cipher(cipherName(cipherConfig),
                              cipherMode(cipherConfig),
                              padding(cipherConfig),
                              toQcaDirection(direction),
                              SymmetricKey(key),
                              InitializationVector(iv));
    auto output = cipher.update(MemoryRegion(data)).toByteArray();
<<<<<<< HEAD
    output += cipher.final().toByteArray();

=======
>>>>>>> bc0710ac

    switch (cipherConfig) {
    case Aes128GcmNoPad:
    case Aes256GcmNoPad:
        // For GCM no-padding algorithms QCA / OpenSSL adds a '\0' byte at the end.
        // We don't want that, it breaks our checksums.
        // The unit tests verify that the data is still decrypted correctly.
        break;
    case Aes256CbcPkcs7:
        output += cipher.final().toByteArray();
        break;
    }

    return output;
}

QByteArray generateKey(QXmpp::Cipher cipher)
{
    return Random::randomArray(int(blockSize(cipher))).toByteArray();
}

QByteArray generateInitializationVector(QXmpp::Cipher config)
{
    switch (config) {
    case Aes128GcmNoPad:
    case Aes256GcmNoPad:
        return Random::randomArray(GCM_IV_SIZE).toByteArray();
    case Aes256CbcPkcs7:
        return Random::randomArray(int(blockSize(config))).toByteArray();
    }
    Q_UNREACHABLE();
}

EncryptionDevice::EncryptionDevice(std::unique_ptr<QIODevice> input,
                                   Cipher config,
                                   const QByteArray &key,
                                   const QByteArray &iv)
    : m_cipherConfig(config),
      m_input(std::move(input)),
      m_cipher(std::make_unique<QCA::Cipher>(
          cipherName(config),
          cipherMode(config),
          padding(config),
          QCA::Encode,
          SymmetricKey(key),
          InitializationVector(iv)))
{
    // output must not be sequential
    Q_ASSERT(!m_input->isSequential());

    Q_ASSERT(m_outputBuffer.empty());

    setOpenMode(m_input->openMode() & QIODevice::ReadOnly);

    Q_ASSERT(m_cipher->validKeyLength(int(key.length())));
    Q_ASSERT(m_cipher->ok());
}

EncryptionDevice::~EncryptionDevice() = default;

bool EncryptionDevice::open(OpenMode mode)
{
    return m_input->open(mode);
}

void EncryptionDevice::close()
{
    m_input->close();
}

bool EncryptionDevice::isSequential() const
{
    return false;
}

qint64 EncryptionDevice::size() const
{
    switch (m_cipherConfig) {
    case Aes128GcmNoPad:
    case Aes256GcmNoPad:
        return m_input->size();
    case Aes256CbcPkcs7: {
        // padding is done with 128 bits blocks
        return roundUpToBlockSize(m_input->size(), 128 / 8);
    }
    }
    Q_UNREACHABLE();
}

qint64 EncryptionDevice::readData(char *data, qint64 len)
{
    auto requestedLen = len;
    qint64 read = 0;

    {
        // try to read from output buffer
        qint64 outputBufferRead = std::min(qint64(m_outputBuffer.size()), len);
        std::copy_n(m_outputBuffer.cbegin(), outputBufferRead, data);
        m_outputBuffer.erase(m_outputBuffer.begin(), m_outputBuffer.begin() + outputBufferRead);
        read += outputBufferRead;
        len -= outputBufferRead;
    }

    if (len > 0) {
        // read from input and encrypt new data

        // output buffer is empty here
        Q_ASSERT(m_outputBuffer.empty());

        // read unencrypted data (may read one block more than needed)
        auto inputBufferSize = roundUpToBlockSize(len, blockSize(m_cipherConfig));
        Q_ASSERT(inputBufferSize > 0);
        QByteArray inputBuffer;
        inputBuffer.resize(inputBufferSize);
        inputBuffer.resize(m_input->read(inputBuffer.data(), inputBufferSize));

        // process input buffer
        auto processed = m_cipher->update(MemoryRegion(inputBuffer));
        if (m_input->atEnd()) {
            m_finalized = true;
            processed = processed + m_cipher->final();
        }

        // split up into part for user and put rest into output buffer
        auto processedReadBytes = std::min(qint64(processed.size()), len);
        std::copy_n(processed.constData(), processedReadBytes, data + read);
        read += processedReadBytes;
        len -= processedReadBytes;

        Q_ASSERT(processed.size() >= processedReadBytes);
        auto restBytes = size_t(processed.size() - processedReadBytes);
        m_outputBuffer.resize(restBytes);
        std::copy_n(processed.constData() + processedReadBytes, restBytes, m_outputBuffer.data());
    }

    Q_ASSERT((len + read) == requestedLen);
    return read;
}

qint64 EncryptionDevice::writeData(const char *, qint64)
{
    return 0;
}

bool EncryptionDevice::atEnd() const
{
    return m_finalized && m_outputBuffer.empty();
}

DecryptionDevice::DecryptionDevice(std::unique_ptr<QIODevice> input,
                                   Cipher config,
                                   const QByteArray &key,
                                   const QByteArray &iv)
    : m_cipherConfig(config),
      m_output(std::move(input)),
      m_cipher(std::make_unique<QCA::Cipher>(
          cipherName(config),
          cipherMode(config),
          padding(config),
          QCA::Decode,
          SymmetricKey(key),
          InitializationVector(iv)))
{
    // output must not be sequential
    Q_ASSERT(!m_output->isSequential());

    Q_ASSERT(m_outputBuffer.empty());

    setOpenMode(m_output->openMode() & QIODevice::WriteOnly);

    Q_ASSERT(m_cipher->validKeyLength(int(key.length())));
    Q_ASSERT(m_cipher->ok());
}

DecryptionDevice::~DecryptionDevice() = default;

bool DecryptionDevice::open(OpenMode mode)
{
    return m_output->open(mode);
}

void DecryptionDevice::close()
{
    finish();
    m_output->close();
}

bool DecryptionDevice::isSequential() const
{
    return true;
}

qint64 DecryptionDevice::size() const
{
    return 0;
}

qint64 DecryptionDevice::readData(char *, qint64)
{
    return 0;
}

qint64 DecryptionDevice::writeData(const char *data, qint64 len)
{
    auto decrypted = m_cipher->update(QByteArray(data, len));
    m_output->write(decrypted.constData(), decrypted.size());
    return len;
}

void DecryptionDevice::finish()
{
    switch (m_cipherConfig) {
    case Aes128GcmNoPad:
    case Aes256GcmNoPad:
        // For GCM no-padding algorithms QCA / OpenSSL adds a '\0' byte at the end.
        // We don't want that, it breaks our checksums.
        // The unit tests verify that the data is still decrypted correctly.
        return;
    case Aes256CbcPkcs7: {
        auto decrypted = m_cipher->final();
        m_output->write(decrypted.constData(), decrypted.size());
        break;
    }
    }
}

}  // namespace QXmpp::Private::Encryption<|MERGE_RESOLUTION|>--- conflicted
+++ resolved
@@ -101,11 +101,6 @@
                               SymmetricKey(key),
                               InitializationVector(iv));
     auto output = cipher.update(MemoryRegion(data)).toByteArray();
-<<<<<<< HEAD
-    output += cipher.final().toByteArray();
-
-=======
->>>>>>> bc0710ac
 
     switch (cipherConfig) {
     case Aes128GcmNoPad:
