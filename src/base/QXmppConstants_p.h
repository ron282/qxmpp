// SPDX-FileCopyrightText: 2016 Manjeet Dahiya <manjeetdahiya@gmail.com>
//
// SPDX-License-Identifier: LGPL-2.1-or-later

#ifndef QXMPPCONSTANTS_H
#define QXMPPCONSTANTS_H

#include <QtGlobal>
#if QT_VERSION < QT_VERSION_CHECK(5, 10, 0)
#include "QEmuStringView.h"
#else
#include <QStringView>
#endif

//
//  W A R N I N G
//  -------------
//
// This file is not part of the QXmpp API.  It exists for the convenience
// of QXmpp's own classes.  This header file may change from version to
// version without notice, or even be removed.
//
// We mean it.
//

#if defined(SFOS)
namespace QXmpp { namespace Private {
#else
namespace QXmpp::Private {
#endif

<<<<<<< HEAD
constexpr int XMPP_DEFAULT_PORT = 5222;

#if defined(SFOS)
} }
#else
=======
constexpr quint16 XMPP_DEFAULT_PORT = 5222;
constexpr quint16 XMPPS_DEFAULT_PORT = 5223;
constexpr quint16 XMPP_SERVER_DEFAULT_PORT = 5269;
>>>>>>> 94232e79
}
#endif

// QXmpp
inline constexpr QStringView ns_qxmpp_credentials = u"org.qxmpp.credentials";
inline constexpr QStringView ns_qxmpp_export = u"org.qxmpp.export";
// XMPP
inline constexpr QStringView ns_stream = u"http://etherx.jabber.org/streams";
inline constexpr QStringView ns_client = u"jabber:client";
inline constexpr QStringView ns_server = u"jabber:server";
inline constexpr QStringView ns_roster = u"jabber:iq:roster";
inline constexpr QStringView ns_tls = u"urn:ietf:params:xml:ns:xmpp-tls";
inline constexpr QStringView ns_sasl = u"urn:ietf:params:xml:ns:xmpp-sasl";
inline constexpr QStringView ns_bind = u"urn:ietf:params:xml:ns:xmpp-bind";
inline constexpr QStringView ns_stream_error = u"urn:ietf:params:xml:ns:xmpp-streams";
inline constexpr QStringView ns_session = u"urn:ietf:params:xml:ns:xmpp-session";
inline constexpr QStringView ns_stanza = u"urn:ietf:params:xml:ns:xmpp-stanzas";
inline constexpr QStringView ns_pre_approval = u"urn:xmpp:features:pre-approval";
inline constexpr QStringView ns_rosterver = u"urn:xmpp:features:rosterver";
// XEP-0009: Jabber-RPC
inline constexpr QStringView ns_rpc = u"jabber:iq:rpc";
// XEP-0020: Feature Negotiation
inline constexpr QStringView ns_feature_negotiation = u"http://jabber.org/protocol/feature-neg";
// XEP-0027: Current Jabber OpenPGP Usage
inline constexpr QStringView ns_legacy_openpgp = u"jabber:x:encrypted";
// XEP-0030: Service Discovery
inline constexpr QStringView ns_disco_info = u"http://jabber.org/protocol/disco#info";
inline constexpr QStringView ns_disco_items = u"http://jabber.org/protocol/disco#items";
// XEP-0033: Extended Stanza Addressing
inline constexpr QStringView ns_extended_addressing = u"http://jabber.org/protocol/address";
// XEP-0045: Multi-User Chat
inline constexpr QStringView ns_muc = u"http://jabber.org/protocol/muc";
inline constexpr QStringView ns_muc_admin = u"http://jabber.org/protocol/muc#admin";
inline constexpr QStringView ns_muc_owner = u"http://jabber.org/protocol/muc#owner";
inline constexpr QStringView ns_muc_user = u"http://jabber.org/protocol/muc#user";
// XEP-0047: In-Band Bytestreams
inline constexpr QStringView ns_ibb = u"http://jabber.org/protocol/ibb";
// XEP-0048: Bookmarks
inline constexpr QStringView ns_bookmarks = u"storage:bookmarks";
// XEP-0049: Private XML Storage
inline constexpr QStringView ns_private = u"jabber:iq:private";
// XEP-0054: vcard-temp
inline constexpr QStringView ns_vcard = u"vcard-temp";
// XEP-0059: Result Set Management
inline constexpr QStringView ns_rsm = u"http://jabber.org/protocol/rsm";
// XEP-0060: Publish-Subscribe
inline constexpr QStringView ns_pubsub = u"http://jabber.org/protocol/pubsub";
inline constexpr QStringView ns_pubsub_auto_create = u"http://jabber.org/protocol/pubsub#auto-create";
inline constexpr QStringView ns_pubsub_config_node = u"http://jabber.org/protocol/pubsub#config-node";
inline constexpr QStringView ns_pubsub_config_node_max = u"http://jabber.org/protocol/pubsub#config-node-max";
inline constexpr QStringView ns_pubsub_create_and_configure = u"http://jabber.org/protocol/pubsub#create-and-configure";
inline constexpr QStringView ns_pubsub_create_nodes = u"http://jabber.org/protocol/pubsub#create-nodes";
inline constexpr QStringView ns_pubsub_errors = u"http://jabber.org/protocol/pubsub#errors";
inline constexpr QStringView ns_pubsub_event = u"http://jabber.org/protocol/pubsub#event";
inline constexpr QStringView ns_pubsub_multi_items = u"http://jabber.org/protocol/pubsub#multi-items";
inline constexpr QStringView ns_pubsub_node_config = u"http://jabber.org/protocol/pubsub#node_config";
inline constexpr QStringView ns_pubsub_owner = u"http://jabber.org/protocol/pubsub#owner";
inline constexpr QStringView ns_pubsub_publish = u"http://jabber.org/protocol/pubsub#publish";
inline constexpr QStringView ns_pubsub_publish_options = u"http://jabber.org/protocol/pubsub#publish-options";
inline constexpr QStringView ns_pubsub_rsm = u"http://jabber.org/protocol/pubsub#rsm";
// XEP-0065: SOCKS5 Bytestreams
inline constexpr QStringView ns_bytestreams = u"http://jabber.org/protocol/bytestreams";
// XEP-0066: Out of Band Data
inline constexpr QStringView ns_oob = u"jabber:x:oob";
// XEP-0071: XHTML-IM
inline constexpr QStringView ns_xhtml = u"http://www.w3.org/1999/xhtml";
inline constexpr QStringView ns_xhtml_im = u"http://jabber.org/protocol/xhtml-im";
// XEP-0077: In-Band Registration
inline constexpr QStringView ns_register = u"jabber:iq:register";
inline constexpr QStringView ns_register_feature = u"http://jabber.org/features/iq-register";
// XEP-0078: Non-SASL Authentication
inline constexpr QStringView ns_auth = u"jabber:iq:auth";
inline constexpr QStringView ns_authFeature = u"http://jabber.org/features/iq-auth";
// XEP-0080: User Location
inline constexpr QStringView ns_geoloc = u"http://jabber.org/protocol/geoloc";
inline constexpr QStringView ns_geoloc_notify = u"http://jabber.org/protocol/geoloc+notify";
// XEP-0084: User Avatar
inline constexpr QStringView ns_user_avatar_data = u"urn:xmpp:avatar:data";
inline constexpr QStringView ns_user_avatar_metadata = u"urn:xmpp:avatar:metadata";
// XEP-0085: Chat State Notifications
inline constexpr QStringView ns_chat_states = u"http://jabber.org/protocol/chatstates";
// XEP-0091: Legacy Delayed Delivery
inline constexpr QStringView ns_legacy_delayed_delivery = u"jabber:x:delay";
// XEP-0092: Software Version
inline constexpr QStringView ns_version = u"jabber:iq:version";
inline constexpr QStringView ns_data = u"jabber:x:data";
// XEP-0095: Stream Initiation
inline constexpr QStringView ns_stream_initiation = u"http://jabber.org/protocol/si";
inline constexpr QStringView ns_stream_initiation_file_transfer = u"http://jabber.org/protocol/si/profile/file-transfer";
// XEP-0103: URL Address Information
inline constexpr QStringView ns_url_data = u"http://jabber.org/protocol/url-data";
// XEP-0108: User Activity
inline constexpr QStringView ns_activity = u"http://jabber.org/protocol/activity";
// XEP-0115: Entity Capabilities
inline constexpr QStringView ns_capabilities = u"http://jabber.org/protocol/caps";
// XEP-0118: User Tune
inline constexpr QStringView ns_tune = u"http://jabber.org/protocol/tune";
inline constexpr QStringView ns_tune_notify = u"http://jabber.org/protocol/tune+notify";
// XEP-0136: Message Archiving
inline constexpr QStringView ns_archive = u"urn:xmpp:archive";
// XEP-0138: Stream Compression
inline constexpr QStringView ns_compress = u"http://jabber.org/protocol/compress";
inline constexpr QStringView ns_compressFeature = u"http://jabber.org/features/compress";
// XEP-0145: Annotations
inline constexpr QStringView ns_rosternotes = u"storage:rosternotes";
// XEP-0153: vCard-Based Avatars
inline constexpr QStringView ns_vcard_update = u"vcard-temp:x:update";
// XEP-0158: CAPTCHA Forms
inline constexpr QStringView ns_captcha = u"urn:xmpp:captcha";
// XEP-0166: Jingle
inline constexpr QStringView ns_jingle = u"urn:xmpp:jingle:1";
inline constexpr QStringView ns_jingle_raw_udp = u"urn:xmpp:jingle:transports:raw-udp:1";
inline constexpr QStringView ns_jingle_ice_udp = u"urn:xmpp:jingle:transports:ice-udp:1";
// XEP-0167: Jingle RTP Sessions
inline constexpr QStringView ns_jingle_rtp = u"urn:xmpp:jingle:apps:rtp:1";
inline constexpr QStringView ns_jingle_rtp_audio = u"urn:xmpp:jingle:apps:rtp:audio";
inline constexpr QStringView ns_jingle_rtp_video = u"urn:xmpp:jingle:apps:rtp:video";
inline constexpr QStringView ns_jingle_rtp_info = u"urn:xmpp:jingle:apps:rtp:info:1";
inline constexpr QStringView ns_jingle_rtp_errors = u"urn:xmpp:jingle:apps:rtp:errors:1";
// XEP-0184: Message Receipts
inline constexpr QStringView ns_message_receipts = u"urn:xmpp:receipts";
// XEP-0191 Blocking Command
inline constexpr QStringView ns_blocking = u"urn:xmpp:blocking";
// XEP-0198: Stream Management
inline constexpr QStringView ns_stream_management = u"urn:xmpp:sm:3";
// XEP-0199: XMPP Ping
inline constexpr QStringView ns_ping = u"urn:xmpp:ping";
// XEP-0202: Entity Time
inline constexpr QStringView ns_entity_time = u"urn:xmpp:time";
// XEP-0203: Delayed Delivery
inline constexpr QStringView ns_delayed_delivery = u"urn:xmpp:delay";
// XEP-0215: External Service Discovery
inline constexpr QStringView ns_external_service_discovery = u"urn:xmpp:extdisco:2";
// XEP-0220: Server Dialback
inline constexpr QStringView ns_server_dialback = u"jabber:server:dialback";
// XEP-0221: Data Forms Media Element
inline constexpr QStringView ns_media_element = u"urn:xmpp:media-element";
// XEP-0224: Attention
inline constexpr QStringView ns_attention = u"urn:xmpp:attention:0";
// XEP-0231: Bits of Binary
inline constexpr QStringView ns_bob = u"urn:xmpp:bob";
// XEP-0249: Direct MUC Invitations
inline constexpr QStringView ns_conference = u"jabber:x:conference";
// XEP-0264: Jingle Content Thumbnails
inline constexpr QStringView ns_thumbs = u"urn:xmpp:thumbs:1";
// XEP-0272: Multiparty Jingle (Muji)
inline constexpr QStringView ns_muji = u"urn:xmpp:jingle:muji:0";
// XEP-0280: Message Carbons
inline constexpr QStringView ns_carbons = u"urn:xmpp:carbons:2";
// XEP-0293: Jingle RTP Feedback Negotiation
inline constexpr QStringView ns_jingle_rtp_feedback_negotiation = u"urn:xmpp:jingle:apps:rtp:rtcp-fb:0";
// XEP-0294: Jingle RTP Header Extensions Negotiation
inline constexpr QStringView ns_jingle_rtp_header_extensions_negotiation = u"urn:xmpp:jingle:apps:rtp:rtp-hdrext:0";
// XEP-0297: Stanza Forwarding
inline constexpr QStringView ns_forwarding = u"urn:xmpp:forward:0";
// XEP-0300: Use of Cryptographic Hash Functions in XMPP
inline constexpr QStringView ns_hashes = u"urn:xmpp:hashes:2";
// XEP-0308: Last Message Correction
inline constexpr QStringView ns_message_correct = u"urn:xmpp:message-correct:0";
// XEP-0313: Message Archive Management
inline constexpr QStringView ns_mam = u"urn:xmpp:mam:2";
// XEP-0319: Last User Interaction in Presence
inline constexpr QStringView ns_idle = u"urn:xmpp:idle:1";
// XEP-0320: Use of DTLS-SRTP in Jingle Sessions
inline constexpr QStringView ns_jingle_dtls = u"urn:xmpp:jingle:apps:dtls:0";
// XEP-0333: Chat Markers
inline constexpr QStringView ns_chat_markers = u"urn:xmpp:chat-markers:0";
// XEP-0334: Message Processing Hints
inline constexpr QStringView ns_message_processing_hints = u"urn:xmpp:hints";
// XEP-0352: Client State Indication
inline constexpr QStringView ns_csi = u"urn:xmpp:csi:0";
// XEP-0353: Jingle Message Initiation
inline constexpr QStringView ns_jingle_message_initiation = u"urn:xmpp:jingle-message:0";
// XEP-0357: Push Notifications
inline constexpr QStringView ns_push = u"urn:xmpp:push:0";
// XEP-0359: Unique and Stable Stanza IDs
inline constexpr QStringView ns_sid = u"urn:xmpp:sid:0";
// XEP-0363: HTTP File Upload
inline constexpr QStringView ns_http_upload = u"urn:xmpp:http:upload:0";
// XEP-0364: Current Off-the-Record Messaging Usage
inline constexpr QStringView ns_otr = u"urn:xmpp:otr:0";
// XEP-0367: Message Attaching
inline constexpr QStringView ns_message_attaching = u"urn:xmpp:message-attaching:1";
// XEP-0369: Mediated Information eXchange (MIX)
inline constexpr QStringView ns_mix = u"urn:xmpp:mix:core:1";
inline constexpr QStringView ns_mix_create_channel = u"urn:xmpp:mix:core:1#create-channel";
inline constexpr QStringView ns_mix_searchable = u"urn:xmpp:mix:core:1#searchable";
inline constexpr QStringView ns_mix_node_info = u"urn:xmpp:mix:nodes:info";
inline constexpr QStringView ns_mix_node_messages = u"urn:xmpp:mix:nodes:messages";
inline constexpr QStringView ns_mix_node_participants = u"urn:xmpp:mix:nodes:participants";
// XEP-0373: OpenPGP for XMPP
inline constexpr QStringView ns_ox = u"urn:xmpp:openpgp:0";
// XEP-0380: Explicit Message Encryption
inline constexpr QStringView ns_eme = u"urn:xmpp:eme:0";
// XEP-0382: Spoiler messages
inline constexpr QStringView ns_spoiler = u"urn:xmpp:spoiler:0";
// XEP-0384: OMEMO Encryption
inline constexpr QStringView ns_omemo = u"eu.siacs.conversations.axolotl";
inline constexpr QStringView ns_omemo_1 = u"urn:xmpp:omemo:1";
inline constexpr QStringView ns_omemo_2 = u"urn:xmpp:omemo:2";
inline constexpr QStringView ns_omemo_2_bundles = u"urn:xmpp:omemo:2:bundles";
inline constexpr QStringView ns_omemo_2_devices = u"urn:xmpp:omemo:2:devices";
#if defined(WITH_OMEMO_V03)
inline constexpr QStringView ns_omemo_bundles = u"eu.siacs.conversations.axolotl.bundles";
inline constexpr QStringView ns_omemo_devices = u"eu.siacs.conversations.axolotl.devicelist";
#endif
// XEP-0386: Bind 2
inline constexpr QStringView ns_bind2 = u"urn:xmpp:bind:0";
// XEP-0388: Extensible SASL Profile
inline constexpr QStringView ns_sasl_2 = u"urn:xmpp:sasl:2";
// XEP-0403: Mediated Information eXchange (MIX): Presence Support
inline constexpr QStringView ns_mix_node_presence = u"urn:xmpp:mix:nodes:presence";
// XEP-0404: Mediated Information eXchange (MIX): JID Hidden Channels
inline constexpr QStringView ns_mix_node_jidmap = u"urn:xmpp:mix:nodes:jidmap";
// XEP-0405: Mediated Information eXchange (MIX): Participant Server Requirements
inline constexpr QStringView ns_mix_pam = u"urn:xmpp:mix:pam:2";
inline constexpr QStringView ns_mix_pam_archiving = u"urn:xmpp:mix:pam:2#archive";
inline constexpr QStringView ns_mix_roster = u"urn:xmpp:mix:roster:0";
inline constexpr QStringView ns_mix_presence = u"urn:xmpp:presence:0";
// XEP-0406: Mediated Information eXchange (MIX): MIX Administration
inline constexpr QStringView ns_mix_admin = u"urn:xmpp:mix:admin:0";
inline constexpr QStringView ns_mix_node_allowed = u"urn:xmpp:mix:nodes:allowed";
inline constexpr QStringView ns_mix_node_banned = u"urn:xmpp:mix:nodes:banned";
inline constexpr QStringView ns_mix_node_config = u"urn:xmpp:mix:nodes:config";
// XEP-0407: Mediated Information eXchange (MIX): Miscellaneous Capabilities
inline constexpr QStringView ns_mix_misc = u"urn:xmpp:mix:misc:0";
// XEP-0428: Fallback Indication
inline constexpr QStringView ns_fallback_indication = u"urn:xmpp:fallback:0";
// XEP-0434: Trust Messages (TM)
inline constexpr QStringView ns_tm = u"urn:xmpp:tm:1";
// XEP-0444: Message Reactions
inline constexpr QStringView ns_reactions = u"urn:xmpp:reactions:0";
// XEP-0446: File metadata element
inline constexpr QStringView ns_file_metadata = u"urn:xmpp:file:metadata:0";
// XEP-0447: Stateless file sharing
inline constexpr QStringView ns_sfs = u"urn:xmpp:sfs:0";
// XEP-0448: Encryption for stateless file sharing
inline constexpr QStringView ns_esfs = u"urn:xmpp:esfs:0";
// XEP-0450: Automatic Trust Management (ATM)
inline constexpr QStringView ns_atm = u"urn:xmpp:atm:1";
// XEP-0482: Call Invites
inline constexpr QStringView ns_call_invites = u"urn:xmpp:call-invites:0";
// XEP-0484: Fast Authentication Streamlining Tokens
inline constexpr auto ns_fast = u"urn:xmpp:fast:0";

#endif  // QXMPPCONSTANTS_H<|MERGE_RESOLUTION|>--- conflicted
+++ resolved
@@ -29,17 +29,13 @@
 namespace QXmpp::Private {
 #endif
 
-<<<<<<< HEAD
-constexpr int XMPP_DEFAULT_PORT = 5222;
+constexpr quint16 XMPP_DEFAULT_PORT = 5222;
+constexpr quint16 XMPPS_DEFAULT_PORT = 5223;
+constexpr quint16 XMPP_SERVER_DEFAULT_PORT = 5269;
 
 #if defined(SFOS)
 } }
 #else
-=======
-constexpr quint16 XMPP_DEFAULT_PORT = 5222;
-constexpr quint16 XMPPS_DEFAULT_PORT = 5223;
-constexpr quint16 XMPP_SERVER_DEFAULT_PORT = 5269;
->>>>>>> 94232e79
 }
 #endif
 
