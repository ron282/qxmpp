// SPDX-FileCopyrightText: 2016 Manjeet Dahiya <manjeetdahiya@gmail.com>
//
// SPDX-License-Identifier: LGPL-2.1-or-later

#ifndef QXMPPCONSTANTS_H
#define QXMPPCONSTANTS_H

#include <QStringView>

//
//  W A R N I N G
//  -------------
//
// This file is not part of the QXmpp API.  It exists for the convenience
// of QXmpp's own classes.  This header file may change from version to
// version without notice, or even be removed.
//
// We mean it.
//

namespace QXmpp::Private {

constexpr int XMPP_DEFAULT_PORT = 5222;

}

inline constexpr QStringView ns_stream = u"http://etherx.jabber.org/streams";
inline constexpr QStringView ns_client = u"jabber:client";
inline constexpr QStringView ns_server = u"jabber:server";
inline constexpr QStringView ns_roster = u"jabber:iq:roster";
inline constexpr QStringView ns_tls = u"urn:ietf:params:xml:ns:xmpp-tls";
inline constexpr QStringView ns_sasl = u"urn:ietf:params:xml:ns:xmpp-sasl";
inline constexpr QStringView ns_bind = u"urn:ietf:params:xml:ns:xmpp-bind";
inline constexpr QStringView ns_stream_error = u"urn:ietf:params:xml:ns:xmpp-streams";
inline constexpr QStringView ns_session = u"urn:ietf:params:xml:ns:xmpp-session";
inline constexpr QStringView ns_stanza = u"urn:ietf:params:xml:ns:xmpp-stanzas";
inline constexpr QStringView ns_pre_approval = u"urn:xmpp:features:pre-approval";
inline constexpr QStringView ns_rosterver = u"urn:xmpp:features:rosterver";
// XEP-0009: Jabber-RPC
inline constexpr QStringView ns_rpc = u"jabber:iq:rpc";
// XEP-0020: Feature Negotiation
inline constexpr QStringView ns_feature_negotiation = u"http://jabber.org/protocol/feature-neg";
// XEP-0027: Current Jabber OpenPGP Usage
inline constexpr QStringView ns_legacy_openpgp = u"jabber:x:encrypted";
// XEP-0030: Service Discovery
inline constexpr QStringView ns_disco_info = u"http://jabber.org/protocol/disco#info";
inline constexpr QStringView ns_disco_items = u"http://jabber.org/protocol/disco#items";
// XEP-0033: Extended Stanza Addressing
inline constexpr QStringView ns_extended_addressing = u"http://jabber.org/protocol/address";
// XEP-0045: Multi-User Chat
inline constexpr QStringView ns_muc = u"http://jabber.org/protocol/muc";
inline constexpr QStringView ns_muc_admin = u"http://jabber.org/protocol/muc#admin";
inline constexpr QStringView ns_muc_owner = u"http://jabber.org/protocol/muc#owner";
inline constexpr QStringView ns_muc_user = u"http://jabber.org/protocol/muc#user";
// XEP-0047: In-Band Bytestreams
inline constexpr QStringView ns_ibb = u"http://jabber.org/protocol/ibb";
// XEP-0048: Bookmarks
inline constexpr QStringView ns_bookmarks = u"storage:bookmarks";
// XEP-0049: Private XML Storage
inline constexpr QStringView ns_private = u"jabber:iq:private";
// XEP-0054: vcard-temp
inline constexpr QStringView ns_vcard = u"vcard-temp";
// XEP-0059: Result Set Management
inline constexpr QStringView ns_rsm = u"http://jabber.org/protocol/rsm";
// XEP-0060: Publish-Subscribe
inline constexpr QStringView ns_pubsub = u"http://jabber.org/protocol/pubsub";
inline constexpr QStringView ns_pubsub_auto_create = u"http://jabber.org/protocol/pubsub#auto-create";
inline constexpr QStringView ns_pubsub_config_node = u"http://jabber.org/protocol/pubsub#config-node";
inline constexpr QStringView ns_pubsub_config_node_max = u"http://jabber.org/protocol/pubsub#config-node-max";
inline constexpr QStringView ns_pubsub_create_and_configure = u"http://jabber.org/protocol/pubsub#create-and-configure";
inline constexpr QStringView ns_pubsub_create_nodes = u"http://jabber.org/protocol/pubsub#create-nodes";
inline constexpr QStringView ns_pubsub_errors = u"http://jabber.org/protocol/pubsub#errors";
inline constexpr QStringView ns_pubsub_event = u"http://jabber.org/protocol/pubsub#event";
inline constexpr QStringView ns_pubsub_multi_items = u"http://jabber.org/protocol/pubsub#multi-items";
inline constexpr QStringView ns_pubsub_node_config = u"http://jabber.org/protocol/pubsub#node_config";
inline constexpr QStringView ns_pubsub_owner = u"http://jabber.org/protocol/pubsub#owner";
inline constexpr QStringView ns_pubsub_publish = u"http://jabber.org/protocol/pubsub#publish";
inline constexpr QStringView ns_pubsub_publish_options = u"http://jabber.org/protocol/pubsub#publish-options";
inline constexpr QStringView ns_pubsub_rsm = u"http://jabber.org/protocol/pubsub#rsm";
// XEP-0065: SOCKS5 Bytestreams
inline constexpr QStringView ns_bytestreams = u"http://jabber.org/protocol/bytestreams";
// XEP-0066: Out of Band Data
inline constexpr QStringView ns_oob = u"jabber:x:oob";
// XEP-0071: XHTML-IM
inline constexpr QStringView ns_xhtml = u"http://www.w3.org/1999/xhtml";
inline constexpr QStringView ns_xhtml_im = u"http://jabber.org/protocol/xhtml-im";
// XEP-0077: In-Band Registration
inline constexpr QStringView ns_register = u"jabber:iq:register";
inline constexpr QStringView ns_register_feature = u"http://jabber.org/features/iq-register";
// XEP-0078: Non-SASL Authentication
inline constexpr QStringView ns_auth = u"jabber:iq:auth";
inline constexpr QStringView ns_authFeature = u"http://jabber.org/features/iq-auth";
// XEP-0080: User Location
inline constexpr QStringView ns_geoloc = u"http://jabber.org/protocol/geoloc";
inline constexpr QStringView ns_geoloc_notify = u"http://jabber.org/protocol/geoloc+notify";
// XEP-0084: User Avatar
inline constexpr QStringView ns_user_avatar_data = u"urn:xmpp:avatar:data";
inline constexpr QStringView ns_user_avatar_metadata = u"urn:xmpp:avatar:metadata";
// XEP-0085: Chat State Notifications
inline constexpr QStringView ns_chat_states = u"http://jabber.org/protocol/chatstates";
// XEP-0091: Legacy Delayed Delivery
inline constexpr QStringView ns_legacy_delayed_delivery = u"jabber:x:delay";
// XEP-0092: Software Version
inline constexpr QStringView ns_version = u"jabber:iq:version";
inline constexpr QStringView ns_data = u"jabber:x:data";
// XEP-0095: Stream Initiation
inline constexpr QStringView ns_stream_initiation = u"http://jabber.org/protocol/si";
inline constexpr QStringView ns_stream_initiation_file_transfer = u"http://jabber.org/protocol/si/profile/file-transfer";
// XEP-0103: URL Address Information
inline constexpr QStringView ns_url_data = u"http://jabber.org/protocol/url-data";
// XEP-0108: User Activity
inline constexpr QStringView ns_activity = u"http://jabber.org/protocol/activity";
// XEP-0115: Entity Capabilities
inline constexpr QStringView ns_capabilities = u"http://jabber.org/protocol/caps";
// XEP-0118: User Tune
inline constexpr QStringView ns_tune = u"http://jabber.org/protocol/tune";
inline constexpr QStringView ns_tune_notify = u"http://jabber.org/protocol/tune+notify";
// XEP-0136: Message Archiving
inline constexpr QStringView ns_archive = u"urn:xmpp:archive";
// XEP-0138: Stream Compression
inline constexpr QStringView ns_compress = u"http://jabber.org/protocol/compress";
inline constexpr QStringView ns_compressFeature = u"http://jabber.org/features/compress";
// XEP-0145: Annotations
inline constexpr QStringView ns_rosternotes = u"storage:rosternotes";
// XEP-0153: vCard-Based Avatars
inline constexpr QStringView ns_vcard_update = u"vcard-temp:x:update";
// XEP-0158: CAPTCHA Forms
inline constexpr QStringView ns_captcha = u"urn:xmpp:captcha";
// XEP-0166: Jingle
inline constexpr QStringView ns_jingle = u"urn:xmpp:jingle:1";
inline constexpr QStringView ns_jingle_raw_udp = u"urn:xmpp:jingle:transports:raw-udp:1";
inline constexpr QStringView ns_jingle_ice_udp = u"urn:xmpp:jingle:transports:ice-udp:1";
// XEP-0167: Jingle RTP Sessions
inline constexpr QStringView ns_jingle_rtp = u"urn:xmpp:jingle:apps:rtp:1";
inline constexpr QStringView ns_jingle_rtp_audio = u"urn:xmpp:jingle:apps:rtp:audio";
inline constexpr QStringView ns_jingle_rtp_video = u"urn:xmpp:jingle:apps:rtp:video";
inline constexpr QStringView ns_jingle_rtp_info = u"urn:xmpp:jingle:apps:rtp:info:1";
inline constexpr QStringView ns_jingle_rtp_errors = u"urn:xmpp:jingle:apps:rtp:errors:1";
// XEP-0184: Message Receipts
inline constexpr QStringView ns_message_receipts = u"urn:xmpp:receipts";
// XEP-0198: Stream Management
inline constexpr QStringView ns_stream_management = u"urn:xmpp:sm:3";
// XEP-0199: XMPP Ping
inline constexpr QStringView ns_ping = u"urn:xmpp:ping";
// XEP-0202: Entity Time
inline constexpr QStringView ns_entity_time = u"urn:xmpp:time";
// XEP-0203: Delayed Delivery
<<<<<<< HEAD
inline constexpr QStringView ns_delayed_delivery = u"urn:xmpp:delay";
// XEP-0215: External Service Discovery
inline constexpr QStringView ns_external_service_discovery = u"urn:xmpp:extdisco:2";
=======
extern const char *ns_delayed_delivery;
// XEP-0215: External Service Discovery
extern const char *ns_external_service_discovery;
>>>>>>> 57444103
// XEP-0220: Server Dialback
inline constexpr QStringView ns_server_dialback = u"jabber:server:dialback";
// XEP-0221: Data Forms Media Element
inline constexpr QStringView ns_media_element = u"urn:xmpp:media-element";
// XEP-0224: Attention
inline constexpr QStringView ns_attention = u"urn:xmpp:attention:0";
// XEP-0231: Bits of Binary
inline constexpr QStringView ns_bob = u"urn:xmpp:bob";
// XEP-0249: Direct MUC Invitations
inline constexpr QStringView ns_conference = u"jabber:x:conference";
// XEP-0264: Jingle Content Thumbnails
inline constexpr QStringView ns_thumbs = u"urn:xmpp:thumbs:1";
// XEP-0272: Multiparty Jingle (Muji)
inline constexpr QStringView ns_muji = u"urn:xmpp:jingle:muji:0";
// XEP-0280: Message Carbons
inline constexpr QStringView ns_carbons = u"urn:xmpp:carbons:2";
// XEP-0293: Jingle RTP Feedback Negotiation
inline constexpr QStringView ns_jingle_rtp_feedback_negotiation = u"urn:xmpp:jingle:apps:rtp:rtcp-fb:0";
// XEP-0294: Jingle RTP Header Extensions Negotiation
inline constexpr QStringView ns_jingle_rtp_header_extensions_negotiation = u"urn:xmpp:jingle:apps:rtp:rtp-hdrext:0";
// XEP-0297: Stanza Forwarding
inline constexpr QStringView ns_forwarding = u"urn:xmpp:forward:0";
// XEP-0300: Use of Cryptographic Hash Functions in XMPP
inline constexpr QStringView ns_hashes = u"urn:xmpp:hashes:2";
// XEP-0308: Last Message Correction
inline constexpr QStringView ns_message_correct = u"urn:xmpp:message-correct:0";
// XEP-0313: Message Archive Management
inline constexpr QStringView ns_mam = u"urn:xmpp:mam:2";
// XEP-0319: Last User Interaction in Presence
inline constexpr QStringView ns_idle = u"urn:xmpp:idle:1";
// XEP-0320: Use of DTLS-SRTP in Jingle Sessions
inline constexpr QStringView ns_jingle_dtls = u"urn:xmpp:jingle:apps:dtls:0";
// XEP-0333: Chat Markers
inline constexpr QStringView ns_chat_markers = u"urn:xmpp:chat-markers:0";
// XEP-0334: Message Processing Hints
inline constexpr QStringView ns_message_processing_hints = u"urn:xmpp:hints";
// XEP-0352: Client State Indication
<<<<<<< HEAD
inline constexpr QStringView ns_csi = u"urn:xmpp:csi:0";
// XEP-0353: Jingle Message Initiation
inline constexpr QStringView ns_jingle_message_initiation = u"urn:xmpp:jingle-message:0";
=======
extern const char *ns_csi;
// XEP-0353: Jingle Message Initiation
extern const char *ns_jingle_message_initiation;
>>>>>>> 57444103
// XEP-0357: Push Notifications
inline constexpr QStringView ns_push = u"urn:xmpp:push:0";
// XEP-0359: Unique and Stable Stanza IDs
inline constexpr QStringView ns_sid = u"urn:xmpp:sid:0";
// XEP-0363: HTTP File Upload
inline constexpr QStringView ns_http_upload = u"urn:xmpp:http:upload:0";
// XEP-0364: Current Off-the-Record Messaging Usage
inline constexpr QStringView ns_otr = u"urn:xmpp:otr:0";
// XEP-0367: Message Attaching
inline constexpr QStringView ns_message_attaching = u"urn:xmpp:message-attaching:1";
// XEP-0369: Mediated Information eXchange (MIX)
inline constexpr QStringView ns_mix = u"urn:xmpp:mix:core:1";
inline constexpr QStringView ns_mix_create_channel = u"urn:xmpp:mix:core:1#create-channel";
inline constexpr QStringView ns_mix_searchable = u"urn:xmpp:mix:core:1#searchable";
inline constexpr QStringView ns_mix_node_info = u"urn:xmpp:mix:nodes:info";
inline constexpr QStringView ns_mix_node_messages = u"urn:xmpp:mix:nodes:messages";
inline constexpr QStringView ns_mix_node_participants = u"urn:xmpp:mix:nodes:participants";
// XEP-0373: OpenPGP for XMPP
inline constexpr QStringView ns_ox = u"urn:xmpp:openpgp:0";
// XEP-0380: Explicit Message Encryption
inline constexpr QStringView ns_eme = u"urn:xmpp:eme:0";
// XEP-0382: Spoiler messages
inline constexpr QStringView ns_spoiler = u"urn:xmpp:spoiler:0";
// XEP-0384: OMEMO Encryption
<<<<<<< HEAD
inline constexpr QStringView ns_omemo = u"eu.siacs.conversations.axolotl";
inline constexpr QStringView ns_omemo_1 = u"urn:xmpp:omemo:1";
inline constexpr QStringView ns_omemo_2 = u"urn:xmpp:omemo:2";
inline constexpr QStringView ns_omemo_2_bundles = u"urn:xmpp:omemo:2:bundles";
inline constexpr QStringView ns_omemo_2_devices = u"urn:xmpp:omemo:2:devices";
// XEP-0386: Bind 2
inline constexpr QStringView ns_bind2 = u"urn:xmpp:bind:0";
// XEP-0388: Extensible SASL Profile
inline constexpr QStringView ns_sasl_2 = u"urn:xmpp:sasl:2";
// XEP-0403: Mediated Information eXchange (MIX): Presence Support
inline constexpr QStringView ns_mix_node_presence = u"urn:xmpp:mix:nodes:presence";
// XEP-0404: Mediated Information eXchange (MIX): JID Hidden Channels
inline constexpr QStringView ns_mix_node_jidmap = u"urn:xmpp:mix:nodes:jidmap";
=======
extern const char *ns_omemo;
extern const char *ns_omemo_bundles;
extern const char *ns_omemo_devices;
extern const char *ns_omemo_1;
extern const char *ns_omemo_2;
extern const char *ns_omemo_2_bundles;
extern const char *ns_omemo_2_devices;
>>>>>>> 57444103
// XEP-0405: Mediated Information eXchange (MIX): Participant Server Requirements
inline constexpr QStringView ns_mix_pam = u"urn:xmpp:mix:pam:2";
inline constexpr QStringView ns_mix_pam_archiving = u"urn:xmpp:mix:pam:2#archive";
inline constexpr QStringView ns_mix_roster = u"urn:xmpp:mix:roster:0";
inline constexpr QStringView ns_mix_presence = u"urn:xmpp:presence:0";
// XEP-0406: Mediated Information eXchange (MIX): MIX Administration
inline constexpr QStringView ns_mix_admin = u"urn:xmpp:mix:admin:0";
inline constexpr QStringView ns_mix_node_allowed = u"urn:xmpp:mix:nodes:allowed";
inline constexpr QStringView ns_mix_node_banned = u"urn:xmpp:mix:nodes:banned";
inline constexpr QStringView ns_mix_node_config = u"urn:xmpp:mix:nodes:config";
// XEP-0407: Mediated Information eXchange (MIX): Miscellaneous Capabilities
inline constexpr QStringView ns_mix_misc = u"urn:xmpp:mix:misc:0";
// XEP-0428: Fallback Indication
inline constexpr QStringView ns_fallback_indication = u"urn:xmpp:fallback:0";
// XEP-0434: Trust Messages (TM)
inline constexpr QStringView ns_tm = u"urn:xmpp:tm:1";
// XEP-0444: Message Reactions
inline constexpr QStringView ns_reactions = u"urn:xmpp:reactions:0";
// XEP-0446: File metadata element
inline constexpr QStringView ns_file_metadata = u"urn:xmpp:file:metadata:0";
// XEP-0447: Stateless file sharing
inline constexpr QStringView ns_sfs = u"urn:xmpp:sfs:0";
// XEP-0448: Encryption for stateless file sharing
inline constexpr QStringView ns_esfs = u"urn:xmpp:esfs:0";
// XEP-0450: Automatic Trust Management (ATM)
<<<<<<< HEAD
inline constexpr QStringView ns_atm = u"urn:xmpp:atm:1";
// XEP-0482: Call Invites
inline constexpr QStringView ns_call_invites = u"urn:xmpp:call-invites:0";
=======
extern const char *ns_atm;
// XEP-0482: Call Invites
extern const char *ns_call_invites;
>>>>>>> 57444103

#endif  // QXMPPCONSTANTS_H<|MERGE_RESOLUTION|>--- conflicted
+++ resolved
@@ -5,7 +5,11 @@
 #ifndef QXMPPCONSTANTS_H
 #define QXMPPCONSTANTS_H
 
+//#if defined (SFOS)
+#include "../../3rdparty/QEmuStringView/qemustringview.h"
+//#else
 #include <QStringView>
+//#endif
 
 //
 //  W A R N I N G
@@ -145,15 +149,9 @@
 // XEP-0202: Entity Time
 inline constexpr QStringView ns_entity_time = u"urn:xmpp:time";
 // XEP-0203: Delayed Delivery
-<<<<<<< HEAD
 inline constexpr QStringView ns_delayed_delivery = u"urn:xmpp:delay";
 // XEP-0215: External Service Discovery
 inline constexpr QStringView ns_external_service_discovery = u"urn:xmpp:extdisco:2";
-=======
-extern const char *ns_delayed_delivery;
-// XEP-0215: External Service Discovery
-extern const char *ns_external_service_discovery;
->>>>>>> 57444103
 // XEP-0220: Server Dialback
 inline constexpr QStringView ns_server_dialback = u"jabber:server:dialback";
 // XEP-0221: Data Forms Media Element
@@ -191,15 +189,9 @@
 // XEP-0334: Message Processing Hints
 inline constexpr QStringView ns_message_processing_hints = u"urn:xmpp:hints";
 // XEP-0352: Client State Indication
-<<<<<<< HEAD
 inline constexpr QStringView ns_csi = u"urn:xmpp:csi:0";
 // XEP-0353: Jingle Message Initiation
 inline constexpr QStringView ns_jingle_message_initiation = u"urn:xmpp:jingle-message:0";
-=======
-extern const char *ns_csi;
-// XEP-0353: Jingle Message Initiation
-extern const char *ns_jingle_message_initiation;
->>>>>>> 57444103
 // XEP-0357: Push Notifications
 inline constexpr QStringView ns_push = u"urn:xmpp:push:0";
 // XEP-0359: Unique and Stable Stanza IDs
@@ -224,7 +216,6 @@
 // XEP-0382: Spoiler messages
 inline constexpr QStringView ns_spoiler = u"urn:xmpp:spoiler:0";
 // XEP-0384: OMEMO Encryption
-<<<<<<< HEAD
 inline constexpr QStringView ns_omemo = u"eu.siacs.conversations.axolotl";
 inline constexpr QStringView ns_omemo_1 = u"urn:xmpp:omemo:1";
 inline constexpr QStringView ns_omemo_2 = u"urn:xmpp:omemo:2";
@@ -238,15 +229,6 @@
 inline constexpr QStringView ns_mix_node_presence = u"urn:xmpp:mix:nodes:presence";
 // XEP-0404: Mediated Information eXchange (MIX): JID Hidden Channels
 inline constexpr QStringView ns_mix_node_jidmap = u"urn:xmpp:mix:nodes:jidmap";
-=======
-extern const char *ns_omemo;
-extern const char *ns_omemo_bundles;
-extern const char *ns_omemo_devices;
-extern const char *ns_omemo_1;
-extern const char *ns_omemo_2;
-extern const char *ns_omemo_2_bundles;
-extern const char *ns_omemo_2_devices;
->>>>>>> 57444103
 // XEP-0405: Mediated Information eXchange (MIX): Participant Server Requirements
 inline constexpr QStringView ns_mix_pam = u"urn:xmpp:mix:pam:2";
 inline constexpr QStringView ns_mix_pam_archiving = u"urn:xmpp:mix:pam:2#archive";
@@ -272,14 +254,8 @@
 // XEP-0448: Encryption for stateless file sharing
 inline constexpr QStringView ns_esfs = u"urn:xmpp:esfs:0";
 // XEP-0450: Automatic Trust Management (ATM)
-<<<<<<< HEAD
 inline constexpr QStringView ns_atm = u"urn:xmpp:atm:1";
 // XEP-0482: Call Invites
 inline constexpr QStringView ns_call_invites = u"urn:xmpp:call-invites:0";
-=======
-extern const char *ns_atm;
-// XEP-0482: Call Invites
-extern const char *ns_call_invites;
->>>>>>> 57444103
 
 #endif  // QXMPPCONSTANTS_H