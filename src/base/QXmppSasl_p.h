// SPDX-FileCopyrightText: 2012 Manjeet Dahiya <manjeetdahiya@gmail.com>
// SPDX-FileCopyrightText: 2012 Jeremy Lainé <jeremy.laine@m4x.org>
// SPDX-FileCopyrightText: 2020 Linus Jahn <lnj@kaidan.im>
// SPDX-FileCopyrightText: 2023 Melvin Keskin <melvo@olomono.de>
//
// SPDX-License-Identifier: LGPL-2.1-or-later

#ifndef QXMPPSASL_P_H
#define QXMPPSASL_P_H

#include "QXmppGlobal.h"
#include "QXmppLogger.h"
#include "QXmppNonza.h"
#include "QXmppStreamManagement_p.h"

#include <optional>

#include <QCryptographicHash>
#include <QDateTime>
#include <QMap>
#include <QUuid>

class QDomElement;
class QXmlStreamWriter;
class QXmppSaslServerPrivate;

#if defined(SFOS)
namespace QXmpp {  namespace Private {
class SaslManager;
}  }
#else
namespace QXmpp::Private {
class SaslManager;
}
#endif
//
//  W A R N I N G
//  -------------
//
// This file is not part of the QXmpp API.  It exists for the convenience
// of the QXmppIncomingClient and QXmppOutgoingClient classes.
//
// This header file may change from version to version without notice,
// or even be removed.
//
// We mean it.
//

<<<<<<< HEAD
#if defined(SFOS)
namespace QXmpp {  namespace Private {  namespace Sasl {
#else
namespace QXmpp::Private::Sasl {
#endif
=======
namespace QXmpp::Private {

namespace Sasl {
>>>>>>> 94232e79

enum class ErrorCondition {
    Aborted,
    AccountDisabled,
    CredentialsExpired,
    EncryptionRequired,
    IncorrectEncoding,
    InvalidAuthzid,
    InvalidMechanism,
    MalformedRequest,
    MechanismTooWeak,
    NotAuthorized,
    TemporaryAuthFailure,
};

QString errorConditionToString(ErrorCondition);
std::optional<ErrorCondition> errorConditionFromString(QStringView);

struct Auth {
    static std::optional<Auth> fromDom(const QDomElement &);
    void toXml(QXmlStreamWriter *writer) const;

    QString mechanism;
    QByteArray value;
};

struct Challenge {
    static std::optional<Challenge> fromDom(const QDomElement &);
    void toXml(QXmlStreamWriter *writer) const;

    QByteArray value;
};

struct Failure {
    static std::optional<Failure> fromDom(const QDomElement &);
    void toXml(QXmlStreamWriter *writer) const;

    std::optional<ErrorCondition> condition;
    QString text;
};

struct Response {
    static std::optional<Response> fromDom(const QDomElement &);
    void toXml(QXmlStreamWriter *writer) const;

    QByteArray value;
};

struct Success {
    static std::optional<Success> fromDom(const QDomElement &);
    void toXml(QXmlStreamWriter *writer) const;
};

<<<<<<< HEAD
#if defined(SFOS)
} } }  // namespace QXmpp Private Sasl
#else
}  // namespace QXmpp::Private::Sasl
#endif

#if defined(SFOS)
namespace QXmpp {	namespace Private {		namespace Sasl2 {
#else
namespace QXmpp::Private::Sasl2 {
#endif
=======
}  // namespace Sasl

struct Bind2Feature {
    static std::optional<Bind2Feature> fromDom(const QDomElement &);
    void toXml(QXmlStreamWriter *) const;

    std::vector<QString> features;
};

struct Bind2Request {
    static std::optional<Bind2Request> fromDom(const QDomElement &);
    void toXml(QXmlStreamWriter *) const;

    QString tag;
    // bind2 extensions
    bool csiInactive = false;
    bool carbonsEnable = false;
    std::optional<SmEnable> smEnable;
};

struct Bind2Bound {
    static std::optional<Bind2Bound> fromDom(const QDomElement &);
    void toXml(QXmlStreamWriter *) const;

    // extensions
    std::optional<SmFailed> smFailed;
    std::optional<SmEnabled> smEnabled;
};

struct FastFeature {
    static std::optional<FastFeature> fromDom(const QDomElement &);
    void toXml(QXmlStreamWriter *) const;

    std::vector<QString> mechanisms;
    bool tls0rtt = false;
};

struct FastTokenRequest {
    static std::optional<FastTokenRequest> fromDom(const QDomElement &);
    void toXml(QXmlStreamWriter *) const;

    QString mechanism;
};

struct FastToken {
    static std::optional<FastToken> fromDom(const QDomElement &);
    void toXml(QXmlStreamWriter *) const;

    QDateTime expiry;
    QString token;
};

struct FastRequest {
    static std::optional<FastRequest> fromDom(const QDomElement &);
    void toXml(QXmlStreamWriter *) const;

    std::optional<uint64_t> count;
    bool invalidate = false;
};

namespace Sasl2 {
>>>>>>> 94232e79

struct StreamFeature {
    static std::optional<StreamFeature> fromDom(const QDomElement &);
    void toXml(QXmlStreamWriter *) const;

    QList<QString> mechanisms;
    std::optional<Bind2Feature> bind2Feature;
    std::optional<FastFeature> fast;
    bool streamResumptionAvailable = false;
};

struct UserAgent {
    static std::optional<UserAgent> fromDom(const QDomElement &);
    void toXml(QXmlStreamWriter *) const;

    QUuid id;
    QString software;
    QString device;
};

struct Authenticate {
    static std::optional<Authenticate> fromDom(const QDomElement &);
    void toXml(QXmlStreamWriter *) const;

    QString mechanism;
    QByteArray initialResponse;
    std::optional<UserAgent> userAgent;
    std::optional<Bind2Request> bindRequest;
    std::optional<SmResume> smResume;
    std::optional<FastTokenRequest> tokenRequest;
    std::optional<FastRequest> fast;
};

struct Challenge {
    static std::optional<Challenge> fromDom(const QDomElement &);
    void toXml(QXmlStreamWriter *) const;

    QByteArray data;
};

struct Response {
    static std::optional<Response> fromDom(const QDomElement &);
    void toXml(QXmlStreamWriter *) const;

    QByteArray data;
};

struct Success {
    static std::optional<Success> fromDom(const QDomElement &);
    void toXml(QXmlStreamWriter *) const;

    std::optional<QByteArray> additionalData;
    QString authorizationIdentifier;
    // extensions
    std::optional<Bind2Bound> bound;
    std::optional<SmResumed> smResumed;
    std::optional<SmFailed> smFailed;
    std::optional<FastToken> token;
};

struct Failure {
    static std::optional<Failure> fromDom(const QDomElement &);
    void toXml(QXmlStreamWriter *) const;

    Sasl::ErrorCondition condition;
    QString text;
    // extensions
};

struct Continue {
    static std::optional<Continue> fromDom(const QDomElement &);
    void toXml(QXmlStreamWriter *) const;

    QByteArray additionalData;
    std::vector<QString> tasks;
    QString text;
};

struct Abort {
    static std::optional<Abort> fromDom(const QDomElement &);
    void toXml(QXmlStreamWriter *) const;

    QString text;
};

<<<<<<< HEAD
#if defined(SFOS)
} } }  // namespace QXmpp Private Sasl2
#else
}  // namespace QXmpp::Private::Sasl2
#endif

=======
}  // namespace Sasl2

enum class IanaHashAlgorithm {
    Sha256,
    Sha384,
    Sha512,
    Sha3_224,
    Sha3_256,
    Sha3_384,
    Sha3_512,
#if QT_VERSION >= QT_VERSION_CHECK(6, 0, 0)
    Blake2s_256,
    Blake2b_256,
    Blake2b_512,
#endif
};

QCryptographicHash::Algorithm ianaHashAlgorithmToQt(IanaHashAlgorithm alg);

//
// SASL mechanisms
//

struct SaslScramMechanism {
    static std::optional<SaslScramMechanism> fromString(QStringView str);
    QString toString() const;

    QCryptographicHash::Algorithm qtAlgorithm() const;

    auto operator<=>(const SaslScramMechanism &) const = default;

    enum Algorithm {
        Sha1,
        Sha256,
        Sha512,
        Sha3_512,
    } algorithm;
};

struct SaslHtMechanism {
    static std::optional<SaslHtMechanism> fromString(QStringView);
    QString toString() const;

    auto operator<=>(const SaslHtMechanism &) const = default;

    enum ChannelBindingType {
        TlsServerEndpoint,
        TlsUnique,
        TlsExporter,
        None,
    };

    IanaHashAlgorithm hashAlgorithm;
    ChannelBindingType channelBindingType;
};

struct SaslDigestMd5Mechanism {
    auto operator<=>(const SaslDigestMd5Mechanism &) const = default;
};
struct SaslPlainMechanism {
    auto operator<=>(const SaslPlainMechanism &) const = default;
};
struct SaslAnonymousMechanism {
    auto operator<=>(const SaslAnonymousMechanism &) const = default;
};
struct SaslXFacebookMechanism {
    auto operator<=>(const SaslXFacebookMechanism &) const = default;
};
struct SaslXWindowsLiveMechanism {
    auto operator<=>(const SaslXWindowsLiveMechanism &) const = default;
};
struct SaslXGoogleMechanism {
    auto operator<=>(const SaslXGoogleMechanism &) const = default;
};

// Note that the order of the variant alternatives defines the preference/strength of the mechanisms.
struct SaslMechanism
    : std::variant<SaslXGoogleMechanism,
                   SaslXWindowsLiveMechanism,
                   SaslXFacebookMechanism,
                   SaslAnonymousMechanism,
                   SaslPlainMechanism,
                   SaslDigestMd5Mechanism,
                   SaslScramMechanism,
                   SaslHtMechanism> {
    static std::optional<SaslMechanism> fromString(QStringView str);
    QString toString() const;
};

inline QDebug operator<<(QDebug dbg, SaslMechanism mechanism) { return dbg << mechanism.toString(); }

//
// Credentials
//

struct HtToken {
    static std::optional<HtToken> fromXml(QXmlStreamReader &);
    void toXml(QXmlStreamWriter &) const;
    bool operator==(const HtToken &other) const = default;

    SaslHtMechanism mechanism;
    QString secret;
    QDateTime expiry;
};

struct Credentials {
    QString password;
    std::optional<HtToken> htToken;

    // Facebook
    QString facebookAccessToken;
    QString facebookAppId;
    // Google
    QString googleAccessToken;
    // Windows Live
    QString windowsLiveAccessToken;
};

}  // namespace QXmpp::Private
>>>>>>> 94232e79

class QXMPP_AUTOTEST_EXPORT QXmppSaslClient : public QXmppLoggable
{
    Q_OBJECT
public:
    QXmppSaslClient(QObject *parent) : QXmppLoggable(parent) { }

    QString host() const { return m_host; }
    void setHost(const QString &host) { m_host = host; }

    QString serviceType() const { return m_serviceType; }
    void setServiceType(const QString &serviceType) { m_serviceType = serviceType; }

    QString username() const { return m_username; }
    void setUsername(const QString &username) { m_username = username; }

    virtual void setCredentials(const QXmpp::Private::Credentials &) = 0;
    virtual QXmpp::Private::SaslMechanism mechanism() const = 0;
    virtual std::optional<QByteArray> respond(const QByteArray &challenge) = 0;

    static bool isMechanismAvailable(QXmpp::Private::SaslMechanism, const QXmpp::Private::Credentials &);
    static std::unique_ptr<QXmppSaslClient> create(const QString &mechanism, QObject *parent = nullptr);
    static std::unique_ptr<QXmppSaslClient> create(QXmpp::Private::SaslMechanism mechanism, QObject *parent = nullptr);

private:
    friend class QXmpp::Private::SaslManager;

    QString m_host;
    QString m_serviceType;
    QString m_username;
    QString m_password;
};

class QXMPP_AUTOTEST_EXPORT QXmppSaslServer : public QXmppLoggable
{
    Q_OBJECT
public:
    enum Response {
        Challenge = 0,
        Succeeded = 1,
        Failed = 2,
        InputNeeded = 3
    };

    QXmppSaslServer(QObject *parent = nullptr);
    ~QXmppSaslServer() override;

    QString username() const;
    void setUsername(const QString &username);

    QString password() const;
    void setPassword(const QString &password);

    QByteArray passwordDigest() const;
    void setPasswordDigest(const QByteArray &digest);

    QString realm() const;
    void setRealm(const QString &realm);

    virtual QString mechanism() const = 0;
    virtual Response respond(const QByteArray &challenge, QByteArray &response) = 0;

    static std::unique_ptr<QXmppSaslServer> create(const QString &mechanism, QObject *parent = nullptr);

private:
    const std::unique_ptr<QXmppSaslServerPrivate> d;
};

class QXMPP_AUTOTEST_EXPORT QXmppSaslDigestMd5
{
public:
    static void setNonce(const QByteArray &nonce);

    // message parsing and serialization
    static QMap<QByteArray, QByteArray> parseMessage(const QByteArray &ba);
    static QByteArray serializeMessage(const QMap<QByteArray, QByteArray> &map);
};

class QXmppSaslClientAnonymous : public QXmppSaslClient
{
    Q_OBJECT
public:
    QXmppSaslClientAnonymous(QObject *parent = nullptr);
    void setCredentials(const QXmpp::Private::Credentials &) override { }
    QXmpp::Private::SaslMechanism mechanism() const override { return { QXmpp::Private::SaslAnonymousMechanism() }; }
    std::optional<QByteArray> respond(const QByteArray &challenge) override;

private:
    int m_step;
};

class QXmppSaslClientDigestMd5 : public QXmppSaslClient
{
    Q_OBJECT
public:
    QXmppSaslClientDigestMd5(QObject *parent = nullptr);
    void setCredentials(const QXmpp::Private::Credentials &) override;
    QXmpp::Private::SaslMechanism mechanism() const override { return { QXmpp::Private::SaslDigestMd5Mechanism() }; }
    std::optional<QByteArray> respond(const QByteArray &challenge) override;

private:
    QString m_password;
    QByteArray m_cnonce;
    QByteArray m_nc;
    QByteArray m_nonce;
    QByteArray m_secret;
    int m_step;
};

class QXmppSaslClientFacebook : public QXmppSaslClient
{
    Q_OBJECT
public:
    QXmppSaslClientFacebook(QObject *parent = nullptr);
    void setCredentials(const QXmpp::Private::Credentials &) override;
    QXmpp::Private::SaslMechanism mechanism() const override { return { QXmpp::Private::SaslXFacebookMechanism() }; }
    std::optional<QByteArray> respond(const QByteArray &challenge) override;

private:
    int m_step;
    QString m_accessToken;
    QString m_appId;
};

class QXmppSaslClientGoogle : public QXmppSaslClient
{
    Q_OBJECT
public:
    QXmppSaslClientGoogle(QObject *parent = nullptr);
    void setCredentials(const QXmpp::Private::Credentials &) override;
    QXmpp::Private::SaslMechanism mechanism() const override { return { QXmpp::Private::SaslXGoogleMechanism() }; }
    std::optional<QByteArray> respond(const QByteArray &challenge) override;

private:
    QString m_accessToken;
    int m_step;
};

class QXmppSaslClientPlain : public QXmppSaslClient
{
    Q_OBJECT
public:
    QXmppSaslClientPlain(QObject *parent = nullptr);
    void setCredentials(const QXmpp::Private::Credentials &) override;
    QXmpp::Private::SaslMechanism mechanism() const override { return { QXmpp::Private::SaslPlainMechanism() }; }
    std::optional<QByteArray> respond(const QByteArray &challenge) override;

private:
    QString m_password;
    int m_step;
};

class QXmppSaslClientScram : public QXmppSaslClient
{
    Q_OBJECT
public:
    QXmppSaslClientScram(QXmpp::Private::SaslScramMechanism mechanism, QObject *parent = nullptr);
    void setCredentials(const QXmpp::Private::Credentials &) override;
    QXmpp::Private::SaslMechanism mechanism() const override { return { m_mechanism }; }
    std::optional<QByteArray> respond(const QByteArray &challenge) override;

private:
    QXmpp::Private::SaslScramMechanism m_mechanism;
    int m_step;
    QString m_password;
    uint32_t m_dklen;
    QByteArray m_gs2Header;
    QByteArray m_clientFirstMessageBare;
    QByteArray m_serverSignature;
    QByteArray m_nonce;
};

class QXmppSaslClientHt : public QXmppSaslClient
{
    Q_OBJECT
    using HtMechanism = QXmpp::Private::SaslHtMechanism;

public:
    QXmppSaslClientHt(HtMechanism mechanism, QObject *parent)
        : QXmppSaslClient(parent), m_mechanism(mechanism)
    {
    }

    void setCredentials(const QXmpp::Private::Credentials &credentials) override { m_token = credentials.htToken; }
    QXmpp::Private::SaslMechanism mechanism() const override { return { m_mechanism }; }
    std::optional<QByteArray> respond(const QByteArray &challenge) override;

private:
    std::optional<QXmpp::Private::HtToken> m_token;
    HtMechanism m_mechanism;
    bool m_done = false;
};

class QXmppSaslClientWindowsLive : public QXmppSaslClient
{
    Q_OBJECT
public:
    QXmppSaslClientWindowsLive(QObject *parent = nullptr);
    void setCredentials(const QXmpp::Private::Credentials &) override;
    QXmpp::Private::SaslMechanism mechanism() const override { return { QXmpp::Private::SaslXWindowsLiveMechanism() }; }
    std::optional<QByteArray> respond(const QByteArray &challenge) override;

private:
    QString m_accessToken;
    int m_step;
};

class QXmppSaslServerAnonymous : public QXmppSaslServer
{
    Q_OBJECT
public:
    QXmppSaslServerAnonymous(QObject *parent = nullptr);
    QString mechanism() const override;

    Response respond(const QByteArray &challenge, QByteArray &response) override;

private:
    int m_step;
};

class QXmppSaslServerDigestMd5 : public QXmppSaslServer
{
    Q_OBJECT
public:
    QXmppSaslServerDigestMd5(QObject *parent = nullptr);
    QString mechanism() const override;

    Response respond(const QByteArray &challenge, QByteArray &response) override;

private:
    QByteArray m_cnonce;
    QByteArray m_nc;
    QByteArray m_nonce;
    QByteArray m_secret;
    int m_step;
};

class QXmppSaslServerPlain : public QXmppSaslServer
{
    Q_OBJECT
public:
    QXmppSaslServerPlain(QObject *parent = nullptr);
    QString mechanism() const override;

    Response respond(const QByteArray &challenge, QByteArray &response) override;

private:
    int m_step;
};

#endif<|MERGE_RESOLUTION|>--- conflicted
+++ resolved
@@ -46,17 +46,11 @@
 // We mean it.
 //
 
-<<<<<<< HEAD
 #if defined(SFOS)
 namespace QXmpp {  namespace Private {  namespace Sasl {
 #else
 namespace QXmpp::Private::Sasl {
 #endif
-=======
-namespace QXmpp::Private {
-
-namespace Sasl {
->>>>>>> 94232e79
 
 enum class ErrorCondition {
     Aborted,
@@ -110,7 +104,6 @@
     void toXml(QXmlStreamWriter *writer) const;
 };
 
-<<<<<<< HEAD
 #if defined(SFOS)
 } } }  // namespace QXmpp Private Sasl
 #else
@@ -118,12 +111,7 @@
 #endif
 
 #if defined(SFOS)
-namespace QXmpp {	namespace Private {		namespace Sasl2 {
-#else
-namespace QXmpp::Private::Sasl2 {
-#endif
-=======
-}  // namespace Sasl
+namespace QXmpp {	namespace Private {
 
 struct Bind2Feature {
     static std::optional<Bind2Feature> fromDom(const QDomElement &);
@@ -184,7 +172,11 @@
 };
 
 namespace Sasl2 {
->>>>>>> 94232e79
+#else
+namespace QXmpp::Private::Sasl2 {
+#endif
+
+
 
 struct StreamFeature {
     static std::optional<StreamFeature> fromDom(const QDomElement &);
@@ -270,15 +262,11 @@
     QString text;
 };
 
-<<<<<<< HEAD
 #if defined(SFOS)
 } } }  // namespace QXmpp Private Sasl2
 #else
 }  // namespace QXmpp::Private::Sasl2
 #endif
-
-=======
-}  // namespace Sasl2
 
 enum class IanaHashAlgorithm {
     Sha256,
@@ -396,8 +384,11 @@
     QString windowsLiveAccessToken;
 };
 
+#if defined(SFOS)
+} }
+#else
 }  // namespace QXmpp::Private
->>>>>>> 94232e79
+#endif
 
 class QXMPP_AUTOTEST_EXPORT QXmppSaslClient : public QXmppLoggable
 {
