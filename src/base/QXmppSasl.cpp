// SPDX-FileCopyrightText: 2012 Manjeet Dahiya <manjeetdahiya@gmail.com>
// SPDX-FileCopyrightText: 2012 Jeremy Lainé <jeremy.laine@m4x.org>
// SPDX-FileCopyrightText: 2020 Linus Jahn <lnj@kaidan.im>
// SPDX-FileCopyrightText: 2023 Melvin Keskin <melvo@olomono.de>
//
// SPDX-License-Identifier: LGPL-2.1-or-later

#include "QXmppConstants_p.h"
#include "QXmppSasl2UserAgent.h"
#include "QXmppSasl_p.h"
#include "QXmppUtils.h"
#include "QXmppUtils_p.h"

#include <QDomElement>
#include <QMessageAuthenticationCode>
#include <QUrlQuery>
#include <QXmlStreamWriter>
#include <QtEndian>

using namespace QXmpp::Private;

static QByteArray forcedNonce;

<<<<<<< HEAD
constexpr auto SASL_ERROR_CONDITIONS = to_array<QStringView>({
    u"aborted",
    u"account-disabled",
    u"credentials-expired",
    u"encryption-required",
    u"incorrect-encoding",
    u"invalid-authzid",
    u"invalid-mechanism",
    u"malformed-request",
    u"mechanism-too-weak",
    u"not-authorized",
    u"temporary-auth-failure",
});
=======
// When adding new algorithms, also add them to QXmppSaslClient::availableMechanisms().
static const QMap<QString, QCryptographicHash::Algorithm> SCRAM_ALGORITHMS = {
    { QStringLiteral("SCRAM-SHA-1"), QCryptographicHash::Sha1 },
    { QStringLiteral("SCRAM-SHA-256"), QCryptographicHash::Sha256 },
    { QStringLiteral("SCRAM-SHA-512"), QCryptographicHash::Sha512 },
//    { QStringLiteral("SCRAM-SHA3-512"), QCryptographicHash::RealSha3_512 },
};
>>>>>>> 57444103

namespace QXmpp::Private::Sasl {

QString errorConditionToString(ErrorCondition c)
{
<<<<<<< HEAD
    return SASL_ERROR_CONDITIONS.at(size_t(c)).toString();
}

std::optional<ErrorCondition> errorConditionFromString(QStringView str)
{
    return enumFromString<ErrorCondition>(SASL_ERROR_CONDITIONS, str);
}

std::optional<Auth> Auth::fromDom(const QDomElement &el)
{
    if (el.tagName() != u"auth" || el.namespaceURI() != ns_sasl) {
        return {};
=======
#if QT_VERSION >= QT_VERSION_CHECK(5, 12, 0)
    return QCryptographicHash::hashLength(algorithm);
#else
    switch (algorithm) {
    case QCryptographicHash::Sha1:
        return 160 / 8;
    case QCryptographicHash::Sha256:
        return 256 / 8;
    case QCryptographicHash::Sha512:
//    case QCryptographicHash::RealSha3_512:
        return 512 / 8;
    default:
        return QCryptographicHash::hash({}, algorithm).size();
>>>>>>> 57444103
    }

    Auth auth;
    if (auto value = parseBase64(el.text())) {
        auth.value = *value;
    } else {
        return {};
    }
    auth.mechanism = el.attribute(QStringLiteral("mechanism"));
    return auth;
}

void Auth::toXml(QXmlStreamWriter *writer) const
{
    writer->writeStartElement(QSL65("auth"));
    writer->writeDefaultNamespace(toString65(ns_sasl));
    writer->writeAttribute(QSL65("mechanism"), mechanism);
    if (!value.isEmpty()) {
#if QT_VERSION >= QT_VERSION_CHECK(6, 5, 0)
        writer->writeCharacters(value.toBase64());
#else
        writer->writeCharacters(serializeBase64(value));
#endif
    }
    writer->writeEndElement();
}

std::optional<Challenge> Challenge::fromDom(const QDomElement &el)
{
    if (el.tagName() != u"challenge" || el.namespaceURI() != ns_sasl) {
        return {};
    }

    if (auto value = parseBase64(el.text())) {
        return Challenge { *value };
    }
    return {};
}

void Challenge::toXml(QXmlStreamWriter *writer) const
{
    writeXmlTextElement(writer, u"challenge", ns_sasl, serializeBase64(value));
}

std::optional<Failure> Failure::fromDom(const QDomElement &el)
{
    if (el.tagName() != u"failure" || el.namespaceURI() != ns_sasl) {
        return {};
    }

    auto errorConditionString = el.firstChildElement().tagName();

    Failure failure {
        errorConditionFromString(errorConditionString),
        el.firstChildElement(QStringLiteral("text")).text(),
    };

    // RFC3920 defines the error condition as "not-authorized", but
    // some broken servers use "bad-auth" instead. We tolerate this
    // by remapping the error to "not-authorized".
    if (!failure.condition && errorConditionString == u"bad-auth") {
        failure.condition = ErrorCondition::NotAuthorized;
    }

    return failure;
}

void Failure::toXml(QXmlStreamWriter *writer) const
{
    writer->writeStartElement(QSL65("failure"));
    writer->writeDefaultNamespace(toString65(ns_sasl));
    if (condition) {
        writer->writeEmptyElement(toString65(SASL_ERROR_CONDITIONS.at(size_t(*condition))));
    }

    if (!text.isEmpty()) {
        writer->writeStartElement(QStringLiteral("text"));
        writer->writeAttribute(QStringLiteral("xml:lang"), QStringLiteral("en"));
        writer->writeCharacters(text);
        writer->writeEndElement();
    }

    writer->writeEndElement();
}

std::optional<Response> Response::fromDom(const QDomElement &el)
{
    if (el.tagName() != u"response" || el.namespaceURI() != ns_sasl) {
        return {};
    }

    if (auto value = parseBase64(el.text())) {
        return Response { *value };
    }
    return {};
}

void Response::toXml(QXmlStreamWriter *writer) const
{
    writeXmlTextElement(writer, u"response", ns_sasl, serializeBase64(value));
}

std::optional<Success> Success::fromDom(const QDomElement &el)
{
    if (el.tagName() == u"success" && el.namespaceURI() == ns_sasl) {
        return Success();
    }
    return {};
}

void Success::toXml(QXmlStreamWriter *writer) const
{
    writer->writeStartElement(QSL65("success"));
    writer->writeDefaultNamespace(toString65(ns_sasl));
    writer->writeEndElement();
}

}  // namespace QXmpp::Private::Sasl

namespace QXmpp::Private::Sasl2 {

std::optional<StreamFeature> StreamFeature::fromDom(const QDomElement &el)
{
    if (el.tagName() != u"authentication" || el.namespaceURI() != ns_sasl_2) {
        return {};
    }

    StreamFeature feature { {}, false, false };

    for (const auto &mechEl : iterChildElements(el, u"mechanism", ns_sasl_2)) {
        feature.mechanisms.push_back(mechEl.text());
    }

    if (auto inlineEl = firstChildElement(el, u"inline", ns_sasl_2); !inlineEl.isNull()) {
        feature.bind2Available = !firstChildElement(inlineEl, u"bind", ns_bind2).isNull();
        feature.streamResumptionAvailable = !firstChildElement(inlineEl, u"sm", ns_stream_management).isNull();
    }
    return feature;
}

void StreamFeature::toXml(QXmlStreamWriter *writer) const
{
    writer->writeStartElement(QSL65("authentication"));
    writer->writeDefaultNamespace(toString65(ns_sasl_2));
    for (const auto &mechanism : mechanisms) {
        writeXmlTextElement(writer, u"mechanism", mechanism);
    }
    if (bind2Available || streamResumptionAvailable) {
        writer->writeStartElement(QSL65("inline"));
        if (bind2Available) {
            writeEmptyElement(writer, u"bind", ns_bind2);
        }
        if (streamResumptionAvailable) {
            writeEmptyElement(writer, u"sm", ns_stream_management);
        }
        writer->writeEndElement();
    }
    writer->writeEndElement();
}

std::optional<UserAgent> UserAgent::fromDom(const QDomElement &el)
{
    if (el.tagName() != u"user-agent" || el.namespaceURI() != ns_sasl_2) {
        return {};
    }

    return UserAgent {
        QUuid::fromString(el.attribute(QStringLiteral("id"))),
        firstChildElement(el, u"software", ns_sasl_2).text(),
        firstChildElement(el, u"device", ns_sasl_2).text(),
    };
}

void UserAgent::toXml(QXmlStreamWriter *writer) const
{
    writer->writeStartElement(QSL65("user-agent"));
    if (!id.isNull()) {
        writer->writeAttribute(QSL65("id"), id.toString(QUuid::WithoutBraces));
    }
    writeOptionalXmlTextElement(writer, u"software", software);
    writeOptionalXmlTextElement(writer, u"device", device);
    writer->writeEndElement();
}

std::optional<Authenticate> Authenticate::fromDom(const QDomElement &el)
{
    if (el.tagName() != u"authenticate" || el.namespaceURI() != ns_sasl_2) {
        return {};
    }
    return Authenticate {
        el.attribute(QStringLiteral("mechanism")),
        parseBase64(firstChildElement(el, u"initial-response", ns_sasl_2).text()).value_or(QByteArray()),
        UserAgent::fromDom(firstChildElement(el, u"user-agent", ns_sasl_2)),
    };
}

void Authenticate::toXml(QXmlStreamWriter *writer) const
{
    writer->writeStartElement(QSL65("authenticate"));
    writer->writeDefaultNamespace(toString65(ns_sasl_2));
    writer->writeAttribute(QSL65("mechanism"), mechanism);
    writeOptionalXmlTextElement(writer, u"initial-response", QString::fromUtf8(initialResponse.toBase64()));
    if (userAgent) {
        userAgent->toXml(writer);
    }
    writer->writeEndElement();
}

std::optional<Challenge> Challenge::fromDom(const QDomElement &el)
{
    if (el.tagName() != u"challenge" || el.namespaceURI() != ns_sasl_2) {
        return {};
    }

    if (auto result = parseBase64(el.text())) {
        return Challenge { *result };
    }
    return {};
}

void Challenge::toXml(QXmlStreamWriter *writer) const
{
    writeXmlTextElement(writer, u"challenge", ns_sasl_2, serializeBase64(data));
}

std::optional<Response> Response::fromDom(const QDomElement &el)
{
    if (el.tagName() != u"response" || el.namespaceURI() != ns_sasl_2) {
        return {};
    }

    if (auto result = parseBase64(el.text())) {
        return Response { *result };
    }
    return {};
}

void Response::toXml(QXmlStreamWriter *writer) const
{
    writeXmlTextElement(writer, u"response", ns_sasl_2, serializeBase64(data));
}

std::optional<Success> Success::fromDom(const QDomElement &el)
{
    if (el.tagName() != u"success" || el.namespaceURI() != ns_sasl_2) {
        return {};
    }

    Success output;

    if (auto subEl = firstChildElement(el, u"additional-data", ns_sasl_2); !subEl.isNull()) {
        if (auto result = parseBase64(subEl.text())) {
            output.additionalData = *result;
        } else {
            // invalid base64 data
            return {};
        }
    }

    output.authorizationIdentifier = firstChildElement(el, u"authorization-identifier", ns_sasl_2).text();

    return output;
}

void Success::toXml(QXmlStreamWriter *writer) const
{
    writer->writeStartElement(QSL65("success"));
    writer->writeDefaultNamespace(toString65(ns_sasl_2));
    if (additionalData) {
        writer->writeTextElement(QSL65("additional-data"), serializeBase64(*additionalData));
    }
    writeXmlTextElement(writer, u"authorization-identifier", authorizationIdentifier);
    writer->writeEndElement();
}

std::optional<Failure> Failure::fromDom(const QDomElement &el)
{
    if (el.tagName() != u"failure" || el.namespaceURI() != ns_sasl_2) {
        return {};
    }

    // SASL error condition
    auto condition = Sasl::errorConditionFromString(firstChildElement(el, {}, ns_sasl).tagName());
    if (!condition) {
        return {};
    }

    return Failure {
        condition.value(),
        firstChildElement(el, u"text", ns_sasl_2).text(),
    };
}

void Failure::toXml(QXmlStreamWriter *writer) const
{
    writer->writeStartElement(QSL65("failure"));
    writer->writeDefaultNamespace(toString65(ns_sasl_2));
    writeEmptyElement(writer, Sasl::errorConditionToString(condition), ns_sasl);
    writeOptionalXmlTextElement(writer, u"text", text);
    writer->writeEndElement();
}

std::optional<Continue> Continue::fromDom(const QDomElement &el)
{
    if (el.tagName() != u"continue" || el.namespaceURI() != ns_sasl_2) {
        return {};
    }

    Continue output;

    if (auto subEl = firstChildElement(el, u"additional-data", ns_sasl_2); !subEl.isNull()) {
        if (auto result = parseBase64(subEl.text())) {
            output.additionalData = *result;
        } else {
            // invalid base64 data
            return {};
        }
    }

    for (const auto &taskEl : iterChildElements(firstChildElement(el, u"tasks", ns_sasl_2))) {
        output.tasks.push_back(taskEl.text());
    }
    // tasks are mandatory
    if (output.tasks.empty()) {
        return {};
    }

    output.text = firstChildElement(el, u"text", ns_sasl_2).text();

    return output;
}

void Continue::toXml(QXmlStreamWriter *writer) const
{
    writer->writeStartElement(QSL65("continue"));
    writer->writeDefaultNamespace(toString65(ns_sasl_2));
    writeOptionalXmlTextElement(writer, u"additional-data", serializeBase64(additionalData));
    writer->writeStartElement(QSL65("tasks"));
    for (const auto &task : tasks) {
        writer->writeTextElement(QSL65("task"), task);
    }
    writer->writeEndElement();
    writeOptionalXmlTextElement(writer, u"text", text);
    writer->writeEndElement();
}

std::optional<Abort> Abort::fromDom(const QDomElement &el)
{
    if (el.tagName() != u"abort" || el.namespaceURI() != ns_sasl_2) {
        return {};
    }
    return Abort { firstChildElement(el, u"text", ns_sasl_2).text() };
}

void Abort::toXml(QXmlStreamWriter *writer) const
{
    writer->writeStartElement(QSL65("abort"));
    writer->writeDefaultNamespace(toString65(ns_sasl_2));
    writeOptionalXmlTextElement(writer, u"text", text);
    writer->writeEndElement();
}

}  // namespace QXmpp::Private::Sasl2

///
/// \class QXmppSasl2UserAgent
///
/// \brief User-agent for identifying devices across reconnects, defined in \xep{0388, Extensible
/// SASL Profile}.
///
/// \since QXmpp 1.7
///

struct QXmppSasl2UserAgentPrivate : QSharedData, Sasl2::UserAgent { };

/// Default-constructor
QXmppSasl2UserAgent::QXmppSasl2UserAgent()
    : d(new QXmppSasl2UserAgentPrivate())
{
}

/// Constructs a new user-agent with given values.
QXmppSasl2UserAgent::QXmppSasl2UserAgent(QUuid deviceId, const QString &softwareName, const QString &deviceName)
    : d(new QXmppSasl2UserAgentPrivate { QSharedData(), Sasl2::UserAgent { deviceId, softwareName, deviceName } })
{
}

QXMPP_PRIVATE_DEFINE_RULE_OF_SIX(QXmppSasl2UserAgent)

///
/// Returns the unique and stable ID of this device.
///
/// This ID is intended to be persistent across reconnects and reboots of the used device.
///
QUuid QXmppSasl2UserAgent::deviceId() const
{
    return d->id;
}

///
/// Sets the unique and stable ID of this device.
///
/// This ID is intended to be persistent across reconnects and reboots of the used device.
///
void QXmppSasl2UserAgent::setDeviceId(QUuid id)
{
    d->id = id;
}

///
/// Returns the name of the used software (e.g. *AwesomeXMPP*).
///
const QString &QXmppSasl2UserAgent::softwareName() const
{
    return d->software;
}

///
/// Sets the name of the used software (e.g. *AwesomeXMPP*).
///
void QXmppSasl2UserAgent::setSoftwareName(const QString &software)
{
    d->software = software;
}

///
/// Returns the name of this device (e.g. *Kiva's Phone*).
///
const QString &QXmppSasl2UserAgent::deviceName() const
{
    return d->device;
}

///
/// Sets the name of this device (e.g. *Kiva's Phone*).
///
void QXmppSasl2UserAgent::setDeviceName(const QString &device)
{
    d->device = device;
}

// When adding new algorithms, also add them to QXmppSaslClient::availableMechanisms().
static const QMap<QStringView, QCryptographicHash::Algorithm> SCRAM_ALGORITHMS = {
    { u"SCRAM-SHA-1", QCryptographicHash::Sha1 },
    { u"SCRAM-SHA-256", QCryptographicHash::Sha256 },
    { u"SCRAM-SHA-512", QCryptographicHash::Sha512 },
    { u"SCRAM-SHA3-512", QCryptographicHash::RealSha3_512 },
};

// Calculate digest response for use with XMPP/SASL.

static QByteArray calculateDigest(const QByteArray &method, const QByteArray &digestUri, const QByteArray &secret, const QByteArray &nonce, const QByteArray &cnonce, const QByteArray &nc)
{
    const QByteArray A1 = secret + ':' + nonce + ':' + cnonce;
    const QByteArray A2 = method + ':' + digestUri;

    QByteArray HA1 = QCryptographicHash::hash(A1, QCryptographicHash::Md5).toHex();
    QByteArray HA2 = QCryptographicHash::hash(A2, QCryptographicHash::Md5).toHex();
    const QByteArray KD = HA1 + ':' + nonce + ':' + nc + ':' + cnonce + ":auth:" + HA2;
    return QCryptographicHash::hash(KD, QCryptographicHash::Md5).toHex();
}

// Perform PBKFD2 key derivation, code taken from Qt 5.12

static QByteArray deriveKeyPbkdf2(QCryptographicHash::Algorithm algorithm,
                                  const QByteArray &data, const QByteArray &salt,
                                  int iterations, quint64 dkLen)
{
    QByteArray key;
    quint32 currentIteration = 1;
    QMessageAuthenticationCode hmac(algorithm, data);
    QByteArray index(4, Qt::Uninitialized);
    while (quint64(key.length()) < dkLen) {
        hmac.addData(salt);
        qToBigEndian(currentIteration, reinterpret_cast<uchar *>(index.data()));
        hmac.addData(index);
        QByteArray u = hmac.result();
        hmac.reset();
        QByteArray tkey = u;
        for (int iter = 1; iter < iterations; iter++) {
            hmac.addData(u);
            u = hmac.result();
            hmac.reset();
            std::transform(tkey.cbegin(), tkey.cend(), u.cbegin(), tkey.begin(),
                           std::bit_xor<char>());
        }
        key += tkey;
        currentIteration++;
    }
    return key.left(dkLen);
}

static QByteArray generateNonce()
{
    if (!forcedNonce.isEmpty()) {
        return forcedNonce;
    }

    QByteArray nonce = QXmppUtils::generateRandomBytes(32);

    // The random data can the '=' char is not valid as it is a delimiter,
    // so to be safe, base64 the nonce
    return nonce.toBase64();
}

static QMap<char, QByteArray> parseGS2(const QByteArray &ba)
{
    QMap<char, QByteArray> map;
    const auto keyValuePairs = ba.split(u',');
    for (const auto &keyValue : keyValuePairs) {
        if (keyValue.size() >= 2 && keyValue[1] == '=') {
            map[keyValue[0]] = keyValue.mid(2);
        }
    }
    return map;
}

class QXmppSaslClientPrivate
{
public:
    QString host;
    QString serviceType;
    QString username;
    QString password;
};

QXmppSaslClient::QXmppSaslClient(QObject *parent)
    : QXmppLoggable(parent),
      d(std::make_unique<QXmppSaslClientPrivate>())
{
}

QXmppSaslClient::~QXmppSaslClient() = default;

///
/// Returns a list of supported mechanisms.
///
QStringList QXmppSaslClient::availableMechanisms()
{
    return {
        QStringLiteral("SCRAM-SHA3-512"),
        QStringLiteral("SCRAM-SHA-512"),
        QStringLiteral("SCRAM-SHA-256"),
        QStringLiteral("SCRAM-SHA-1"),
        QStringLiteral("DIGEST-MD5"),
        QStringLiteral("PLAIN"),
        QStringLiteral("ANONYMOUS"),
        QStringLiteral("X-FACEBOOK-PLATFORM"),
        QStringLiteral("X-MESSENGER-OAUTH2"),
        QStringLiteral("X-OAUTH2"),
    };
}

///
/// Creates an SASL client for the given mechanism.
///
std::unique_ptr<QXmppSaslClient> QXmppSaslClient::create(const QString &mechanism, QObject *parent)
{
    if (mechanism == u"PLAIN") {
        return std::make_unique<QXmppSaslClientPlain>(parent);
    } else if (mechanism == u"DIGEST-MD5") {
        return std::make_unique<QXmppSaslClientDigestMd5>(parent);
    } else if (mechanism == u"ANONYMOUS") {
        return std::make_unique<QXmppSaslClientAnonymous>(parent);
    } else if (SCRAM_ALGORITHMS.contains(mechanism)) {
        return std::make_unique<QXmppSaslClientScram>(SCRAM_ALGORITHMS.value(mechanism), parent);
    } else if (mechanism == u"X-FACEBOOK-PLATFORM") {
        return std::make_unique<QXmppSaslClientFacebook>(parent);
    } else if (mechanism == u"X-MESSENGER-OAUTH2") {
        return std::make_unique<QXmppSaslClientWindowsLive>(parent);
    } else if (mechanism == u"X-OAUTH2") {
        return std::make_unique<QXmppSaslClientGoogle>(parent);
    } else {
        return nullptr;
    }
}

/// Returns the host.
QString QXmppSaslClient::host() const
{
    return d->host;
}

/// Sets the host.
void QXmppSaslClient::setHost(const QString &host)
{
    d->host = host;
}

/// Returns the service type, e.g. "xmpp".
QString QXmppSaslClient::serviceType() const
{
    return d->serviceType;
}

/// Sets the service type, e.g. "xmpp".
void QXmppSaslClient::setServiceType(const QString &serviceType)
{
    d->serviceType = serviceType;
}

/// Returns the username.
QString QXmppSaslClient::username() const
{
    return d->username;
}

/// Sets the username.
void QXmppSaslClient::setUsername(const QString &username)
{
    d->username = username;
}

/// Returns the password.
QString QXmppSaslClient::password() const
{
    return d->password;
}

/// Sets the password.
void QXmppSaslClient::setPassword(const QString &password)
{
    d->password = password;
}

QXmppSaslClientAnonymous::QXmppSaslClientAnonymous(QObject *parent)
    : QXmppSaslClient(parent), m_step(0)
{
}

QString QXmppSaslClientAnonymous::mechanism() const
{
    return QStringLiteral("ANONYMOUS");
}

std::optional<QByteArray> QXmppSaslClientAnonymous::respond(const QByteArray &)
{
    if (m_step == 0) {
        m_step++;
        return QByteArray();
    } else {
        warning(QStringLiteral("QXmppSaslClientAnonymous : Invalid step"));
        return {};
    }
}

QXmppSaslClientDigestMd5::QXmppSaslClientDigestMd5(QObject *parent)
    : QXmppSaslClient(parent), m_nc(QByteArrayLiteral("00000001")), m_step(0)
{
    m_cnonce = generateNonce();
}

QString QXmppSaslClientDigestMd5::mechanism() const
{
    return QStringLiteral("DIGEST-MD5");
}

std::optional<QByteArray> QXmppSaslClientDigestMd5::respond(const QByteArray &challenge)
{
    Q_UNUSED(challenge);
    const QByteArray digestUri = QStringLiteral("%1/%2").arg(serviceType(), host()).toUtf8();

    if (m_step == 0) {
        m_step++;
        return QByteArray();
    } else if (m_step == 1) {
        const QMap<QByteArray, QByteArray> input = QXmppSaslDigestMd5::parseMessage(challenge);

        if (!input.contains(QByteArrayLiteral("nonce"))) {
            warning(QStringLiteral("QXmppSaslClientDigestMd5 : Invalid input on step 1"));
            return {};
        }

        // determine realm
        const QByteArray realm = input.value(QByteArrayLiteral("realm"));

        // determine quality of protection
        const QList<QByteArray> qops = input.value(QByteArrayLiteral("qop"), QByteArrayLiteral("auth")).split(',');
        if (!qops.contains(QByteArrayLiteral("auth"))) {
            warning(QStringLiteral("QXmppSaslClientDigestMd5 : Invalid quality of protection"));
            return {};
        }

        m_nonce = input.value(QByteArrayLiteral("nonce"));
        m_secret = QCryptographicHash::hash(
            QByteArray(username().toUtf8() + QByteArrayLiteral(":") + realm + QByteArrayLiteral(":") + password().toUtf8()),
            QCryptographicHash::Md5);

        // Build response
        QMap<QByteArray, QByteArray> output;
        output[QByteArrayLiteral("username")] = username().toUtf8();
        if (!realm.isEmpty()) {
            output[QByteArrayLiteral("realm")] = realm;
        }
        output[QByteArrayLiteral("nonce")] = m_nonce;
        output[QByteArrayLiteral("qop")] = QByteArrayLiteral("auth");
        output[QByteArrayLiteral("cnonce")] = m_cnonce;
        output[QByteArrayLiteral("nc")] = m_nc;
        output[QByteArrayLiteral("digest-uri")] = digestUri;
        output[QByteArrayLiteral("response")] = calculateDigest(QByteArrayLiteral("AUTHENTICATE"), digestUri, m_secret, m_nonce, m_cnonce, m_nc);
        output[QByteArrayLiteral("charset")] = QByteArrayLiteral("utf-8");

        m_step++;
        return QXmppSaslDigestMd5::serializeMessage(output);
    } else if (m_step == 2) {
        const QMap<QByteArray, QByteArray> input = QXmppSaslDigestMd5::parseMessage(challenge);

        // check new challenge
        if (input.value(QByteArrayLiteral("rspauth")) != calculateDigest(QByteArray(), digestUri, m_secret, m_nonce, m_cnonce, m_nc)) {
            warning(QStringLiteral("QXmppSaslClientDigestMd5 : Invalid challenge on step 2"));
            return {};
        }

        m_step++;
        return QByteArray();
    } else {
        warning(QStringLiteral("QXmppSaslClientDigestMd5 : Invalid step"));
        return {};
    }
}

QXmppSaslClientFacebook::QXmppSaslClientFacebook(QObject *parent)
    : QXmppSaslClient(parent), m_step(0)
{
}

QString QXmppSaslClientFacebook::mechanism() const
{
    return QStringLiteral("X-FACEBOOK-PLATFORM");
}

std::optional<QByteArray> QXmppSaslClientFacebook::respond(const QByteArray &challenge)
{
    if (m_step == 0) {
        // no initial response
        m_step++;
        return QByteArray();
    } else if (m_step == 1) {
        // parse request
        QUrlQuery requestUrl(QString::fromUtf8(challenge));
        if (!requestUrl.hasQueryItem(QStringLiteral("method")) || !requestUrl.hasQueryItem(QStringLiteral("nonce"))) {
            warning(QStringLiteral("QXmppSaslClientFacebook : Invalid challenge, nonce or method missing"));
            return {};
        }

        // build response
        QUrlQuery responseUrl;
        responseUrl.addQueryItem(QStringLiteral("access_token"), password());
        responseUrl.addQueryItem(QStringLiteral("api_key"), username());
        responseUrl.addQueryItem(QStringLiteral("call_id"), QString());
        responseUrl.addQueryItem(QStringLiteral("method"), requestUrl.queryItemValue(QStringLiteral("method")));
        responseUrl.addQueryItem(QStringLiteral("nonce"), requestUrl.queryItemValue(QStringLiteral("nonce")));
        responseUrl.addQueryItem(QStringLiteral("v"), QStringLiteral("1.0"));

        m_step++;
        return responseUrl.query().toUtf8();
    } else {
        warning(QStringLiteral("QXmppSaslClientFacebook : Invalid step"));
        return {};
    }
}

QXmppSaslClientGoogle::QXmppSaslClientGoogle(QObject *parent)
    : QXmppSaslClient(parent), m_step(0)
{
}

QString QXmppSaslClientGoogle::mechanism() const
{
    return QStringLiteral("X-OAUTH2");
}

std::optional<QByteArray> QXmppSaslClientGoogle::respond(const QByteArray &)
{
    if (m_step == 0) {
        // send initial response
        m_step++;
        return QString(u'\0' + username() + u'\0' + password()).toUtf8();
    } else {
        warning(QStringLiteral("QXmppSaslClientGoogle : Invalid step"));
        return {};
    }
}

QXmppSaslClientPlain::QXmppSaslClientPlain(QObject *parent)
    : QXmppSaslClient(parent), m_step(0)
{
}

QString QXmppSaslClientPlain::mechanism() const
{
    return QStringLiteral("PLAIN");
}

std::optional<QByteArray> QXmppSaslClientPlain::respond(const QByteArray &)
{
    if (m_step == 0) {
        m_step++;
        return QString(u'\0' + username() + u'\0' + password()).toUtf8();
    } else {
        warning(QStringLiteral("QXmppSaslClientPlain : Invalid step"));
        return {};
    }
}

QXmppSaslClientScram::QXmppSaslClientScram(QCryptographicHash::Algorithm algorithm, QObject *parent)
    : QXmppSaslClient(parent),
      m_algorithm(algorithm),
      m_step(0),
<<<<<<< HEAD
      m_dklen(QCryptographicHash::hashLength(algorithm))
=======
#if QT_VERSION >= QT_VERSION_CHECK(5, 12, 0)
      m_dklen(QCryptographicHash::hashLength(algorithm))
#else
      m_dklen(hashLength(algorithm))
#endif
>>>>>>> 57444103
{
    const auto itr = std::find(SCRAM_ALGORITHMS.cbegin(), SCRAM_ALGORITHMS.cend(), algorithm);
    Q_ASSERT(itr != SCRAM_ALGORITHMS.cend());

    m_nonce = generateNonce();
}

QString QXmppSaslClientScram::mechanism() const
{
    return SCRAM_ALGORITHMS.key(m_algorithm).toString();
}

std::optional<QByteArray> QXmppSaslClientScram::respond(const QByteArray &challenge)
{
    if (m_step == 0) {
        m_gs2Header = QByteArrayLiteral("n,,");
        m_clientFirstMessageBare = QByteArrayLiteral("n=") + username().toUtf8() + QByteArrayLiteral(",r=") + m_nonce;

        m_step++;
        return m_gs2Header + m_clientFirstMessageBare;
    } else if (m_step == 1) {
        // validate input
        const QMap<char, QByteArray> input = parseGS2(challenge);
        const QByteArray nonce = input.value('r');
        const QByteArray salt = QByteArray::fromBase64(input.value('s'));
        const int iterations = input.value('i').toInt();
        if (!nonce.startsWith(m_nonce) || salt.isEmpty() || iterations < 1) {
            return {};
        }

        // calculate proofs
        const QByteArray clientFinalMessageBare = QByteArrayLiteral("c=") + m_gs2Header.toBase64() + QByteArrayLiteral(",r=") + nonce;
        const QByteArray saltedPassword = deriveKeyPbkdf2(m_algorithm, password().toUtf8(), salt,
                                                          iterations, m_dklen);
        const QByteArray clientKey = QMessageAuthenticationCode::hash(QByteArrayLiteral("Client Key"), saltedPassword, m_algorithm);
        const QByteArray storedKey = QCryptographicHash::hash(clientKey, m_algorithm);
        const QByteArray authMessage = m_clientFirstMessageBare + QByteArrayLiteral(",") + challenge + QByteArrayLiteral(",") + clientFinalMessageBare;
        QByteArray clientProof = QMessageAuthenticationCode::hash(authMessage, storedKey, m_algorithm);
        std::transform(clientProof.cbegin(), clientProof.cend(), clientKey.cbegin(),
                       clientProof.begin(), std::bit_xor<char>());

        const QByteArray serverKey = QMessageAuthenticationCode::hash(QByteArrayLiteral("Server Key"), saltedPassword, m_algorithm);
        m_serverSignature = QMessageAuthenticationCode::hash(authMessage, serverKey, m_algorithm);

        m_step++;
        return clientFinalMessageBare + QByteArrayLiteral(",p=") + clientProof.toBase64();
    } else if (m_step == 2) {
        const QMap<char, QByteArray> input = parseGS2(challenge);
        m_step++;
        if (QByteArray::fromBase64(input.value('v')) == m_serverSignature) {
            return QByteArray();
        }
        return {};
    } else {
        warning(QStringLiteral("QXmppSaslClientPlain : Invalid step"));
        return {};
    }
}

QXmppSaslClientWindowsLive::QXmppSaslClientWindowsLive(QObject *parent)
    : QXmppSaslClient(parent), m_step(0)
{
}

QString QXmppSaslClientWindowsLive::mechanism() const
{
    return QStringLiteral("X-MESSENGER-OAUTH2");
}

std::optional<QByteArray> QXmppSaslClientWindowsLive::respond(const QByteArray &)
{
    if (m_step == 0) {
        // send initial response
        m_step++;
        return QByteArray::fromBase64(password().toLatin1());
    } else {
        warning(QStringLiteral("QXmppSaslClientWindowsLive : Invalid step"));
        return {};
    }
}

class QXmppSaslServerPrivate
{
public:
    QString username;
    QString password;
    QByteArray passwordDigest;
    QString realm;
};

QXmppSaslServer::QXmppSaslServer(QObject *parent)
    : QXmppLoggable(parent),
      d(std::make_unique<QXmppSaslServerPrivate>())
{
}

QXmppSaslServer::~QXmppSaslServer() = default;

/// Creates an SASL server for the given mechanism.
std::unique_ptr<QXmppSaslServer> QXmppSaslServer::create(const QString &mechanism, QObject *parent)
{
    if (mechanism == QStringLiteral("PLAIN")) {
        return std::make_unique<QXmppSaslServerPlain>(parent);
    } else if (mechanism == QStringLiteral("DIGEST-MD5")) {
        return std::make_unique<QXmppSaslServerDigestMd5>(parent);
    } else if (mechanism == QStringLiteral("ANONYMOUS")) {
        return std::make_unique<QXmppSaslServerAnonymous>(parent);
    } else {
        return {};
    }
}

/// Returns the username.
QString QXmppSaslServer::username() const
{
    return d->username;
}

/// Sets the username.
void QXmppSaslServer::setUsername(const QString &username)
{
    d->username = username;
}

/// Returns the password.
QString QXmppSaslServer::password() const
{
    return d->password;
}

/// Sets the password.
void QXmppSaslServer::setPassword(const QString &password)
{
    d->password = password;
}

/// Returns the password digest.
QByteArray QXmppSaslServer::passwordDigest() const
{
    return d->passwordDigest;
}

/// Sets the password digest.
void QXmppSaslServer::setPasswordDigest(const QByteArray &digest)
{
    d->passwordDigest = digest;
}

/// Returns the realm.
QString QXmppSaslServer::realm() const
{
    return d->realm;
}

/// Sets the realm.
void QXmppSaslServer::setRealm(const QString &realm)
{
    d->realm = realm;
}

QXmppSaslServerAnonymous::QXmppSaslServerAnonymous(QObject *parent)
    : QXmppSaslServer(parent), m_step(0)
{
}

QString QXmppSaslServerAnonymous::mechanism() const
{
    return QStringLiteral("ANONYMOUS");
}

QXmppSaslServer::Response QXmppSaslServerAnonymous::respond(const QByteArray &request, QByteArray &response)
{
    Q_UNUSED(request);
    if (m_step == 0) {
        m_step++;
        response = QByteArray();
        return Succeeded;
    } else {
        warning(QStringLiteral("QXmppSaslServerAnonymous : Invalid step"));
        return Failed;
    }
}

QXmppSaslServerDigestMd5::QXmppSaslServerDigestMd5(QObject *parent)
    : QXmppSaslServer(parent), m_step(0)
{
    m_nonce = generateNonce();
}

QString QXmppSaslServerDigestMd5::mechanism() const
{
    return QStringLiteral("DIGEST-MD5");
}

QXmppSaslServer::Response QXmppSaslServerDigestMd5::respond(const QByteArray &request, QByteArray &response)
{
    if (m_step == 0) {
        QMap<QByteArray, QByteArray> output;
        output[QByteArrayLiteral("nonce")] = m_nonce;
        if (!realm().isEmpty()) {
            output[QByteArrayLiteral("realm")] = realm().toUtf8();
        }
        output[QByteArrayLiteral("qop")] = QByteArrayLiteral("auth");
        output[QByteArrayLiteral("charset")] = QByteArrayLiteral("utf-8");
        output[QByteArrayLiteral("algorithm")] = QByteArrayLiteral("md5-sess");

        m_step++;
        response = QXmppSaslDigestMd5::serializeMessage(output);
        return Challenge;
    } else if (m_step == 1) {
        const QMap<QByteArray, QByteArray> input = QXmppSaslDigestMd5::parseMessage(request);
        const QByteArray realm = input.value(QByteArrayLiteral("realm"));
        const QByteArray digestUri = input.value(QByteArrayLiteral("digest-uri"));

        if (input.value(QByteArrayLiteral("qop")) != QByteArrayLiteral("auth")) {
            warning(QStringLiteral("QXmppSaslServerDigestMd5 : Invalid quality of protection"));
            return Failed;
        }

        setUsername(QString::fromUtf8(input.value(QByteArrayLiteral("username"))));
        if (password().isEmpty() && passwordDigest().isEmpty()) {
            return InputNeeded;
        }

        m_nc = input.value(QByteArrayLiteral("nc"));
        m_cnonce = input.value(QByteArrayLiteral("cnonce"));
        if (!password().isEmpty()) {
            m_secret = QCryptographicHash::hash(
                QByteArray(username().toUtf8() + QByteArrayLiteral(":") + realm + QByteArrayLiteral(":") + password().toUtf8()),
                QCryptographicHash::Md5);
        } else {
            m_secret = passwordDigest();
        }

        if (input.value(QByteArrayLiteral("response")) != calculateDigest(QByteArrayLiteral("AUTHENTICATE"), digestUri, m_secret, m_nonce, m_cnonce, m_nc)) {
            return Failed;
        }

        QMap<QByteArray, QByteArray> output;
        output[QByteArrayLiteral("rspauth")] = calculateDigest(QByteArray(), digestUri, m_secret, m_nonce, m_cnonce, m_nc);

        m_step++;
        response = QXmppSaslDigestMd5::serializeMessage(output);
        return Challenge;
    } else if (m_step == 2) {
        m_step++;
        response = QByteArray();
        return Succeeded;
    } else {
        warning(QStringLiteral("QXmppSaslServerDigestMd5 : Invalid step"));
        return Failed;
    }
}

QXmppSaslServerPlain::QXmppSaslServerPlain(QObject *parent)
    : QXmppSaslServer(parent), m_step(0)
{
}

QString QXmppSaslServerPlain::mechanism() const
{
    return QStringLiteral("PLAIN");
}

QXmppSaslServer::Response QXmppSaslServerPlain::respond(const QByteArray &request, QByteArray &response)
{
    if (m_step == 0) {
        if (request.isEmpty()) {
            response = QByteArray();
            return Challenge;
        }

        QList<QByteArray> auth = request.split('\0');
        if (auth.size() != 3) {
            warning(QStringLiteral("QXmppSaslServerPlain : Invalid input"));
            return Failed;
        }
        setUsername(QString::fromUtf8(auth[1]));
        setPassword(QString::fromUtf8(auth[2]));

        m_step++;
        response = QByteArray();
        return InputNeeded;
    } else {
        warning(QStringLiteral("QXmppSaslServerPlain : Invalid step"));
        return Failed;
    }
}

void QXmppSaslDigestMd5::setNonce(const QByteArray &nonce)
{
    forcedNonce = nonce;
}

QMap<QByteArray, QByteArray> QXmppSaslDigestMd5::parseMessage(const QByteArray &ba)
{
    QMap<QByteArray, QByteArray> map;
    int startIndex = 0;
    int pos = 0;
    while ((pos = ba.indexOf('=', startIndex)) >= 0) {
        // key get name and skip equals
        const QByteArray key = ba.mid(startIndex, pos - startIndex).trimmed();
        pos++;

        if (pos == ba.size()) {
            // end of the input
            map.insert(key, QByteArray());
            startIndex = pos;
        } else if (ba.at(pos) == '"') {
            // check whether string is quoted
            // skip opening quote
            pos++;
            int endPos = ba.indexOf('"', pos);
            // skip quoted quotes
            while (endPos >= 0 && ba.at(endPos - 1) == '\\') {
                endPos = ba.indexOf('"', endPos + 1);
            }
            if (endPos < 0) {
                qWarning("Unfinished quoted string");
                return map;
            }
            // unquote
            QByteArray value = ba.mid(pos, endPos - pos);
            value.replace("\\\"", "\"");
            value.replace("\\\\", "\\");
            map[key] = value;
            // skip closing quote and comma
            startIndex = endPos + 2;
        } else {
            // non-quoted string
            int endPos = ba.indexOf(',', pos);
            if (endPos < 0) {
                endPos = ba.size();
            }
            map[key] = ba.mid(pos, endPos - pos);
            // skip comma
            startIndex = endPos + 1;
        }
    }
    return map;
}

QByteArray QXmppSaslDigestMd5::serializeMessage(const QMap<QByteArray, QByteArray> &map)
{
    QByteArray ba;
    for (auto itr = map.begin(); itr != map.end(); itr++) {
        if (!ba.isEmpty()) {
            ba.append(',');
        }
        ba.append(itr.key() + QByteArrayLiteral("="));
        auto value = itr.value();
        const char *separators = "()<>@,;:\\\"/[]?={} \t";
        bool quote = false;
        for (const char *c = separators; *c; c++) {
            if (value.contains(*c)) {
                quote = true;
                break;
            }
        }
        if (quote) {
            value.replace('\\', QByteArrayLiteral("\\\\"));
            value.replace('\"', QByteArrayLiteral("\\\""));
            ba.append('"' + value + '"');
        } else {
            ba.append(value);
        }
    }
    return ba;
}<|MERGE_RESOLUTION|>--- conflicted
+++ resolved
@@ -21,7 +21,6 @@
 
 static QByteArray forcedNonce;
 
-<<<<<<< HEAD
 constexpr auto SASL_ERROR_CONDITIONS = to_array<QStringView>({
     u"aborted",
     u"account-disabled",
@@ -35,21 +34,11 @@
     u"not-authorized",
     u"temporary-auth-failure",
 });
-=======
-// When adding new algorithms, also add them to QXmppSaslClient::availableMechanisms().
-static const QMap<QString, QCryptographicHash::Algorithm> SCRAM_ALGORITHMS = {
-    { QStringLiteral("SCRAM-SHA-1"), QCryptographicHash::Sha1 },
-    { QStringLiteral("SCRAM-SHA-256"), QCryptographicHash::Sha256 },
-    { QStringLiteral("SCRAM-SHA-512"), QCryptographicHash::Sha512 },
-//    { QStringLiteral("SCRAM-SHA3-512"), QCryptographicHash::RealSha3_512 },
-};
->>>>>>> 57444103
 
 namespace QXmpp::Private::Sasl {
 
 QString errorConditionToString(ErrorCondition c)
 {
-<<<<<<< HEAD
     return SASL_ERROR_CONDITIONS.at(size_t(c)).toString();
 }
 
@@ -62,7 +51,6 @@
 {
     if (el.tagName() != u"auth" || el.namespaceURI() != ns_sasl) {
         return {};
-=======
 #if QT_VERSION >= QT_VERSION_CHECK(5, 12, 0)
     return QCryptographicHash::hashLength(algorithm);
 #else
@@ -76,7 +64,6 @@
         return 512 / 8;
     default:
         return QCryptographicHash::hash({}, algorithm).size();
->>>>>>> 57444103
     }
 
     Auth auth;
@@ -886,15 +873,11 @@
     : QXmppSaslClient(parent),
       m_algorithm(algorithm),
       m_step(0),
-<<<<<<< HEAD
-      m_dklen(QCryptographicHash::hashLength(algorithm))
-=======
 #if QT_VERSION >= QT_VERSION_CHECK(5, 12, 0)
-      m_dklen(QCryptographicHash::hashLength(algorithm))
+	m_dklen(QCryptographicHash::hashLength(algorithm))
 #else
       m_dklen(hashLength(algorithm))
 #endif
->>>>>>> 57444103
 {
     const auto itr = std::find(SCRAM_ALGORITHMS.cbegin(), SCRAM_ALGORITHMS.cend(), algorithm);
     Q_ASSERT(itr != SCRAM_ALGORITHMS.cend());
