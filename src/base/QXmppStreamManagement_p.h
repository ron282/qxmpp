// SPDX-FileCopyrightText: 2017 Niels Ole Salscheider <niels_ole@salscheider-online.de>
//
// SPDX-License-Identifier: LGPL-2.1-or-later

#ifndef QXMPPSTREAMMANAGEMENT_P_H
#define QXMPPSTREAMMANAGEMENT_P_H

#include "QXmppGlobal.h"
#include "QXmppSendResult.h"
#include "QXmppStanza.h"
#include "QXmppTask.h"

#include <QDomDocument>
#include <QXmlStreamWriter>

class QXmppPacket;

#if defined(SFOS)
namespace QXmpp {  namespace Private {
class XmppSocket;
#else
namespace QXmpp::Private {
class XmppSocket;
#endif

//
//  W A R N I N G
//  -------------
//
// This file is not part of the QXmpp API.  It exists for the convenience
// of the QXmppIncomingClient and QXmppOutgoingClient classes.
//
// This header file may change from version to version without notice,
// or even be removed.
//
// We mean it.
//

<<<<<<< HEAD

struct SmEnable {
    static std::optional<SmEnable> fromDom(const QDomElement &);
    void toXml(QXmlStreamWriter *w) const;

=======

struct SmEnable {
    static std::optional<SmEnable> fromDom(const QDomElement &);
    void toXml(QXmlStreamWriter *w) const;

>>>>>>> 5bd64011
    bool resume = false;
    quint64 max = 0;
};

struct SmEnabled {
    static std::optional<SmEnabled> fromDom(const QDomElement &);
    void toXml(QXmlStreamWriter *w) const;

    bool resume = false;
    QString id;
    quint64 max = 0;
    QString location;
};

struct SmResume {
    static std::optional<SmResume> fromDom(const QDomElement &);
    void toXml(QXmlStreamWriter *w) const;

    quint32 h = 0;
    QString previd;
};

struct SmResumed {
    static std::optional<SmResumed> fromDom(const QDomElement &);
    void toXml(QXmlStreamWriter *w) const;

    quint32 h = 0;
    QString previd;
};

struct SmFailed {
    static std::optional<SmFailed> fromDom(const QDomElement &);
    void toXml(QXmlStreamWriter *w) const;

    std::optional<QXmppStanza::Error::Condition> error;
};

struct SmAck {
    static std::optional<SmAck> fromDom(const QDomElement &);
    void toXml(QXmlStreamWriter *w) const;

    quint32 seqNo = 0;
};

struct SmRequest {
    static std::optional<SmRequest> fromDom(const QDomElement &);
    void toXml(QXmlStreamWriter *w) const;
};

//
// This manager handles sending and receiving of stream management acks.
// Enabling of stream management and stream resumption is done in the C2sStreamManager.
//
class StreamAckManager
{
public:
    explicit StreamAckManager(XmppSocket &socket);

    bool enabled() const { return m_enabled; }
    unsigned int lastIncomingSequenceNumber() const { return m_lastIncomingSequenceNumber; }

    void handlePacketSent(QXmppPacket &packet, bool sentData);
    bool handleStanza(const QDomElement &stanza);
    void onSessionClosed();

    void resetCache();
    void enableStreamManagement(bool resetSequenceNumber);
    void setAcknowledgedSequenceNumber(unsigned int sequenceNumber);

    QXmppTask<QXmpp::SendResult> send(QXmppPacket &&);
    bool sendPacketCompat(QXmppPacket &&);
    std::tuple<bool, QXmppTask<QXmpp::SendResult>> internalSend(QXmppPacket &&);

    void sendAcknowledgementRequest();

private:
    void handleAcknowledgement(SmAck ack);

    void sendAcknowledgement();

    QXmpp::Private::XmppSocket &socket;

    bool m_enabled = false;
    QMap<unsigned int, QXmppPacket> m_unacknowledgedStanzas;
    unsigned int m_lastOutgoingSequenceNumber = 0;
    unsigned int m_lastIncomingSequenceNumber = 0;
};

#if defined(SFOS)
} }
#else
}  // namespace QXmpp::Private
#endif
/// \endcond

#endif<|MERGE_RESOLUTION|>--- conflicted
+++ resolved
@@ -36,19 +36,11 @@
 // We mean it.
 //
 
-<<<<<<< HEAD
 
 struct SmEnable {
     static std::optional<SmEnable> fromDom(const QDomElement &);
     void toXml(QXmlStreamWriter *w) const;
 
-=======
-
-struct SmEnable {
-    static std::optional<SmEnable> fromDom(const QDomElement &);
-    void toXml(QXmlStreamWriter *w) const;
-
->>>>>>> 5bd64011
     bool resume = false;
     quint64 max = 0;
 };
@@ -98,6 +90,12 @@
     void toXml(QXmlStreamWriter *w) const;
 };
 
+#if defined(SFOS)
+namespace QXmpp { namespace Private {
+#else
+namespace QXmpp::Private {
+#endif
+
 //
 // This manager handles sending and receiving of stream management acks.
 // Enabling of stream management and stream resumption is done in the C2sStreamManager.
