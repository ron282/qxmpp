--- conflicted
+++ resolved
@@ -18,11 +18,9 @@
 #if defined(SFOS)
 namespace QXmpp {  namespace Private {
 class XmppSocket;
-}  }
 #else
 namespace QXmpp::Private {
 class XmppSocket;
-}
 #endif
 
 //
@@ -38,7 +36,6 @@
 // We mean it.
 //
 
-namespace QXmpp::Private {
 
 struct SmEnable {
     static std::optional<SmEnable> fromDom(const QDomElement &);
@@ -93,15 +90,6 @@
     void toXml(QXmlStreamWriter *w) const;
 };
 
-<<<<<<< HEAD
-#if defined(SFOS)
-namespace QXmpp { namespace Private {
-#else
-namespace QXmpp::Private {
-#endif
-
-=======
->>>>>>> 94232e79
 //
 // This manager handles sending and receiving of stream management acks.
 // Enabling of stream management and stream resumption is done in the C2sStreamManager.
@@ -145,10 +133,7 @@
 } }
 #else
 }  // namespace QXmpp::Private
-<<<<<<< HEAD
 #endif
 /// \endcond
-=======
->>>>>>> 94232e79
 
 #endif