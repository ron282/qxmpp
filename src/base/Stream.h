// SPDX-FileCopyrightText: 2024 Linus Jahn <lnj@kaidan.im>
//
// SPDX-License-Identifier: LGPL-2.1-or-later

#ifndef STREAM_H
#define STREAM_H

#include <optional>

#include <QString>

<<<<<<< HEAD
#if QT_VERSION < QT_VERSION_CHECK(5, 10, 0)
#include "QEmuStringView.h"
#endif

=======
>>>>>>> 5bd64011
class QDomElement;
class QXmlStreamWriter;

#if defined(SFOS)
namespace QXmpp { namespace Private {
#else
namespace QXmpp::Private {
#endif

struct StreamOpen {
    void toXml(QXmlStreamWriter *) const;

    QString to;
    QString from;
    QStringView xmlns;
};

struct StarttlsRequest {
    static std::optional<StarttlsRequest> fromDom(const QDomElement &);
    void toXml(QXmlStreamWriter *) const;
};

struct StarttlsProceed {
    static std::optional<StarttlsProceed> fromDom(const QDomElement &);
    void toXml(QXmlStreamWriter *) const;
};

struct CsiActive {
    void toXml(QXmlStreamWriter *w) const;
};

struct CsiInactive {
    void toXml(QXmlStreamWriter *w) const;
};

#if defined(SFOS)
}  }  // namespace QXmpp  Private
#else
}  // namespace QXmpp::Private
#endif

struct StarttlsRequest {
    static std::optional<StarttlsRequest> fromDom(const QDomElement &);
    void toXml(QXmlStreamWriter *) const;
};

struct StarttlsProceed {
    static std::optional<StarttlsProceed> fromDom(const QDomElement &);
    void toXml(QXmlStreamWriter *) const;
};

struct CsiActive {
    void toXml(QXmlStreamWriter *w) const;
};

struct CsiInactive {
    void toXml(QXmlStreamWriter *w) const;
};


#endif  // STREAM_H<|MERGE_RESOLUTION|>--- conflicted
+++ resolved
@@ -9,13 +9,10 @@
 
 #include <QString>
 
-<<<<<<< HEAD
 #if QT_VERSION < QT_VERSION_CHECK(5, 10, 0)
 #include "QEmuStringView.h"
 #endif
 
-=======
->>>>>>> 5bd64011
 class QDomElement;
 class QXmlStreamWriter;
 
@@ -31,24 +28,6 @@
     QString to;
     QString from;
     QStringView xmlns;
-};
-
-struct StarttlsRequest {
-    static std::optional<StarttlsRequest> fromDom(const QDomElement &);
-    void toXml(QXmlStreamWriter *) const;
-};
-
-struct StarttlsProceed {
-    static std::optional<StarttlsProceed> fromDom(const QDomElement &);
-    void toXml(QXmlStreamWriter *) const;
-};
-
-struct CsiActive {
-    void toXml(QXmlStreamWriter *w) const;
-};
-
-struct CsiInactive {
-    void toXml(QXmlStreamWriter *w) const;
 };
 
 #if defined(SFOS)
@@ -75,5 +54,10 @@
     void toXml(QXmlStreamWriter *w) const;
 };
 
+#if defined(SFOS)
+}  }  // namespace QXmpp  Private
+#else
+}  // namespace QXmpp::Private
+#endif
 
 #endif  // STREAM_H