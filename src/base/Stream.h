// SPDX-FileCopyrightText: 2024 Linus Jahn <lnj@kaidan.im>
//
// SPDX-License-Identifier: LGPL-2.1-or-later

#ifndef STREAM_H
#define STREAM_H

#include <optional>

#include <QString>

class QDomElement;
class QXmlStreamWriter;

#if defined(SFOS)
namespace QXmpp { namespace Private {
#else
namespace QXmpp::Private {
#endif

struct StreamOpen {
    void toXml(QXmlStreamWriter *) const;

    QString to;
    QString from;
    QStringView xmlns;
};

<<<<<<< HEAD
#if defined(SFOS)
}  }  // namespace QXmpp  Private
#else
=======
struct StarttlsRequest {
    static std::optional<StarttlsRequest> fromDom(const QDomElement &);
    void toXml(QXmlStreamWriter *) const;
};

struct StarttlsProceed {
    static std::optional<StarttlsProceed> fromDom(const QDomElement &);
    void toXml(QXmlStreamWriter *) const;
};

struct CsiActive {
    void toXml(QXmlStreamWriter *w) const;
};

struct CsiInactive {
    void toXml(QXmlStreamWriter *w) const;
};

>>>>>>> 94232e79
}  // namespace QXmpp::Private
#endif

#endif  // STREAM_H<|MERGE_RESOLUTION|>--- conflicted
+++ resolved
@@ -8,6 +8,10 @@
 #include <optional>
 
 #include <QString>
+
+#if QT_VERSION < QT_VERSION_CHECK(5, 10, 0)
+#include "QEmuStringView.h"
+#endif
 
 class QDomElement;
 class QXmlStreamWriter;
@@ -26,11 +30,6 @@
     QStringView xmlns;
 };
 
-<<<<<<< HEAD
-#if defined(SFOS)
-}  }  // namespace QXmpp  Private
-#else
-=======
 struct StarttlsRequest {
     static std::optional<StarttlsRequest> fromDom(const QDomElement &);
     void toXml(QXmlStreamWriter *) const;
@@ -49,7 +48,9 @@
     void toXml(QXmlStreamWriter *w) const;
 };
 
->>>>>>> 94232e79
+#if defined(SFOS)
+}  }  // namespace QXmpp  Private
+#else
 }  // namespace QXmpp::Private
 #endif
 
