--- conflicted
+++ resolved
@@ -117,24 +117,17 @@
 bool QXmppHash::parse(const QDomElement &el)
 {
     if (el.tagName() == u"hash" && el.namespaceURI() == ns_hashes) {
-<<<<<<< HEAD
         m_algorithm = hashAlgorithmFromString(el.attribute(QStringLiteral("algo")));
-#if QT_VERSION < QT_VERSION_CHECK(5,15,0)
-		auto hashResult = QByteArray::fromBase64(el.text().toUtf8());
-        if (!hashResult.isEmpty()) {
-			m_hash = std::move(hashResult);
+#if QT_VERSION < QT_VERSION_CHECK(5, 15, 0)
+		m_hash = QByteArray::fromBase64(el.text().toUtf8());
+		// skip errors
 #else
-		if (auto hashResult = QByteArray::fromBase64Encoding(el.text().toUtf8())) {
-			m_hash = std::move(*hashResult);
-#endif
-=======
-        m_algorithm = hashAlgorithmFromString(el.attribute(u"algo"_s));
         if (auto hashResult = QByteArray::fromBase64Encoding(el.text().toUtf8())) {
             m_hash = std::move(*hashResult);
->>>>>>> 94232e79
         } else {
             return false;
         }
+#endif
         return true;
     }
     return false;
