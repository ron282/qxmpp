--- conflicted
+++ resolved
@@ -28,11 +28,6 @@
     return output;
 }
 
-<<<<<<< HEAD
-#if defined(SFOS)
-} } // namespace QXmpp Private
-#else
-=======
 template<typename Vec, typename T>
 auto contains(const Vec &vec, const T &value)
 {
@@ -57,7 +52,9 @@
     return {};
 }
 
->>>>>>> 94232e79
+#if defined(SFOS)
+} } // namespace QXmpp Private
+#else
 }  // namespace QXmpp::Private
 #endif
 #endif  // ALGORITHMS_H