// SPDX-FileCopyrightText: 2024 Linus Jahn <lnj@kaidan.im>
//
// SPDX-License-Identifier: LGPL-2.1-or-later

#ifndef ALGORITHMS_H
#define ALGORITHMS_H

#include <algorithm>
#include <functional>
#include <optional>

#if defined(SFOS)
namespace QXmpp { namespace Private {
#else
namespace QXmpp::Private {
#endif

template<typename OutputVector, typename InputVector, typename Converter>
auto transform(const InputVector &input, Converter convert)
{
    OutputVector output;
    if constexpr (std::ranges::sized_range<InputVector>) {
        output.reserve(input.size());
    }
    for (const auto &value : input) {
        output.push_back(std::invoke(convert, value));
    }
    return output;
}

<<<<<<< HEAD
#if defined(SFOS)
} } // namespace QXmpp Private
#else
=======
template<typename Vec, typename T>
auto contains(const Vec &vec, const T &value)
{
    return std::find(std::begin(vec), std::end(vec), value) != std::end(vec);
}

template<typename T, typename Function>
auto map(Function mapValue, std::optional<T> &&optValue) -> std::optional<std::invoke_result_t<Function, T &&>>
{
    if (optValue) {
        return mapValue(std::move(*optValue));
    }
    return {};
}

template<typename To, typename From>
auto into(std::optional<From> &&value) -> std::optional<To>
{
    if (value) {
        return To { *value };
    }
    return {};
}

>>>>>>> 94232e79
}  // namespace QXmpp::Private
#endif
#endif  // ALGORITHMS_H<|MERGE_RESOLUTION|>--- conflicted
+++ resolved
@@ -9,6 +9,10 @@
 #include <functional>
 #include <optional>
 
+#if __cplusplus < 202002L
+#include "ranges.hpp"
+#endif
+
 #if defined(SFOS)
 namespace QXmpp { namespace Private {
 #else
@@ -19,7 +23,11 @@
 auto transform(const InputVector &input, Converter convert)
 {
     OutputVector output;
-    if constexpr (std::ranges::sized_range<InputVector>) {
+#if __cplusplus < 202002L
+	if constexpr (rx::ranges::sized_range<InputVector>) {
+#else
+	if constexpr (std::ranges::sized_range<InputVector>) {
+#endif
         output.reserve(input.size());
     }
     for (const auto &value : input) {
@@ -28,11 +36,6 @@
     return output;
 }
 
-<<<<<<< HEAD
-#if defined(SFOS)
-} } // namespace QXmpp Private
-#else
-=======
 template<typename Vec, typename T>
 auto contains(const Vec &vec, const T &value)
 {
@@ -57,7 +60,9 @@
     return {};
 }
 
->>>>>>> 94232e79
+#if defined(SFOS)
+} } // namespace QXmpp Private
+#else
 }  // namespace QXmpp::Private
 #endif
 #endif  // ALGORITHMS_H