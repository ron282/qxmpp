// SPDX-FileCopyrightText: 2009 Manjeet Dahiya <manjeetdahiya@gmail.com>
// SPDX-FileCopyrightText: 2010 Jeremy Lainé <jeremy.laine@m4x.org>
//
// SPDX-License-Identifier: LGPL-2.1-or-later

#include "QXmppUtils.h"

#include "QXmppNonza.h"
#include "QXmppUtils_p.h"

#include <QBuffer>
#include <QByteArray>
#include <QCryptographicHash>
#include <QDateTime>
#include <QDebug>
#include <QDomElement>
#include <QRandomGenerator>
#include <QRegularExpression>
#include <QStringList>
#include <QUrl>
#include <QUuid>
#include <QXmlStreamWriter>

// adapted from public domain source by Ross Williams and Eric Durbin
// FIXME : is this valid for big-endian machines?
static quint32 crctable[256] = {
    0x00000000L, 0x77073096L, 0xEE0E612CL, 0x990951BAL,
    0x076DC419L, 0x706AF48FL, 0xE963A535L, 0x9E6495A3L,
    0x0EDB8832L, 0x79DCB8A4L, 0xE0D5E91EL, 0x97D2D988L,
    0x09B64C2BL, 0x7EB17CBDL, 0xE7B82D07L, 0x90BF1D91L,
    0x1DB71064L, 0x6AB020F2L, 0xF3B97148L, 0x84BE41DEL,
    0x1ADAD47DL, 0x6DDDE4EBL, 0xF4D4B551L, 0x83D385C7L,
    0x136C9856L, 0x646BA8C0L, 0xFD62F97AL, 0x8A65C9ECL,
    0x14015C4FL, 0x63066CD9L, 0xFA0F3D63L, 0x8D080DF5L,
    0x3B6E20C8L, 0x4C69105EL, 0xD56041E4L, 0xA2677172L,
    0x3C03E4D1L, 0x4B04D447L, 0xD20D85FDL, 0xA50AB56BL,
    0x35B5A8FAL, 0x42B2986CL, 0xDBBBC9D6L, 0xACBCF940L,
    0x32D86CE3L, 0x45DF5C75L, 0xDCD60DCFL, 0xABD13D59L,
    0x26D930ACL, 0x51DE003AL, 0xC8D75180L, 0xBFD06116L,
    0x21B4F4B5L, 0x56B3C423L, 0xCFBA9599L, 0xB8BDA50FL,
    0x2802B89EL, 0x5F058808L, 0xC60CD9B2L, 0xB10BE924L,
    0x2F6F7C87L, 0x58684C11L, 0xC1611DABL, 0xB6662D3DL,
    0x76DC4190L, 0x01DB7106L, 0x98D220BCL, 0xEFD5102AL,
    0x71B18589L, 0x06B6B51FL, 0x9FBFE4A5L, 0xE8B8D433L,
    0x7807C9A2L, 0x0F00F934L, 0x9609A88EL, 0xE10E9818L,
    0x7F6A0DBBL, 0x086D3D2DL, 0x91646C97L, 0xE6635C01L,
    0x6B6B51F4L, 0x1C6C6162L, 0x856530D8L, 0xF262004EL,
    0x6C0695EDL, 0x1B01A57BL, 0x8208F4C1L, 0xF50FC457L,
    0x65B0D9C6L, 0x12B7E950L, 0x8BBEB8EAL, 0xFCB9887CL,
    0x62DD1DDFL, 0x15DA2D49L, 0x8CD37CF3L, 0xFBD44C65L,
    0x4DB26158L, 0x3AB551CEL, 0xA3BC0074L, 0xD4BB30E2L,
    0x4ADFA541L, 0x3DD895D7L, 0xA4D1C46DL, 0xD3D6F4FBL,
    0x4369E96AL, 0x346ED9FCL, 0xAD678846L, 0xDA60B8D0L,
    0x44042D73L, 0x33031DE5L, 0xAA0A4C5FL, 0xDD0D7CC9L,
    0x5005713CL, 0x270241AAL, 0xBE0B1010L, 0xC90C2086L,
    0x5768B525L, 0x206F85B3L, 0xB966D409L, 0xCE61E49FL,
    0x5EDEF90EL, 0x29D9C998L, 0xB0D09822L, 0xC7D7A8B4L,
    0x59B33D17L, 0x2EB40D81L, 0xB7BD5C3BL, 0xC0BA6CADL,
    0xEDB88320L, 0x9ABFB3B6L, 0x03B6E20CL, 0x74B1D29AL,
    0xEAD54739L, 0x9DD277AFL, 0x04DB2615L, 0x73DC1683L,
    0xE3630B12L, 0x94643B84L, 0x0D6D6A3EL, 0x7A6A5AA8L,
    0xE40ECF0BL, 0x9309FF9DL, 0x0A00AE27L, 0x7D079EB1L,
    0xF00F9344L, 0x8708A3D2L, 0x1E01F268L, 0x6906C2FEL,
    0xF762575DL, 0x806567CBL, 0x196C3671L, 0x6E6B06E7L,
    0xFED41B76L, 0x89D32BE0L, 0x10DA7A5AL, 0x67DD4ACCL,
    0xF9B9DF6FL, 0x8EBEEFF9L, 0x17B7BE43L, 0x60B08ED5L,
    0xD6D6A3E8L, 0xA1D1937EL, 0x38D8C2C4L, 0x4FDFF252L,
    0xD1BB67F1L, 0xA6BC5767L, 0x3FB506DDL, 0x48B2364BL,
    0xD80D2BDAL, 0xAF0A1B4CL, 0x36034AF6L, 0x41047A60L,
    0xDF60EFC3L, 0xA867DF55L, 0x316E8EEFL, 0x4669BE79L,
    0xCB61B38CL, 0xBC66831AL, 0x256FD2A0L, 0x5268E236L,
    0xCC0C7795L, 0xBB0B4703L, 0x220216B9L, 0x5505262FL,
    0xC5BA3BBEL, 0xB2BD0B28L, 0x2BB45A92L, 0x5CB36A04L,
    0xC2D7FFA7L, 0xB5D0CF31L, 0x2CD99E8BL, 0x5BDEAE1DL,
    0x9B64C2B0L, 0xEC63F226L, 0x756AA39CL, 0x026D930AL,
    0x9C0906A9L, 0xEB0E363FL, 0x72076785L, 0x05005713L,
    0x95BF4A82L, 0xE2B87A14L, 0x7BB12BAEL, 0x0CB61B38L,
    0x92D28E9BL, 0xE5D5BE0DL, 0x7CDCEFB7L, 0x0BDBDF21L,
    0x86D3D2D4L, 0xF1D4E242L, 0x68DDB3F8L, 0x1FDA836EL,
    0x81BE16CDL, 0xF6B9265BL, 0x6FB077E1L, 0x18B74777L,
    0x88085AE6L, 0xFF0F6A70L, 0x66063BCAL, 0x11010B5CL,
    0x8F659EFFL, 0xF862AE69L, 0x616BFFD3L, 0x166CCF45L,
    0xA00AE278L, 0xD70DD2EEL, 0x4E048354L, 0x3903B3C2L,
    0xA7672661L, 0xD06016F7L, 0x4969474DL, 0x3E6E77DBL,
    0xAED16A4AL, 0xD9D65ADCL, 0x40DF0B66L, 0x37D83BF0L,
    0xA9BCAE53L, 0xDEBB9EC5L, 0x47B2CF7FL, 0x30B5FFE9L,
    0xBDBDF21CL, 0xCABAC28AL, 0x53B39330L, 0x24B4A3A6L,
    0xBAD03605L, 0xCDD70693L, 0x54DE5729L, 0x23D967BFL,
    0xB3667A2EL, 0xC4614AB8L, 0x5D681B02L, 0x2A6F2B94L,
    0xB40BBE37L, 0xC30C8EA1L, 0x5A05DF1BL, 0x2D02EF8DL
};

///
/// Parses a date-time from a string according to
/// \xep{0082}: XMPP Date and Time Profiles.
///
QDateTime QXmppUtils::datetimeFromString(const QString &str)
{
    // Qt::ISODate parses milliseconds, but doesn't output them
    return QDateTime::fromString(str, Qt::ISODate).toUTC();
}

///
/// Serializes a date-time to a string according to
/// \xep{0082}: XMPP Date and Time Profiles.
///
QString QXmppUtils::datetimeToString(const QDateTime &dt)
{
    // https://stackoverflow.com/questions/9527960/how-do-i-construct-an-iso-8601-datetime-in-c
    if (dt.time().msec()) {
#if QT_VERSION < QT_VERSION_CHECK(5, 14, 0)
        return dt.toUTC().toString(Qt::ISODate).insert(19, dt.toUTC().toString(".zzz"));
#else
        return dt.toUTC().toString(Qt::ISODateWithMs);
#endif
    }
    return dt.toUTC().toString(Qt::ISODate);
}

///
/// Parses a timezone offset (in seconds) from a string according to
/// \xep{0082}: XMPP Date and Time Profiles.
///
int QXmppUtils::timezoneOffsetFromString(const QString &str)
{
    static const QRegularExpression timezoneRegex(QStringLiteral("(Z|([+-])([0-9]{2}):([0-9]{2}))"));

    const auto match = timezoneRegex.match(str);
    if (!match.hasMatch()) {
        return 0;
    }

    // No offset from UTC
    if (match.captured(1) == QChar(u'Z')) {
        return 0;
    }

    // Calculate offset
    const int offset = match.captured(3).toInt() * 3600 +
        match.captured(4).toInt() * 60;

    if (match.captured(2) == QChar(u'-')) {
        return -offset;
    }
    return offset;
}

///
/// Serializes a timezone offset (in seconds) to a string according to
/// \xep{0082}: XMPP Date and Time Profiles.
///
QString QXmppUtils::timezoneOffsetToString(int secs)
{
    if (!secs) {
        return QStringLiteral("Z");
    }

    const QTime tzoTime = QTime(0, 0, 0).addSecs(qAbs(secs));
    return (secs < 0 ? QStringLiteral("-") : QStringLiteral("+")) + tzoTime.toString(QStringLiteral("hh:mm"));
}

/// Returns the domain for the given \a jid.
QString QXmppUtils::jidToDomain(const QString &jid)
{
    return jidToBareJid(jid).split(QStringLiteral("@")).last();
}

/// Returns the resource for the given \a jid.
QString QXmppUtils::jidToResource(const QString &jid)
{
    const int pos = jid.indexOf(u'/');
    if (pos < 0) {
        return QString();
    }
    return jid.mid(pos + 1);
}

/// Returns the user for the given \a jid.
QString QXmppUtils::jidToUser(const QString &jid)
{
    const int pos = jid.indexOf(u'@');
    if (pos < 0) {
        return QString();
    }
    return jid.left(pos);
}

/// Returns the bare jid (i.e. without resource) for the given \a jid.
QString QXmppUtils::jidToBareJid(const QString &jid)
{
    const int pos = jid.indexOf(u'/');
    if (pos < 0) {
        return jid;
    }
    return jid.left(pos);
}

/// Calculates the CRC32 checksum for the given input.
quint32 QXmppUtils::generateCrc32(const QByteArray &in)
{
    quint32 result = 0xffffffff;
    for (char n : in) {
        result = (result >> 8) ^ (crctable[(result & 0xff) ^ (quint8)n]);
    }
    return result ^= 0xffffffff;
}

static QByteArray generateHmac(QCryptographicHash::Algorithm algorithm, const QByteArray &key, const QByteArray &text)
{
    QCryptographicHash hasher(algorithm);

    const int B = 64;
    QByteArray kpad = key + QByteArray(B - key.size(), 0);

    QByteArray ba;
    for (int i = 0; i < B; ++i) {
        ba += kpad[i] ^ 0x5c;
    }

    QByteArray tmp;
    for (int i = 0; i < B; ++i) {
        tmp += kpad[i] ^ 0x36;
    }
    hasher.addData(tmp);
    hasher.addData(text);
    ba += hasher.result();

    hasher.reset();
    hasher.addData(ba);
    return hasher.result();
}

/// Generates the MD5 HMAC for the given \a key and \a text.

QByteArray QXmppUtils::generateHmacMd5(const QByteArray &key, const QByteArray &text)
{
    return generateHmac(QCryptographicHash::Md5, key, text);
}

/// Generates the SHA1 HMAC for the given \a key and \a text.

QByteArray QXmppUtils::generateHmacSha1(const QByteArray &key, const QByteArray &text)
{
    return generateHmac(QCryptographicHash::Sha1, key, text);
}

/// Generates a random integer x between 0 and N-1.
///
/// \param N

int QXmppUtils::generateRandomInteger(int N)
{
    Q_ASSERT(N > 0 && N <= RAND_MAX);
    int val;
    while (N <= (val = QRandomGenerator::global()->generate() / (RAND_MAX / N))) {
    }
<<<<<<< HEAD
=======
#else
    qsrand(QTime::currentTime().msec());
    while (N <= (val = qrand() / (RAND_MAX / N))) {
    }
#endif
>>>>>>> 57444103
    return val;
}

/// Returns a random byte array of the specified size.
///
/// \param length

QByteArray QXmppUtils::generateRandomBytes(int length)
{
    QByteArray bytes(length, 'm');
    for (int i = 0; i < length; ++i) {
        bytes[i] = (char)generateRandomInteger(256);
    }
    return bytes;
}

///
/// Creates a new stanza id in the UUID format.
///
/// \since QXmpp 1.3
///
QString QXmppUtils::generateStanzaUuid()
{
    return QUuid::createUuid().toString(QUuid::WithoutBraces);
}


///
/// Returns a random alphanumerical string of the specified size.
///
/// Since QXmpp 1.3 this will generate a UUID, if the specified \p length is 36
/// which is also the new default value. The returned string is still 36
/// characters long, but will contain dashes (as specified in the UUID format).
///
/// \note It is recommended to use UUIDs for cases where IDs must be unique and
/// are possibly stored permanently. This can be done using
/// QXmppUtils::generateStanzaUuid(). However, since that function is only
/// available since QXmpp 1.3, you may also want to continue to use this
/// function because of compatibility reasons.
///
/// \param length
///
QString QXmppUtils::generateStanzaHash(int length)
{
    if (length == 36) {
        return QXmppUtils::generateStanzaUuid();
    }

    const QString somechars = QStringLiteral("1234567890abcdefghijklmnopqrstuvwxyzABCDEFGHIJKLMNOPQRSTUVWXYZ");
    const int N = somechars.size();
    QString hashResult;
    for (int idx = 0; idx < length; ++idx) {
        hashResult += somechars[generateRandomInteger(N)];
    }
    return hashResult;
}

/// \cond
void QXmpp::Private::writeOptionalXmlAttribute(QXmlStreamWriter *stream, QStringView name,
                                               QStringView value)
{
    if (!value.isEmpty()) {
        stream->writeAttribute(toString65(name), toString65(value));
    }
}

void QXmpp::Private::writeXmlTextElement(QXmlStreamWriter *stream, QStringView name,
                                         QStringView value)
{
    if (!value.isEmpty()) {
        stream->writeTextElement(toString65(name), toString65(value));
    } else {
        stream->writeEmptyElement(toString65(name));
    }
}

void QXmpp::Private::writeXmlTextElement(QXmlStreamWriter *writer, QStringView name, QStringView xmlns, QStringView value)
{
    writer->writeStartElement(toString65(name));
    writer->writeDefaultNamespace(toString65(xmlns));
    if (!value.isEmpty()) {
        writer->writeCharacters(toString65(value));
    }
    writer->writeEndElement();
}

void QXmpp::Private::writeOptionalXmlTextElement(QXmlStreamWriter *writer, QStringView name, QStringView value)
{
    if (!value.isEmpty()) {
        writer->writeTextElement(toString65(name), toString65(value));
    }
}

void QXmpp::Private::writeEmptyElement(QXmlStreamWriter *writer, QStringView name, QStringView xmlns)
{
    writer->writeStartElement(toString65(name));
    writer->writeDefaultNamespace(toString65(xmlns));
    writer->writeEndElement();
}

std::optional<QByteArray> QXmpp::Private::parseBase64(const QString &text)
{
    if (auto result = QByteArray::fromBase64Encoding(text.toUtf8())) {
        return *result;
    }
    return {};
}

template<typename Int>
Int stringToInt(QStringView str, bool *ok)
{
    if constexpr (std::is_same_v<Int, int8_t>) {
        auto result = str.toShort(ok);
        if (*ok && result <= std::numeric_limits<int8_t>::max() && result >= std::numeric_limits<int8_t>::min()) {
            return Int(result);
        }
        *ok = false;
        return 0;
    } else if constexpr (std::is_same_v<Int, uint8_t>) {
        auto result = str.toUShort(ok);
        if (*ok && result <= std::numeric_limits<int8_t>::max()) {
            return Int(result);
        }
        *ok = false;
        return 0;
    } else if constexpr (std::is_same_v<Int, int16_t>) {
        return str.toShort(ok);
    } else if constexpr (std::is_same_v<Int, uint16_t>) {
        return str.toUShort(ok);
    } else if constexpr (std::is_same_v<Int, int32_t>) {
        return str.toInt(ok);
    } else if constexpr (std::is_same_v<Int, uint32_t>) {
        return str.toUInt(ok);
    } else if constexpr (std::is_same_v<Int, int64_t>) {
        return str.toLongLong(ok);
    } else if constexpr (std::is_same_v<Int, uint64_t>) {
        return str.toULongLong(ok);
    }
}

template<typename Int>
std::optional<Int> QXmpp::Private::parseInt(QStringView str)
{
    bool ok = false;
    if (auto result = stringToInt<Int>(str, &ok); ok) {
        return result;
    }
    return {};
}

template std::optional<int8_t> QXmpp::Private::parseInt<int8_t>(QStringView);
template std::optional<uint8_t> QXmpp::Private::parseInt<uint8_t>(QStringView);
template std::optional<int16_t> QXmpp::Private::parseInt<int16_t>(QStringView);
template std::optional<uint16_t> QXmpp::Private::parseInt<uint16_t>(QStringView);
template std::optional<int32_t> QXmpp::Private::parseInt<int32_t>(QStringView);
template std::optional<uint32_t> QXmpp::Private::parseInt<uint32_t>(QStringView);
template std::optional<int64_t> QXmpp::Private::parseInt<int64_t>(QStringView);
template std::optional<uint64_t> QXmpp::Private::parseInt<uint64_t>(QStringView);

bool QXmpp::Private::isIqType(const QDomElement &element, QStringView tagName, QStringView xmlns)
{
    // IQs must have only one child element, so we do not need to iterate over the child elements.
    auto child = element.firstChildElement();
    return child.tagName() == tagName && child.namespaceURI() == xmlns;
}

QDomElement QXmpp::Private::firstChildElement(const QDomElement &el, QStringView tagName, QStringView xmlNs)
{
    for (auto child = el.firstChild(); !child.isNull(); child = child.nextSibling()) {
        if (child.isElement() && (xmlNs.isEmpty() || child.namespaceURI() == xmlNs)) {
            auto elt = child.toElement();
            if (tagName.isEmpty() || elt.tagName() == tagName) {
                return elt;
            }
        }
    }
    return {};
}

QDomElement QXmpp::Private::nextSiblingElement(const QDomElement &el, QStringView tagName, QStringView xmlNs)
{
    for (auto sib = el.nextSibling(); !sib.isNull(); sib = sib.nextSibling()) {
        if (sib.isElement() && (xmlNs.isEmpty() || sib.namespaceURI() == xmlNs)) {
            auto elt = sib.toElement();
            if (tagName.isEmpty() || elt.tagName() == tagName) {
                return elt;
            }
        }
    }
    return {};
}

QByteArray QXmpp::Private::serializeXml(const void *packet, void (*toXml)(const void *, QXmlStreamWriter *))
{
    QByteArray data;
    QXmlStreamWriter xmlStream(&data);
    toXml(packet, &xmlStream);
    return data;
}

//
// Generates a random count of random bytes.
//
// \param minimumByteCount minimum count of bytes to generate
// \param maximumByteCount maximum count of bytes to generate
//
// \return the generated bytes
//
QByteArray QXmpp::Private::generateRandomBytes(uint32_t minimumByteCount, uint32_t maximumByteCount)
{
    const auto byteCount = QRandomGenerator::system()->bounded(minimumByteCount, maximumByteCount);
    QByteArray bytes;
    bytes.resize(byteCount);
    generateRandomBytes(reinterpret_cast<uint8_t *>(bytes.data()), byteCount);

    return bytes;
}

//
// Generates random bytes.
//
// \param bytes generated bytes
// \param byteCount count of bytes to generate
//
void QXmpp::Private::generateRandomBytes(uint8_t *bytes, uint32_t byteCount)
{
    // QRandomGenerator does not provide a random generation of single bytes. Thus, this approach
    // fills an array with unsigned integers until no additional integer fits into the array. If
    // byteCount is no multiple of intSize, the remaining bytes need to be filled separately.
    constexpr uint32_t intSize = sizeof(uint32_t);
    auto intCount = byteCount / intSize;

    auto *randomGenerator = QRandomGenerator::system();

    // Fill the space with intCount unsigned integers.
    if (intCount) {
        randomGenerator->fillRange(reinterpret_cast<uint32_t *>(bytes), intCount);
    }

    // Fill the remaining space with single bytes.
    for (size_t i = byteCount - byteCount % intSize; i < byteCount; i++) {
        bytes[i] = randomGenerator->bounded(std::numeric_limits<uint8_t>::max() + 1);
    }
}

float QXmpp::Private::calculateProgress(qint64 transferred, qint64 total)
{
    if (total > 0) {
        if (transferred > total) {
            return 1;
        }
        return float(transferred) / total;
    }

    return 0;
}

std::pair<QString, int> QXmpp::Private::parseHostAddress(const QString &address)
{
    QUrl url(u"//" + address);
    if (url.isValid() && !url.host().isEmpty()) {
        return { url.host(), url.port() };
    }
    return { {}, -1 };
}
/// \endcond<|MERGE_RESOLUTION|>--- conflicted
+++ resolved
@@ -250,18 +250,16 @@
 
 int QXmppUtils::generateRandomInteger(int N)
 {
-    Q_ASSERT(N > 0 && N <= RAND_MAX);
+	Q_ASSERT(N > 0 && N <= RAND_MAX);
     int val;
+#if !defined(SFOS)
     while (N <= (val = QRandomGenerator::global()->generate() / (RAND_MAX / N))) {
     }
-<<<<<<< HEAD
-=======
 #else
     qsrand(QTime::currentTime().msec());
     while (N <= (val = qrand() / (RAND_MAX / N))) {
     }
 #endif
->>>>>>> 57444103
     return val;
 }
 
