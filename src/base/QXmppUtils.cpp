--- conflicted
+++ resolved
@@ -14,7 +14,9 @@
 #include <QDateTime>
 #include <QDebug>
 #include <QDomElement>
+#if QT_VERSION >= QT_VERSION_CHECK(5, 10, 0)
 #include <QRandomGenerator>
+#endif
 #include <QRegularExpression>
 #include <QString>
 #include <QStringList>
@@ -257,16 +259,14 @@
 {
     Q_ASSERT(N > 0 && N <= RAND_MAX);
     int val;
-    while (N <= (val = QRandomGenerator::global()->generate() / (RAND_MAX / N))) {
-    }
-<<<<<<< HEAD
+#if QT_VERSION >= QT_VERSION_CHECK(5, 10, 0)
+	while (N <= (val = QRandomGenerator::global()->generate() / (RAND_MAX / N))) {
+    }
 #else
     qsrand(QTime::currentTime().msec());
     while (N <= (val = qrand() / (RAND_MAX / N))) {
     }
 #endif
-=======
->>>>>>> 3fa204ec
     return val;
 }
 
@@ -290,7 +290,11 @@
 ///
 QString QXmppUtils::generateStanzaUuid()
 {
+#if QT_VERSION >= QT_VERSION_CHECK(5, 11, 0)
     return QUuid::createUuid().toString(QUuid::WithoutBraces);
+#else
+    return QUuid::createUuid().toString().mid(1, 36);
+#endif
 }
 
 
@@ -354,8 +358,12 @@
 //
 QByteArray QXmpp::Private::generateRandomBytes(uint32_t minimumByteCount, uint32_t maximumByteCount)
 {
+#if QT_VERSION >= QT_VERSION_CHECK(5, 10, 0)
     const auto byteCount = QRandomGenerator::system()->bounded(minimumByteCount, maximumByteCount);
-    QByteArray bytes;
+#else
+    const auto byteCount = (qrand() % (maximumByteCount - minimumByteCount)) + minimumByteCount;
+#endif
+	QByteArray bytes;
     bytes.resize(byteCount);
     generateRandomBytes(reinterpret_cast<uint8_t *>(bytes.data()), byteCount);
 
@@ -376,6 +384,7 @@
     constexpr uint32_t intSize = sizeof(uint32_t);
     auto intCount = byteCount / intSize;
 
+#if QT_VERSION >= QT_VERSION_CHECK(5, 10, 0)
     auto *randomGenerator = QRandomGenerator::system();
 
     // Fill the space with intCount unsigned integers.
@@ -387,6 +396,18 @@
     for (size_t i = byteCount - byteCount % intSize; i < byteCount; i++) {
         bytes[i] = randomGenerator->bounded(std::numeric_limits<uint8_t>::max() + 1);
     }
+#else
+    // Fill the range with intCount unsigned integers.
+    for (size_t i = 0; i < intCount; i++) {
+        reinterpret_cast<int *>(bytes)[i] = qrand();
+    }
+
+    // Fill the remaining space with single bytes.
+    for (size_t i = byteCount - byteCount % intSize; i < byteCount; i++) {
+        auto rand = qrand();
+        bytes[i] = *reinterpret_cast<uint *>(&rand) % (std::numeric_limits<uint8_t>::max() + 1);
+    }
+#endif
 }
 
 float QXmpp::Private::calculateProgress(qint64 transferred, qint64 total)
