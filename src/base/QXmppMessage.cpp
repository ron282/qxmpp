// SPDX-FileCopyrightText: 2009 Manjeet Dahiya <manjeetdahiya@gmail.com>
// SPDX-FileCopyrightText: 2010 Jeremy Lainé <jeremy.laine@m4x.org>
// SPDX-FileCopyrightText: 2018 Linus Jahn <lnj@kaidan.im>
// SPDX-FileCopyrightText: 2021 Melvin Keskin <melvo@olomono.de>
// SPDX-FileCopyrightText: 2023 Tibor Csötönyi <work@taibsu.de>
//
// SPDX-License-Identifier: LGPL-2.1-or-later

#include "QXmppMessage.h"

#include "QXmppBitsOfBinaryDataList.h"
#include "QXmppConstants_p.h"
#include "QXmppFallback.h"
#include "QXmppFileShare.h"
#include "QXmppGlobal_p.h"
#include "QXmppJingleData.h"
#include "QXmppMessageReaction.h"
#include "QXmppMixInvitation.h"
#ifdef BUILD_OMEMO
#include "QXmppOmemoElement_p.h"
#include "QXmppOmemoEnvelope_p.h"
#endif
#include "QXmppOutOfBandUrl.h"
#include "QXmppTrustMessageElement.h"
#include "QXmppUtils.h"
#include "QXmppUtils_p.h"

#include <QDateTime>
#include <QDomElement>
#include <QTextStream>
#include <QXmlStreamWriter>

using namespace QXmpp::Private;

constexpr auto CHAT_STATES = to_array<QStringView>({
    {},
    u"active",
    u"inactive",
    u"gone",
    u"composing",
    u"paused",
});

constexpr auto MESSAGE_TYPES = to_array<QStringView>({
    u"error",
    u"normal",
    u"chat",
    u"groupchat",
    u"headline",
});

constexpr auto MARKER_TYPES = to_array<QStringView>({
    {},
    u"received",
    u"displayed",
    u"acknowledged",
});

static const QVector<QStringView> HINT_TYPES = {
    u"no-permanent-store",
    u"no-store",
    u"no-copy",
    u"store",
};

static bool checkElement(const QDomElement &element, QStringView tagName, QStringView xmlns)
{
    return element.tagName() == tagName && element.namespaceURI() == xmlns;
}

enum StampType {
    LegacyDelayedDelivery,  // XEP-0091: Legacy Delayed Delivery
    DelayedDelivery         // XEP-0203: Delayed Delivery
};

class QXmppMessagePrivate : public QSharedData
{
public:
    QString body;
    QString e2eeFallbackBody;
    QString subject;
    QString thread;
    QString parentThread;
    QXmppMessage::Type type = QXmppMessage::Chat;

    // XEP-0066: Out of Band Data
    QVector<QXmppOutOfBandUrl> outOfBandUrls;

    // XEP-0071: XHTML-IM
    QString xhtml;

    // XEP-0085: Chat State Notifications
    QXmppMessage::State state = QXmppMessage::None;

    // XEP-0091: Legacy Delayed Delivery | XEP-0203: Delayed Delivery
    QDateTime stamp;
    StampType stampType = DelayedDelivery;

    // XEP-0184: Message Delivery Receipts
    QString receiptId;
    bool receiptRequested = false;

    // XEP-0224: Attention
    bool attentionRequested = false;

    // XEP-0231: Bits of Binary
    QXmppBitsOfBinaryDataList bitsOfBinaryData;

    // XEP-0249: Direct MUC Invitations
    QString mucInvitationJid;
    QString mucInvitationPassword;
    QString mucInvitationReason;

    // XEP-0280: Message Carbons
    bool privatemsg = false;
    bool isCarbonForwarded = false;

    // XEP-0308: Last Message Correction
    QString replaceId;

    // XEP-0333: Chat Markers
    bool markable = false;
    QXmppMessage::Marker marker = QXmppMessage::NoMarker;
    QString markedId;
    QString markedThread;

    // XEP-0334: Message Processing Hints
    quint8 hints = 0;

    // XEP-0353: Jingle Message Initiation
    std::optional<QXmppJingleMessageInitiationElement> jingleMessageInitiationElement;

    // XEP-0353: Jingle Message Initiation
    std::optional<QXmppJingleMessageInitiationElement> jingleMessageInitiationElement;

    // XEP-0359: Unique and Stable Stanza IDs
    QString stanzaId;
    QString stanzaIdBy;
    QString originId;

    // XEP-0367: Message Attaching
    QString attachId;

    // XEP-0369: Mediated Information eXchange (MIX)
    QString mixUserJid;
    QString mixUserNick;

    // XEP-0380: Explicit Message Encryption
    QString encryptionMethod;
    QString encryptionName;

    // XEP-0382: Spoiler messages
    bool isSpoiler = false;
    QString spoilerHint;
#ifdef BUILD_OMEMO
    // XEP-0384: OMEMO Encryption
    std::optional<QXmppOmemoElement> omemoElement;
#endif
    // XEP-0407: Mediated Information eXchange (MIX): Miscellaneous Capabilities
    std::optional<QXmppMixInvitation> mixInvitation;

    // XEP-0428: Fallback Indication
    QVector<QXmppFallback> fallbackMarkers;

    // XEP-0434: Trust Messages (TM)
    std::optional<QXmppTrustMessageElement> trustMessageElement;

    // XEP-0444: Message Reactions
    std::optional<QXmppMessageReaction> reaction;

    // XEP-0447: Stateless file sharing
    QVector<QXmppFileShare> sharedFiles;
<<<<<<< HEAD
    QVector<QXmppFileSourcesAttachment> fileSourcesAttachments;
=======

    // XEP-0482: Call Invites
    std::optional<QXmppCallInviteElement> callInviteElement;
};
>>>>>>> 57444103

    // XEP-0482: Call Invites
    std::optional<QXmppCallInviteElement> callInviteElement;
};

/// Constructs a QXmppMessage.
///
/// \param from
/// \param to
/// \param body
/// \param thread

QXmppMessage::QXmppMessage(const QString &from, const QString &to, const QString &body, const QString &thread)
    : QXmppStanza(from, to), d(new QXmppMessagePrivate)
{
    d->body = body;
    d->thread = thread;
}

/// Constructs a copy of \a other.
QXmppMessage::QXmppMessage(const QXmppMessage &other) = default;
/// Move-constructor.
QXmppMessage::QXmppMessage(QXmppMessage &&) = default;
QXmppMessage::~QXmppMessage() = default;
/// Assignment operator.
QXmppMessage &QXmppMessage::operator=(const QXmppMessage &other) = default;
/// Move-assignment operator.
QXmppMessage &QXmppMessage::operator=(QXmppMessage &&) = default;

///
/// Indicates if the QXmppStanza is a stanza in the XMPP sense (i. e. a message,
/// iq or presence)
///
/// \since QXmpp 1.0
///
bool QXmppMessage::isXmppStanza() const
{
    return true;
}

/// Returns the message's body.

QString QXmppMessage::body() const
{
    return d->body;
}

/// Sets the message's body.
///
/// \param body

void QXmppMessage::setBody(const QString &body)
{
    d->body = body;
}

///
/// Returns a body that is unlike the normal body not encrypted.
///
/// It can be presented to users if the message could not be decrypted (e.g.,
/// because their clients do not support the used end-to-end encryption).
///
/// \return the end-to-end encryption fallback body
///
/// \since QXmpp 1.5
///
QString QXmppMessage::e2eeFallbackBody() const
{
    return d->e2eeFallbackBody;
}

///
/// Sets a body that is unlike the normal body not encrypted.
///
/// It can be presented to users if the message could not be decrypted (e.g.,
/// because their clients do not support the used end-to-end encryption).
///
/// \param fallbackBody end-to-end encryption fallback body
///
/// \since QXmpp 1.5
///
void QXmppMessage::setE2eeFallbackBody(const QString &fallbackBody)
{
    d->e2eeFallbackBody = fallbackBody;
}

/// Returns the message's type.
QXmppMessage::Type QXmppMessage::type() const
{
    return d->type;
}

/// Sets the message's type.
void QXmppMessage::setType(QXmppMessage::Type type)
{
    d->type = type;
}

/// Returns the message's subject.
QString QXmppMessage::subject() const
{
    return d->subject;
}

/// Sets the message's subject.
void QXmppMessage::setSubject(const QString &subject)
{
    d->subject = subject;
}

/// Returns the message's thread.
QString QXmppMessage::thread() const
{
    return d->thread;
}

/// Sets the message's thread.
void QXmppMessage::setThread(const QString &thread)
{
    d->thread = thread;
}

///
/// Returns the optional parent thread of this message.
///
/// The possibility to create child threads was added in RFC6121.
///
/// \since QXmpp 1.3
///
QString QXmppMessage::parentThread() const
{
    return d->parentThread;
}

///
/// Sets the optional parent thread of this message.
///
/// The possibility to create child threads was added in RFC6121.
///
/// \since QXmpp 1.3
///
void QXmppMessage::setParentThread(const QString &parent)
{
    d->parentThread = parent;
}

///
/// Returns a possibly attached URL from \xep{0066}: Out of Band Data
///
/// \since QXmpp 1.0
///
QString QXmppMessage::outOfBandUrl() const
{
    if (d->outOfBandUrls.empty()) {
        return {};
    }

    return d->outOfBandUrls.front().url();
}

///
/// Sets the attached URL for \xep{0066}: Out of Band Data
///
/// This overrides all other urls that may be contained in the list of out of band urls.
///
/// \since QXmpp 1.0
///
void QXmppMessage::setOutOfBandUrl(const QString &url)
{
    QXmppOutOfBandUrl data;
    data.setUrl(url);
    d->outOfBandUrls = { std::move(data) };
}

///
/// Returns possibly attached URLs from \xep{0066}: Out of Band Data
///
/// \since QXmpp 1.5
///
QVector<QXmppOutOfBandUrl> QXmppMessage::outOfBandUrls() const
{
    return d->outOfBandUrls;
}

///
/// Sets the attached URLs for \xep{0066}: Out of Band Data
///
/// \since QXmpp 1.5
///
void QXmppMessage::setOutOfBandUrls(const QVector<QXmppOutOfBandUrl> &urls)
{
    d->outOfBandUrls = urls;
}

///
/// Returns the message's XHTML body as defined by \xep{0071}: XHTML-IM.
///
/// \since QXmpp 0.6.2
///
QString QXmppMessage::xhtml() const
{
    return d->xhtml;
}

///
/// Sets the message's XHTML body as defined by \xep{0071}: XHTML-IM.
///
/// \since QXmpp 0.6.2
///
void QXmppMessage::setXhtml(const QString &xhtml)
{
    d->xhtml = xhtml;
}

///
/// Returns the the chat state notification according to \xep{0085}: Chat State
/// Notifications.
///
/// \since QXmpp 0.2
///
QXmppMessage::State QXmppMessage::state() const
{
    return d->state;
}

///
/// Sets the the chat state notification according to \xep{0085}: Chat State
/// Notifications.
///
/// \since QXmpp 0.2
///
void QXmppMessage::setState(QXmppMessage::State state)
{
    d->state = state;
}

///
/// Returns the optional timestamp of the message specified using \xep{0093}:
/// Legacy Delayed Delivery or using \xep{0203}: Delayed Delivery (preferred).
///
/// \since QXmpp 0.2
///
QDateTime QXmppMessage::stamp() const
{
    return d->stamp;
}

///
/// Sets the message's timestamp without modifying the type of the stamp
/// (\xep{0093}: Legacy Delayed Delivery or \xep{0203}: Delayed Delivery).
///
/// By default messages are constructed with the new delayed delivery XEP, but
/// parsed messages keep their type.
///
/// \since QXmpp 0.2
///
void QXmppMessage::setStamp(const QDateTime &stamp)
{
    d->stamp = stamp;
}

///
/// Returns true if a delivery receipt is requested, as defined by \xep{0184}:
/// Message Delivery Receipts.
///
/// \since QXmpp 0.4
///
bool QXmppMessage::isReceiptRequested() const
{
    return d->receiptRequested;
}

///
/// Sets whether a delivery receipt is requested, as defined by \xep{0184}:
/// Message Delivery Receipts.
///
/// \since QXmpp 0.4
///
void QXmppMessage::setReceiptRequested(bool requested)
{
    d->receiptRequested = requested;
    if (requested && id().isEmpty()) {
        generateAndSetNextId();
    }
}

///
/// If this message is a delivery receipt, returns the ID of the original
/// message.
///
/// \since QXmpp 0.4
///
QString QXmppMessage::receiptId() const
{
    return d->receiptId;
}

///
/// Make this message a delivery receipt for the message with the given \a id.
///
/// \since QXmpp 0.4
///
void QXmppMessage::setReceiptId(const QString &id)
{
    d->receiptId = id;
}

///
/// Returns true if the user's attention is requested, as defined by \xep{0224}:
/// Attention.
///
/// \since QXmpp 0.4
///
bool QXmppMessage::isAttentionRequested() const
{
    return d->attentionRequested;
}

///
/// Sets whether the user's attention is requested, as defined by \xep{0224}:
/// Attention.
///
/// \param requested Whether to request attention (true) or not (false)
///
/// \since QXmpp 0.4
///
void QXmppMessage::setAttentionRequested(bool requested)
{
    d->attentionRequested = requested;
}

///
/// Returns a list of data packages attached using \xep{0231}: Bits of Binary.
///
/// This could be used to resolve \c cid: URIs found in the X-HTML body.
///
/// \since QXmpp 1.2
///
QXmppBitsOfBinaryDataList QXmppMessage::bitsOfBinaryData() const
{
    return d->bitsOfBinaryData;
}

///
/// Returns a list of data attached using \xep{0231}: Bits of Binary.
///
/// This could be used to resolve \c cid: URIs found in the X-HTML body.
///
/// \since QXmpp 1.2
///
QXmppBitsOfBinaryDataList &QXmppMessage::bitsOfBinaryData()
{
    return d->bitsOfBinaryData;
}

///
/// Sets a list of \xep{0231}: Bits of Binary attachments to be included.
///
/// \since QXmpp 1.2
///
void QXmppMessage::setBitsOfBinaryData(const QXmppBitsOfBinaryDataList &bitsOfBinaryData)
{
    d->bitsOfBinaryData = bitsOfBinaryData;
}

///
/// Returns whether the given text is a '/me command' as defined in \xep{0245}:
/// The /me Command.
///
/// \since QXmpp 1.3
///
bool QXmppMessage::isSlashMeCommand(const QString &body)
{
    return body.startsWith(QStringLiteral("/me "));
}

///
/// Returns whether the body of the message is a '/me command' as defined in
/// \xep{0245}: The /me Command.
///
/// \note If you want to check a custom string for the /me command, you can use
/// the static version of this method. This can be helpful when checking user
/// input before a message was sent.
///
/// \since QXmpp 1.3
///
bool QXmppMessage::isSlashMeCommand() const
{
    return isSlashMeCommand(d->body);
}

///
/// Returns the part of the body after the /me command.
///
/// This cuts off '/me ' (with the space) from the body, in case the body
/// starts with that. In case the body does not contain a /me command as
/// defined in \xep{0245}: The /me Command, a null string is returned.
///
/// This is useful when displaying the /me command correctly to the user.
///
/// \since QXmpp 1.3
///
QString QXmppMessage::slashMeCommandText(const QString &body)
{
    if (isSlashMeCommand(body)) {
        return body.mid(4);
    }
    return {};
}

///
/// Returns the part of the body after the /me command.
///
/// This cuts off '/me ' (with the space) from the body, in case the body
/// starts with that. In case the body does not contain a /me command as
/// defined in \xep{0245}: The /me Command, a null string is returned.
///
/// This is useful when displaying the /me command correctly to the user.
///
/// \since QXmpp 1.3
///
QString QXmppMessage::slashMeCommandText() const
{
    return slashMeCommandText(d->body);
}

///
/// Returns the JID for a multi-user chat direct invitation as defined by
/// \xep{0249}: Direct MUC Invitations.
///
/// \since QXmpp 0.7.4
///
QString QXmppMessage::mucInvitationJid() const
{
    return d->mucInvitationJid;
}

///
/// Sets the JID for a multi-user chat direct invitation as defined by
/// \xep{0249}: Direct MUC Invitations.
///
/// \since QXmpp 0.7.4
///
void QXmppMessage::setMucInvitationJid(const QString &jid)
{
    d->mucInvitationJid = jid;
}

///
/// Returns the password for a multi-user chat direct invitation as defined by
/// \xep{0249}: Direct MUC Invitations.
///
/// \since QXmpp 0.7.4
///
QString QXmppMessage::mucInvitationPassword() const
{
    return d->mucInvitationPassword;
}

///
/// Sets the \a password for a multi-user chat direct invitation as defined by
/// \xep{0249}: Direct MUC Invitations.
///
/// \since QXmpp 0.7.4
///
void QXmppMessage::setMucInvitationPassword(const QString &password)
{
    d->mucInvitationPassword = password;
}

///
/// Returns the reason for a multi-user chat direct invitation as defined by
/// \xep{0249}: Direct MUC Invitations.
///
/// \since QXmpp 0.7.4
///
QString QXmppMessage::mucInvitationReason() const
{
    return d->mucInvitationReason;
}

///
/// Sets the \a reason for a multi-user chat direct invitation as defined by
/// \xep{0249}: Direct MUC Invitations.
///
/// \since QXmpp 0.7.4
///
void QXmppMessage::setMucInvitationReason(const QString &reason)
{
    d->mucInvitationReason = reason;
}

///
/// Returns if the message is marked with a &lt;private/&gt; tag, in which case
/// it will not be forwarded to other resources according to \xep{0280}: Message
/// Carbons.
///
/// \since QXmpp 1.0
///
bool QXmppMessage::isPrivate() const
{
    return d->privatemsg;
}

///
/// If true is passed, the message is marked with a &lt;private/&gt; tag, in
/// which case it will not be forwarded to other resources according to
/// \xep{0280}: Message Carbons.
///
/// \since QXmpp 1.0
///
void QXmppMessage::setPrivate(const bool priv)
{
    d->privatemsg = priv;
}

///
/// Returns whether this message has been forwarded using carbons.
///
/// \since QXmpp 1.5
///
bool QXmppMessage::isCarbonForwarded() const
{
    return d->isCarbonForwarded;
}

///
/// Sets whether this message has been forwarded using carbons.
///
/// Setting this to true has no effect, this is purely informational.
///
/// \since QXmpp 1.5
///
void QXmppMessage::setCarbonForwarded(bool forwarded)
{
    d->isCarbonForwarded = forwarded;
}

///
/// Returns the message id to replace with this message as used in \xep{0308}:
/// Last Message Correction. If the returned string is empty, this message is
/// not replacing another.
///
/// \since QXmpp 1.0
///
QString QXmppMessage::replaceId() const
{
    return d->replaceId;
}

///
/// Sets the message id to replace with this message as in \xep{0308}: Last
/// Message Correction.
///
/// \since QXmpp 1.0
///
void QXmppMessage::setReplaceId(const QString &replaceId)
{
    d->replaceId = replaceId;
}

///
/// Returns true if a message is markable, as defined by \xep{0333}: Chat
/// Markers.
///
/// \since QXmpp 0.8.1
///
bool QXmppMessage::isMarkable() const
{
    return d->markable;
}

///
/// Sets if the message is markable, as defined by \xep{0333}: Chat Markers.
///
/// \since QXmpp 0.8.1
///
void QXmppMessage::setMarkable(const bool markable)
{
    d->markable = markable;
}

///
/// Returns the message's marker id, as defined by \xep{0333}: Chat Markers.
///
/// \since QXmpp 0.8.1
///
QString QXmppMessage::markedId() const
{
    return d->markedId;
}

///
/// Sets the message's marker id, as defined by \xep{0333}: Chat Markers.
///
/// \since QXmpp 0.8.1
///
void QXmppMessage::setMarkerId(const QString &markerId)
{
    d->markedId = markerId;
}

///
/// Returns the message's marker thread, as defined by \xep{0333}: Chat Markers.
///
/// \since QXmpp 0.8.1
///
QString QXmppMessage::markedThread() const
{
    return d->markedThread;
}

///
/// Sets the message's marked thread, as defined by \xep{0333}: Chat Markers.
///
/// \since QXmpp 0.8.1
///
void QXmppMessage::setMarkedThread(const QString &markedThread)
{
    d->markedThread = markedThread;
}

///
/// Returns the message's marker, as defined by \xep{0333}: Chat Markers.
///
/// \since QXmpp 0.8.1
///
QXmppMessage::Marker QXmppMessage::marker() const
{
    return d->marker;
}

///
/// Sets the message's marker, as defined by \xep{0333}: Chat Markers
///
/// \since QXmpp 0.8.1
///
void QXmppMessage::setMarker(const Marker marker)
{
    d->marker = marker;
}

///
/// Returns true if the message contains the hint passed, as defined in
/// \xep{0334}: Message Processing Hints
///
/// \since QXmpp 1.1
///
bool QXmppMessage::hasHint(const Hint hint) const
{
    return d->hints & hint;
}

///
/// Adds a hint to the message, as defined in \xep{0334}: Message Processing
/// Hints
///
/// \since QXmpp 1.1
///
void QXmppMessage::addHint(const Hint hint)
{
    d->hints |= hint;
}

///
/// Removes a hint from the message, as defined in \xep{0334}: Message
/// Processing Hints
///
/// \since QXmpp 1.1
///
void QXmppMessage::removeHint(const Hint hint)
{
    d->hints &= ~hint;
}

///
/// Removes all hints from the message, as defined in \xep{0334}: Message
/// Processing Hints
///
/// \since QXmpp 1.1
///
void QXmppMessage::removeAllHints()
{
    d->hints = 0;
}

///
/// Returns a Jingle Message Initiation element as defined in \xep{0353}: Jingle Message
/// Initiation.
///
std::optional<QXmppJingleMessageInitiationElement> QXmppMessage::jingleMessageInitiationElement() const
{
    return d->jingleMessageInitiationElement;
}

///
/// Sets a Jingle Message Initiation element as defined in \xep{0353}: Jingle Message
/// Initiation.
///
void QXmppMessage::setJingleMessageInitiationElement(const std::optional<QXmppJingleMessageInitiationElement> &jingleMessageInitiationElement)
{
    d->jingleMessageInitiationElement = jingleMessageInitiationElement;
}

///
/// Returns the stanza ID of the message according to \xep{0359}: Unique and
/// Stable Stanza IDs.
///
/// \since QXmpp 1.3
///
QString QXmppMessage::stanzaId() const
{
    return d->stanzaId;
}

///
/// Sets the stanza ID of the message according to \xep{0359}: Unique and
/// Stable Stanza IDs.
///
/// \since QXmpp 1.3
///
void QXmppMessage::setStanzaId(const QString &id)
{
    d->stanzaId = id;
}

///
/// Returns the creator of the stanza ID according to \xep{0359}: Unique and
/// Stable Stanza IDs.
///
/// \since QXmpp 1.3
///
QString QXmppMessage::stanzaIdBy() const
{
    return d->stanzaIdBy;
}

///
/// Sets the creator of the stanza ID according to \xep{0359}: Unique and
/// Stable Stanza IDs.
///
/// \since QXmpp 1.3
///
void QXmppMessage::setStanzaIdBy(const QString &by)
{
    d->stanzaIdBy = by;
}

///
/// Returns the origin ID of the message according to \xep{0359}: Unique and
/// Stable Stanza IDs.
///
/// \since QXmpp 1.3
///
QString QXmppMessage::originId() const
{
    return d->originId;
}

///
/// Sets the origin ID of the message according to \xep{0359}: Unique and
/// Stable Stanza IDs.
///
/// \since QXmpp 1.3
///
void QXmppMessage::setOriginId(const QString &id)
{
    d->originId = id;
}

///
/// Returns the message id this message is linked/attached to. See \xep{0367}:
/// Message Attaching for details.
///
/// \since QXmpp 1.1
///
QString QXmppMessage::attachId() const
{
    return d->attachId;
}

///
/// Sets the id of the attached message as in \xep{0367}: Message Attaching.
/// This can be used for a "reply to" or "reaction" function.
///
/// The used message id depends on the message context, see the Business rules
/// section of the XEP for details about when to use which id.
///
/// \since QXmpp 1.1
///
void QXmppMessage::setAttachId(const QString &attachId)
{
    d->attachId = attachId;
}

///
/// Returns the participant ID of the sender if the message is received from a MIX channel as
/// specified in \xep{0369, Mediated Information eXchange (MIX)}.
///
/// \since QXmpp 1.7
///
QString QXmppMessage::mixParticipantId() const
{
    return mixUserJid().isEmpty() && mixUserNick().isEmpty() ? QString() : QXmppUtils::jidToResource(from());
}

///
/// Returns the actual JID of a MIX channel participant.
///
/// \since QXmpp 1.1
///
QString QXmppMessage::mixUserJid() const
{
    return d->mixUserJid;
}

///
/// Sets the actual JID of a MIX channel participant.
///
/// \since QXmpp 1.1
///
void QXmppMessage::setMixUserJid(const QString &mixUserJid)
{
    d->mixUserJid = mixUserJid;
}

///
/// Returns the MIX participant's nickname.
///
/// \since QXmpp 1.1
///
QString QXmppMessage::mixUserNick() const
{
    return d->mixUserNick;
}

///
/// Sets the MIX participant's nickname.
///
/// \since QXmpp 1.1
///
void QXmppMessage::setMixUserNick(const QString &mixUserNick)
{
    d->mixUserNick = mixUserNick;
}

///
/// Returns the encryption method this message is advertised to be encrypted
/// with.
///
/// \note QXmppMessage::NoEncryption does not necesserily mean that the message
/// is not encrypted; it may also be that the author of the message does not
/// support \xep{0380}: Explicit Message Encryption.
///
/// \note If this returns QXmppMessage::UnknownEncryption, you can still get
/// the namespace of the encryption with \c encryptionMethodNs() and possibly
/// also a name with \c encryptionName().
///
/// \since QXmpp 1.1
///
QXmpp::EncryptionMethod QXmppMessage::encryptionMethod() const
{
    if (d->encryptionMethod.isEmpty()) {
        return QXmpp::NoEncryption;
    }
    return QXmpp::Private::encryptionFromString(d->encryptionMethod).value_or(QXmpp::UnknownEncryption);
}

///
/// Advertises that this message is encrypted with the given encryption method.
/// See \xep{0380}: Explicit Message Encryption for details.
///
/// \since QXmpp 1.1
///
void QXmppMessage::setEncryptionMethod(QXmpp::EncryptionMethod method)
{
    d->encryptionMethod = QXmpp::Private::encryptionToString(method).toString();
}

///
/// Returns the namespace of the advertised encryption method via. \xep{0380}:
/// Explicit Message Encryption.
///
/// \since QXmpp 1.1
///
QString QXmppMessage::encryptionMethodNs() const
{
    return d->encryptionMethod;
}

///
/// Sets the namespace of the encryption method this message advertises to be
/// encrypted with. See \xep{0380}: Explicit Message Encryption for details.
///
/// \since QXmpp 1.1
///
void QXmppMessage::setEncryptionMethodNs(const QString &encryptionMethod)
{
    d->encryptionMethod = encryptionMethod;
}

///
/// Returns the associated name of the encryption method this message
/// advertises to be encrypted with. See \xep{0380}: Explicit Message Encryption
/// for details.
///
/// \since QXmpp 1.1
///
QString QXmppMessage::encryptionName() const
{
    if (!d->encryptionName.isEmpty()) {
        return d->encryptionName;
    }
    return QXmpp::Private::encryptionToName(encryptionMethod()).toString();
}

///
/// Sets the name of the encryption method for \xep{0380}: Explicit Message
/// Encryption.
///
/// \note This should only be used, if the encryption method is custom and is
/// not one of the methods listed in the XEP.
///
/// \since QXmpp 1.1
///
void QXmppMessage::setEncryptionName(const QString &encryptionName)
{
    d->encryptionName = encryptionName;
}

///
/// Returns true, if this is a spoiler message according to \xep{0382}: Spoiler
/// messages. The spoiler hint however can still be empty.
///
/// A spoiler message's content should not be visible to the user by default.
///
/// \since QXmpp 1.1
///
bool QXmppMessage::isSpoiler() const
{
    return d->isSpoiler;
}

///
/// Sets whether this is a spoiler message as specified in \xep{0382}: Spoiler
/// messages.
///
/// The content of spoiler messages will not be displayed by default to the
/// user. However, clients not supporting spoiler messages will still display
/// the content as usual.
///
/// \since QXmpp 1.1
///
void QXmppMessage::setIsSpoiler(bool isSpoiler)
{
    d->isSpoiler = isSpoiler;
}

///
/// Returns the spoiler hint as specified in \xep{0382}: Spoiler messages.
///
/// The hint may be empty, even if isSpoiler is true.
///
/// \since QXmpp 1.1
///
QString QXmppMessage::spoilerHint() const
{
    return d->spoilerHint;
}

///
/// Sets a spoiler hint for \xep{0382}: Spoiler messages. If the spoiler hint
/// is not empty, isSpoiler will be set to true.
///
/// A spoiler hint is optional for spoiler messages.
///
/// Keep in mind that the spoiler hint is not displayed at all by clients not
/// supporting spoiler messages.
///
/// \since QXmpp 1.1
///
void QXmppMessage::setSpoilerHint(const QString &spoilerHint)
{
    d->spoilerHint = spoilerHint;
    if (!spoilerHint.isEmpty()) {
        d->isSpoiler = true;
    }
}

#ifdef BUILD_OMEMO
/// \cond
///
/// Returns an included OMEMO element as defined by \xep{0384, OMEMO Encryption}.
///
/// \since QXmpp 1.5
///
std::optional<QXmppOmemoElement> QXmppMessage::omemoElement() const
{
    return d->omemoElement;
}

///
/// Sets an OMEMO element as defined by \xep{0384, OMEMO Encryption}.
///
/// \since QXmpp 1.5
///
void QXmppMessage::setOmemoElement(const std::optional<QXmppOmemoElement> &omemoElement)
{
    d->omemoElement = omemoElement;
}
/// \endcond
#endif

///
/// Returns an included \xep{0369, Mediated Information eXchange (MIX)}
/// invitation as defined by
/// \xep{0407, Mediated Information eXchange (MIX): Miscellaneous Capabilities}.
///
/// \since QXmpp 1.4
///
std::optional<QXmppMixInvitation> QXmppMessage::mixInvitation() const
{
    return d->mixInvitation;
}

///
/// Sets a \xep{0369, Mediated Information eXchange (MIX)} invitation as defined
/// by \xep{0407, Mediated Information eXchange (MIX): Miscellaneous Capabilities}.
///
/// \since QXmpp 1.4
///
void QXmppMessage::setMixInvitation(const std::optional<QXmppMixInvitation> &mixInvitation)
{
    d->mixInvitation = mixInvitation;
}

///
/// Sets whether this message is only a fallback according to \xep{0428, Fallback Indication}.
///
/// This is useful for clients not supporting end-to-end encryption to indicate
/// that the message body does not contain the intended text of the author.
///
/// \deprecated Use fallbackMarkers() instead, it provides full access to the fallback elements.
///
/// \since QXmpp 1.3
///
bool QXmppMessage::isFallback() const
{
    return !d->fallbackMarkers.empty();
}

///
/// Sets whether this message is only a fallback according to \xep{0428, Fallback Indication}.
///
/// This is useful for clients not supporting end-to-end encryption to indicate
/// that the message body does not contain the intended text of the author.
///
/// \deprecated Use setFallbackMarkers() instead, it provides full access to the fallback elements.
///
/// \since QXmpp 1.3
///
void QXmppMessage::setIsFallback(bool isFallback)
{
    if (isFallback) {
        d->fallbackMarkers = { QXmppFallback { {}, {} } };
    } else {
        d->fallbackMarkers.clear();
    }
}

///
/// Returns the fallback elements defined in \xep{0428, Fallback Indication}.
///
/// \since QXmpp 1.7
///
const QVector<QXmppFallback> &QXmppMessage::fallbackMarkers() const
{
    return d->fallbackMarkers;
}

///
/// Sets the fallback elements defined in \xep{0428, Fallback Indication}.
///
/// \since QXmpp 1.7
///
void QXmppMessage::setFallbackMarkers(const QVector<QXmppFallback> &fallbackMarkers)
{
    d->fallbackMarkers = fallbackMarkers;
}

///
/// Returns an included trust message element as defined by
/// \xep{0434, Trust Messages (TM)}.
///
/// \since QXmpp 1.5
///
std::optional<QXmppTrustMessageElement> QXmppMessage::trustMessageElement() const
{
    return d->trustMessageElement;
}

///
/// Sets a trust message element as defined by \xep{0434, Trust Messages (TM)}.
///
/// \since QXmpp 1.5
///
void QXmppMessage::setTrustMessageElement(const std::optional<QXmppTrustMessageElement> &trustMessageElement)
{
    d->trustMessageElement = trustMessageElement;
}

///
/// Returns a reaction to a message as defined by \xep{0444, Message Reactions}.
///
/// \since QXmpp 1.5
///
std::optional<QXmppMessageReaction> QXmppMessage::reaction() const
{
    return d->reaction;
}

///
/// Sets a reaction to a message as defined by \xep{0444, Message Reactions}.
///
/// The corresponding hint must be set manually:
/// \code
/// QXmppMessage message;
/// message.addHint(QXmppMessage::Store);
/// \endcode
///
/// \since QXmpp 1.5
///
void QXmppMessage::setReaction(const std::optional<QXmppMessageReaction> &reaction)
{
    d->reaction = reaction;
}

///
/// Returns the via \xep{0447, Stateless file sharing} shared files attached to this message.
///
/// \since QXmpp 1.5
///
const QVector<QXmppFileShare> &QXmppMessage::sharedFiles() const
{
    return d->sharedFiles;
}

///
/// Sets the via \xep{0447, Stateless file sharing} shared files attached to this message.
///
/// \since QXmpp 1.5
///
void QXmppMessage::setSharedFiles(const QVector<QXmppFileShare> &sharedFiles)
{
    d->sharedFiles = sharedFiles;
}

///
<<<<<<< HEAD
/// Returns additional sources to be attached to a file share as defined by \xep{0447, Stateless
/// file sharing}.
///
/// \since QXmpp 1.7
///
QVector<QXmppFileSourcesAttachment> QXmppMessage::fileSourcesAttachments() const
{
    return d->fileSourcesAttachments;
}

///
/// Sets additional sources to be attached to a file share as defined by \xep{0447, Stateless
/// file sharing}.
///
/// \since QXmpp 1.7
///
void QXmppMessage::setFileSourcesAttachments(const QVector<QXmppFileSourcesAttachment> &fileSourcesAttachments)
{
    d->fileSourcesAttachments = fileSourcesAttachments;
}

///
=======
>>>>>>> 57444103
/// Returns a Call Invite element as defined in \xep{0482, Call Invites}.
///
std::optional<QXmppCallInviteElement> QXmppMessage::callInviteElement() const
{
    return d->callInviteElement;
}

///
/// Sets a Call Invite element as defined in \xep{0482, Call Invites}.
///
void QXmppMessage::setCallInviteElement(std::optional<QXmppCallInviteElement> callInviteElement)
{
    d->callInviteElement = callInviteElement;
}

/// \cond
void QXmppMessage::parse(const QDomElement &element)
{
    parse(element, QXmpp::SceAll);
}

void QXmppMessage::parse(const QDomElement &element, QXmpp::SceMode sceMode)
{
    QXmppStanza::parse(element);

    d->type = enumFromString<Type>(MESSAGE_TYPES, element.attribute(QStringLiteral("type")))
                  .value_or(Normal);

    parseExtensions(element, sceMode);
}

void QXmppMessage::toXml(QXmlStreamWriter *writer) const
{
    toXml(writer, QXmpp::SceAll);
}

void QXmppMessage::toXml(QXmlStreamWriter *writer, QXmpp::SceMode sceMode) const
{
    writer->writeStartElement(QSL65("message"));
    writeOptionalXmlAttribute(writer, u"xml:lang", lang());
    writeOptionalXmlAttribute(writer, u"id", id());
    writeOptionalXmlAttribute(writer, u"to", to());
    writeOptionalXmlAttribute(writer, u"from", from());
    writeOptionalXmlAttribute(writer, u"type", MESSAGE_TYPES.at(size_t(d->type)));
    error().toXml(writer);

    // extensions
    serializeExtensions(writer, sceMode);

    // other, unknown extensions
    QXmppStanza::extensionsToXml(writer);

    writer->writeEndElement();
}
/// \endcond

///
/// Parses all child elements of a message stanza.
///
/// \param element message element or SCE content element
/// \param sceMode mode to decide which child elements of the message to parse
///
void QXmppMessage::parseExtensions(const QDomElement &element, const QXmpp::SceMode sceMode)
{
    QXmppElementList unknownExtensions;
    for (const auto &childElement : iterChildElements(element)) {
        if (!checkElement(childElement, u"addresses", ns_extended_addressing) &&
            childElement.tagName() != u"error") {
            // Try to parse the element and add it as an unknown extension if it
            // fails.
            if (!parseExtension(childElement, sceMode)) {
                unknownExtensions << QXmppElement(childElement);
            }
        }
    }
    setExtensions(unknownExtensions);
}

///
/// Parses a child element of the message stanza.
///
/// Allows inherited classes to parse additional extension elements. This
/// function may be executed multiple times with different elements.
///
/// \param element child element of the message to be parsed
/// \param sceMode Which elements to be parsed from the DOM (all known / only
/// public / only sensitive)
///
/// \return True, if the element was successfully parsed.
///
/// \since QXmpp 1.5
///
bool QXmppMessage::parseExtension(const QDomElement &element, QXmpp::SceMode sceMode)
{
    if (sceMode & QXmpp::ScePublic) {
        if (sceMode == QXmpp::ScePublic && element.tagName() == QStringLiteral("body")) {
            d->e2eeFallbackBody = element.text();
            return true;
        }

        // XEP-0280: Message Carbons
        if (checkElement(element, u"private", ns_carbons)) {
            d->privatemsg = true;
            return true;
        }
        // XEP-0334: Message Processing Hints
        if (element.namespaceURI() == ns_message_processing_hints &&
            HINT_TYPES.contains(element.tagName())) {
            if (const auto index = HINT_TYPES.indexOf(element.tagName()); index >= 0) {
                addHint(Hint(1 << index));
            }
            return true;
        }
        // XEP-0353: Jingle Message Initiation
        if (QXmppJingleMessageInitiationElement::isJingleMessageInitiationElement(element)) {
            QXmppJingleMessageInitiationElement jingleMessageInitiationElement;
            jingleMessageInitiationElement.parse(element);
            d->jingleMessageInitiationElement = jingleMessageInitiationElement;
            return true;
        }
        // XEP-0359: Unique and Stable Stanza IDs
        if (checkElement(element, u"stanza-id", ns_sid)) {
            d->stanzaId = element.attribute(QStringLiteral("id"));
            d->stanzaIdBy = element.attribute(QStringLiteral("by"));
            return true;
        }
        if (checkElement(element, u"origin-id", ns_sid)) {
            d->originId = element.attribute(QStringLiteral("id"));
            return true;
        }
        // XEP-0369: Mediated Information eXchange (MIX)
        if (checkElement(element, u"mix", ns_mix)) {
            d->mixUserJid = element.firstChildElement(QStringLiteral("jid")).text();
            d->mixUserNick = element.firstChildElement(QStringLiteral("nick")).text();
            return true;
        }
        // XEP-0380: Explicit Message Encryption
        if (checkElement(element, u"encryption", ns_eme)) {
            d->encryptionMethod = element.attribute(QStringLiteral("namespace"));
            d->encryptionName = element.attribute(QStringLiteral("name"));
            return true;
        }
#ifdef BUILD_OMEMO
        // XEP-0384: OMEMO Encryption
        if (QXmppOmemoElement::isOmemoElement(element)) {
            QXmppOmemoElement omemoElement;
            omemoElement.parse(element);
            d->omemoElement = omemoElement;
            return true;
        }
#endif
        // XEP-0428: Fallback Indication
        if (checkElement(element, u"fallback", ns_fallback_indication)) {
            if (auto fallback = QXmppFallback::fromDom(element)) {
                d->fallbackMarkers.push_back(std::move(*fallback));
            }
            return true;
        }
        // XEP-0482: Call Invites
        if (QXmppCallInviteElement::isCallInviteElement(element)) {
            QXmppCallInviteElement callInviteElement;
            callInviteElement.parse(element);
            d->callInviteElement = callInviteElement;
            return true;
        }
#if defined(WITH_OMEMO_V03)
        // XEP-0333: Chat Markers
        if (element.namespaceURI() == ns_chat_markers) {
            if (element.tagName() == QStringLiteral("markable")) {
                d->markable = true;
            } else {
                int marker = MARKER_TYPES.indexOf(element.tagName());
                if (marker != -1) {
                    d->marker = static_cast<QXmppMessage::Marker>(marker);
                    d->markedId = element.attribute(QStringLiteral("id"));
                    d->markedThread = element.attribute(QStringLiteral("thread"));
                }
            }
            return true;
        }

        // XEP-0313 v0.2: Message Archive Management ignore archived tag
        if (element.tagName() == QStringLiteral("archived")) {
            return true;
        }
#else
#endif

#if defined(WITH_OMEMO_V03)
        // XEP-0184: Message Delivery Receipts
        if (checkElement(element, QStringLiteral("received"), ns_message_receipts)) {
            d->receiptId = element.attribute(QStringLiteral("id"));

            // compatibility with old-style XEP
            if (d->receiptId.isEmpty()) {
                d->receiptId = id();
            }
            return true;
        }
        if (checkElement(element, QStringLiteral("request"), ns_message_receipts)) {
            d->receiptRequested = true;
            return true;
        }
        // XEP-0203: Delayed Delivery
        if (checkElement(element, QStringLiteral("delay"), ns_delayed_delivery)) {
            d->stamp = QXmppUtils::datetimeFromString(
                element.attribute(QStringLiteral("stamp")));
            d->stampType = DelayedDelivery;
            return true;
        }
#else
#endif

        // XEP-0482: Call Invites
        if (QXmppCallInviteElement::isCallInviteElement(element)) {
            QXmppCallInviteElement callInviteElement;
            callInviteElement.parse(element);
            d->callInviteElement = callInviteElement;
            return true;
        }
    }
    if (sceMode & QXmpp::SceSensitive) {
        if (element.tagName() == QStringLiteral("body")) {
            d->body = element.text();
            return true;
        }
        if (element.tagName() == QStringLiteral("subject")) {
            d->subject = element.text();
            return true;
        }
        if (element.tagName() == QStringLiteral("thread")) {
            d->thread = element.text();
            d->parentThread = element.attribute(QStringLiteral("parent"));
            return true;
        }
        if (element.tagName() == QStringLiteral("x")) {
            if (element.namespaceURI() == ns_legacy_delayed_delivery) {
                // if XEP-0203 exists, XEP-0091 has no need to parse because XEP-0091
                // is no more standard protocol)
                if (d->stamp.isNull()) {
                    // XEP-0091: Legacy Delayed Delivery
                    d->stamp = QDateTime::fromString(
                        element.attribute(QStringLiteral("stamp")),
                        QStringLiteral("yyyyMMddThh:mm:ss"));
                    d->stamp.setTimeSpec(Qt::UTC);
                    d->stampType = LegacyDelayedDelivery;
                }
                return true;
            }
            // XEP-0249: Direct MUC Invitations
            if (element.namespaceURI() == ns_conference) {
                d->mucInvitationJid = element.attribute(QStringLiteral("jid"));
                d->mucInvitationPassword = element.attribute(QStringLiteral("password"));
                d->mucInvitationReason = element.attribute(QStringLiteral("reason"));
                return true;
            }
            // XEP-0066: Out of Band Data
            if (element.namespaceURI() == ns_oob) {
                QXmppOutOfBandUrl data;
                data.parse(element);
                d->outOfBandUrls.push_back(std::move(data));
                return true;
            }
        }
        // XEP-0071: XHTML-IM
        if (checkElement(element, u"html", ns_xhtml_im)) {
            QDomElement bodyElement = element.firstChildElement(QStringLiteral("body"));
            if (!bodyElement.isNull() && bodyElement.namespaceURI() == ns_xhtml) {
                QTextStream stream(&d->xhtml, QIODevice::WriteOnly);
                bodyElement.save(stream, 0);

                d->xhtml = d->xhtml.mid(d->xhtml.indexOf(u'>') + 1);
                d->xhtml.replace(
                    QStringLiteral(" xmlns=\"http://www.w3.org/1999/xhtml\""),
                    QString());
                d->xhtml.replace(QStringLiteral("</body>"), QString());
                d->xhtml = d->xhtml.trimmed();
            }
            return true;
        }
        // XEP-0085: Chat State Notifications
        if (element.namespaceURI() == ns_chat_states) {
            d->state = enumFromString<State>(CHAT_STATES, element.tagName()).value_or(None);
            return true;
        }
#if defined(WITH_OMEMO_V03)
#else
        // XEP-0184: Message Delivery Receipts
        if (checkElement(element, u"received", ns_message_receipts)) {
            d->receiptId = element.attribute(QStringLiteral("id"));

            // compatibility with old-style XEP
            if (d->receiptId.isEmpty()) {
                d->receiptId = id();
            }
            return true;
        }
        if (checkElement(element, u"request", ns_message_receipts)) {
            d->receiptRequested = true;
            return true;
        }
        // XEP-0203: Delayed Delivery
        if (checkElement(element, u"delay", ns_delayed_delivery)) {
            d->stamp = QXmppUtils::datetimeFromString(
                element.attribute(QStringLiteral("stamp")));
            d->stampType = DelayedDelivery;
            return true;
        }
#endif
        // XEP-0224: Attention
        if (checkElement(element, u"attention", ns_attention)) {
            d->attentionRequested = true;
            return true;
        }
        // XEP-0231: Bits of Binary
        if (QXmppBitsOfBinaryData::isBitsOfBinaryData(element)) {
            QXmppBitsOfBinaryData data;
            data.parseElementFromChild(element);
            d->bitsOfBinaryData << data;
            return true;
        }
        // XEP-0308: Last Message Correction
        if (checkElement(element, u"replace", ns_message_correct)) {
            d->replaceId = element.attribute(QStringLiteral("id"));
            return true;
        }
#if defined(WITH_OMEMO_V03)
#else
        // XEP-0333: Chat Markers
        if (element.namespaceURI() == ns_chat_markers) {
            if (element.tagName() == u"markable") {
                d->markable = true;
            } else {
                if (auto marker = enumFromString<Marker>(MARKER_TYPES, element.tagName())) {
                    d->marker = *marker;
                    d->markedId = element.attribute(QStringLiteral("id"));
                    d->markedThread = element.attribute(QStringLiteral("thread"));
                }
            }
            return true;
        }
#endif
        // XEP-0367: Message Attaching
        if (checkElement(element, u"attach-to", ns_message_attaching)) {
            d->attachId = element.attribute(QStringLiteral("id"));
            return true;
        }
        // XEP-0382: Spoiler messages
        if (checkElement(element, u"spoiler", ns_spoiler)) {
            d->isSpoiler = true;
            d->spoilerHint = element.text();
            return true;
        }
        // XEP-0407: Mediated Information eXchange (MIX): Miscellaneous Capabilities
        if (checkElement(element, u"invitation", ns_mix_misc)) {
            QXmppMixInvitation mixInvitation;
            mixInvitation.parse(element);
            d->mixInvitation = mixInvitation;
            return true;
        }
        // XEP-0434: Trust Messages (TM)
        if (QXmppTrustMessageElement::isTrustMessageElement(element)) {
            QXmppTrustMessageElement trustMessageElement;
            trustMessageElement.parse(element);
            d->trustMessageElement = trustMessageElement;
            return true;
        }
        // XEP-0444: Message Reactions
        if (QXmppMessageReaction::isMessageReaction(element)) {
            QXmppMessageReaction reaction;
            reaction.parse(element);
            d->reaction = std::move(reaction);
            return true;
        }
        // XEP-0447: Stateless file sharing
        if (checkElement(element, u"file-sharing", ns_sfs)) {
            QXmppFileShare share;
            if (share.parse(element)) {
                d->sharedFiles.push_back(std::move(share));
            }
            return true;
        }
        if (checkElement(element, u"sources", ns_sfs)) {
            if (auto fileSources = QXmppFileSourcesAttachment::fromDom(element)) {
                d->fileSourcesAttachments.push_back(std::move(*fileSources));
            }
            return true;
        }
    }
    return false;
}

///
/// Serializes all additional child elements.
///
/// \param writer The XML stream writer to output the XML
/// \param sceMode The mode which decides which elements to output (only useful
/// for encryption)
/// \param baseNamespace Custom namespace added to basic XMPP-Core elements like
/// &lt;body/&gt; (needed when encrypting elements outside of the stream).
///
/// \since QXmpp 1.5
///
void QXmppMessage::serializeExtensions(QXmlStreamWriter *writer, QXmpp::SceMode sceMode, const QString &baseNamespace) const
{
    if (sceMode & QXmpp::ScePublic) {
        if (sceMode == QXmpp::ScePublic && !d->e2eeFallbackBody.isEmpty()) {
            writer->writeTextElement(QSL65("body"), d->e2eeFallbackBody);
        }

        // XEP-0280: Message Carbons
        if (d->privatemsg) {
            writer->writeStartElement(QSL65("private"));
            writer->writeDefaultNamespace(toString65(ns_carbons));
            writer->writeEndElement();
        }

        // XEP-0334: Message Processing Hints
        for (quint8 i = 0; i < HINT_TYPES.size(); i++) {
            if (hasHint(Hint(1 << i))) {
                writer->writeStartElement(toString65(HINT_TYPES.at(i)));
                writer->writeDefaultNamespace(toString65(ns_message_processing_hints));
                writer->writeEndElement();
            }
        }

#if defined(WITH_OMEMO_V03)
        // XEP-0085: Chat State Notifications
        if (d->state > None && d->state <= Paused) {
            writer->writeStartElement(CHAT_STATES.at(d->state));
            writer->writeDefaultNamespace(ns_chat_states);
            writer->writeEndElement();
        }
#endif

#if defined(WITH_OMEMO_V03)
        // XEP-0184: Message Delivery Receipts
        // An ack message (message containing a "received" element) must not
        // include a receipt request ("request" element) in order to prevent
        // looping.
        if (!d->receiptId.isEmpty()) {
            writer->writeStartElement(QStringLiteral("received"));
            writer->writeDefaultNamespace(ns_message_receipts);
            writer->writeAttribute(QStringLiteral("id"), d->receiptId);
            writer->writeEndElement();
        } else if (d->receiptRequested) {
            writer->writeStartElement(QStringLiteral("request"));
            writer->writeDefaultNamespace(ns_message_receipts);
            writer->writeEndElement();
        }
#endif

#if defined(WITH_OMEMO_V03)
        // XEP-0333: Chat Markers
        if (d->markable) {
            writer->writeStartElement(QStringLiteral("markable"));
            writer->writeDefaultNamespace(ns_chat_markers);
            writer->writeEndElement();
        }
        if (d->marker != NoMarker) {
            writer->writeStartElement(MARKER_TYPES.at(d->marker));
            writer->writeDefaultNamespace(ns_chat_markers);
            writer->writeAttribute(QStringLiteral("id"), d->markedId);
            if (!d->markedThread.isNull() && !d->markedThread.isEmpty()) {
                writer->writeAttribute(QStringLiteral("thread"), d->markedThread);
            }
            writer->writeEndElement();
        }
#endif

#if defined(WITH_OMEMO_V03)
        // XEP-0091: Legacy Delayed Delivery | XEP-0203: Delayed Delivery
        if (d->stamp.isValid()) {
            QDateTime utcStamp = d->stamp.toUTC();
            if (d->stampType == DelayedDelivery) {
                // XEP-0203: Delayed Delivery
                writer->writeStartElement(QStringLiteral("delay"));
                writer->writeDefaultNamespace(ns_delayed_delivery);
                helperToXmlAddAttribute(writer, QStringLiteral("stamp"), QXmppUtils::datetimeToString(utcStamp));
                writer->writeEndElement();
            } else {
                // XEP-0091: Legacy Delayed Delivery
                writer->writeStartElement(QStringLiteral("x"));
                writer->writeDefaultNamespace(ns_legacy_delayed_delivery);
                helperToXmlAddAttribute(writer, QStringLiteral("stamp"), utcStamp.toString(QStringLiteral("yyyyMMddThh:mm:ss")));
                writer->writeEndElement();
            }
        }
#endif

        // XEP-0359: Unique and Stable Stanza IDs
        if (!d->stanzaId.isNull()) {
            writer->writeStartElement(QSL65("stanza-id"));
            writer->writeDefaultNamespace(toString65(ns_sid));
            writer->writeAttribute(QSL65("id"), d->stanzaId);
            if (!d->stanzaIdBy.isNull()) {
                writer->writeAttribute(QSL65("by"), d->stanzaIdBy);
            }
            writer->writeEndElement();
        }

        if (!d->originId.isNull()) {
            writer->writeStartElement(QSL65("origin-id"));
            writer->writeDefaultNamespace(toString65(ns_sid));
            writer->writeAttribute(QSL65("id"), d->originId);
            writer->writeEndElement();
        }

        // XEP-0369: Mediated Information eXchange (MIX)
        if (!d->mixUserJid.isEmpty() || !d->mixUserNick.isEmpty()) {
            writer->writeStartElement(QSL65("mix"));
            writer->writeDefaultNamespace(toString65(ns_mix));
            writeXmlTextElement(writer, u"jid", d->mixUserJid);
            writeXmlTextElement(writer, u"nick", d->mixUserNick);
            writer->writeEndElement();
        }

        // XEP-0380: Explicit Message Encryption
        if (!d->encryptionMethod.isEmpty()) {
            writer->writeStartElement(QSL65("encryption"));
            writer->writeDefaultNamespace(toString65(ns_eme));
            writer->writeAttribute(QSL65("namespace"), d->encryptionMethod);
            writeOptionalXmlAttribute(writer, u"name", encryptionName());
            writer->writeEndElement();
        }

#ifdef BUILD_OMEMO
        // XEP-0384: OMEMO Encryption
        if (d->omemoElement) {
            d->omemoElement->toXml(writer);
        }
#endif

        // XEP-0428: Fallback Indication
        for (const auto &fallback : d->fallbackMarkers) {
            fallback.toXml(writer);
        }
    }

    if (sceMode & QXmpp::SceSensitive) {
        const auto writeTextElement = [writer, &baseNamespace](const auto &tagName, const auto &text) {
            if (!text.isEmpty()) {
                writer->writeStartElement(tagName);
                if (!baseNamespace.isNull()) {
                    writer->writeDefaultNamespace(baseNamespace);
                }
                writer->writeCharacters(text);
                writer->writeEndElement();
            }
        };

        // XMPP-Core
        writeTextElement(QSL65("subject"), d->subject);
        writeTextElement(QSL65("body"), d->body);

        if (!d->thread.isEmpty()) {
            writer->writeStartElement(QSL65("thread"));
            if (!baseNamespace.isNull()) {
                writer->writeDefaultNamespace(baseNamespace);
            }
            writeOptionalXmlAttribute(writer, u"parent", d->parentThread);
            writer->writeCharacters(d->thread);
            writer->writeEndElement();
        }

        // XEP-0066: Out of Band Data
        for (const auto &url : d->outOfBandUrls) {
            url.toXml(writer);
        }

        // XEP-0071: XHTML-IM
        if (!d->xhtml.isEmpty()) {
            writer->writeStartElement(QSL65("html"));
            writer->writeDefaultNamespace(toString65(ns_xhtml_im));
            writer->writeStartElement(QSL65("body"));
            writer->writeDefaultNamespace(toString65(ns_xhtml));
            writer->writeCharacters(QString());
            writer->device()->write(d->xhtml.toUtf8());
            writer->writeEndElement();
            writer->writeEndElement();
        }
#if defined(WITH_OMEMO_V03)
#else
        // XEP-0085: Chat State Notifications
        if (d->state > None && d->state <= Paused) {
            writer->writeStartElement(toString65(CHAT_STATES.at(d->state)));
            writer->writeDefaultNamespace(toString65(ns_chat_states));
            writer->writeEndElement();
        }
#endif

#if defined(WITH_OMEMO_V03)
#else
        // XEP-0091: Legacy Delayed Delivery | XEP-0203: Delayed Delivery
        if (d->stamp.isValid()) {
            QDateTime utcStamp = d->stamp.toUTC();
            if (d->stampType == DelayedDelivery) {
                // XEP-0203: Delayed Delivery
                writer->writeStartElement(QSL65("delay"));
                writer->writeDefaultNamespace(toString65(ns_delayed_delivery));
                writeOptionalXmlAttribute(writer, u"stamp", QXmppUtils::datetimeToString(utcStamp));
                writer->writeEndElement();
            } else {
                // XEP-0091: Legacy Delayed Delivery
                writer->writeStartElement(QSL65("x"));
                writer->writeDefaultNamespace(toString65(ns_legacy_delayed_delivery));
                writeOptionalXmlAttribute(writer, u"stamp", utcStamp.toString(u"yyyyMMddThh:mm:ss"));
                writer->writeEndElement();
            }
        }
#endif

#if defined(WITH_OMEMO_V03)
#else
        // XEP-0184: Message Delivery Receipts
        // An ack message (message containing a "received" element) must not
        // include a receipt request ("request" element) in order to prevent
        // looping.
        if (!d->receiptId.isEmpty()) {
            writer->writeStartElement(QSL65("received"));
            writer->writeDefaultNamespace(toString65(ns_message_receipts));
            writer->writeAttribute(QSL65("id"), d->receiptId);
            writer->writeEndElement();
        } else if (d->receiptRequested) {
            writer->writeStartElement(QSL65("request"));
            writer->writeDefaultNamespace(toString65(ns_message_receipts));
            writer->writeEndElement();
        }
#endif
        // XEP-0224: Attention
        if (d->attentionRequested) {
            writer->writeStartElement(QSL65("attention"));
            writer->writeDefaultNamespace(toString65(ns_attention));
            writer->writeEndElement();
        }

        // XEP-0249: Direct MUC Invitations
        if (!d->mucInvitationJid.isEmpty()) {
            writer->writeStartElement(QSL65("x"));
            writer->writeDefaultNamespace(toString65(ns_conference));
            writer->writeAttribute(QSL65("jid"), d->mucInvitationJid);
            if (!d->mucInvitationPassword.isEmpty()) {
                writer->writeAttribute(QSL65("password"), d->mucInvitationPassword);
            }
            if (!d->mucInvitationReason.isEmpty()) {
                writer->writeAttribute(QSL65("reason"), d->mucInvitationReason);
            }
            writer->writeEndElement();
        }

        // XEP-0231: Bits of Binary
        for (const auto &data : std::as_const(d->bitsOfBinaryData)) {
            data.toXmlElementFromChild(writer);
        }

        // XEP-0308: Last Message Correction
        if (!d->replaceId.isEmpty()) {
            writer->writeStartElement(QSL65("replace"));
            writer->writeDefaultNamespace(toString65(ns_message_correct));
            writer->writeAttribute(QSL65("id"), d->replaceId);
            writer->writeEndElement();
        }

#if defined(WITH_OMEMO_V03)
#else
        // XEP-0333: Chat Markers
        if (d->markable) {
            writer->writeStartElement(QSL65("markable"));
            writer->writeDefaultNamespace(toString65(ns_chat_markers));
            writer->writeEndElement();
        }
        if (d->marker != NoMarker) {
            writer->writeStartElement(toString65(MARKER_TYPES.at(d->marker)));
            writer->writeDefaultNamespace(toString65(ns_chat_markers));
            writer->writeAttribute(QSL65("id"), d->markedId);
            if (!d->markedThread.isNull() && !d->markedThread.isEmpty()) {
                writer->writeAttribute(QSL65("thread"), d->markedThread);
            }
            writer->writeEndElement();
        }
#endif

        // XEP-0353: Jingle Message Initiation
        if (d->jingleMessageInitiationElement) {
            d->jingleMessageInitiationElement->toXml(writer);
        }

        // XEP-0353: Jingle Message Initiation
        if (d->jingleMessageInitiationElement) {
            d->jingleMessageInitiationElement->toXml(writer);
        }

        // XEP-0367: Message Attaching
        if (!d->attachId.isEmpty()) {
            writer->writeStartElement(QSL65("attach-to"));
            writer->writeDefaultNamespace(toString65(ns_message_attaching));
            writer->writeAttribute(QSL65("id"), d->attachId);
            writer->writeEndElement();
        }

        // XEP-0382: Spoiler messages
        if (d->isSpoiler) {
            writer->writeStartElement(QSL65("spoiler"));
            writer->writeDefaultNamespace(toString65(ns_spoiler));
            writer->writeCharacters(d->spoilerHint);
            writer->writeEndElement();
        }

        // XEP-0407: Mediated Information eXchange (MIX): Miscellaneous Capabilities
        if (d->mixInvitation) {
            d->mixInvitation->toXml(writer);
        }

        // XEP-0434: Trust Messages (TM)
        if (d->trustMessageElement) {
            d->trustMessageElement->toXml(writer);
        }

        // XEP-0444: Message Reactions
        if (d->reaction) {
            d->reaction->toXml(writer);
        }

        // XEP-0447: Stateless file sharing
        for (const auto &fileShare : d->sharedFiles) {
            fileShare.toXml(writer);
        }
<<<<<<< HEAD
        for (const auto &fileSources : d->fileSourcesAttachments) {
            fileSources.toXml(writer);
        }
=======
>>>>>>> 57444103

        // XEP-0482: Call Invites
        if (d->callInviteElement) {
            d->callInviteElement->toXml(writer);
        }
    }
}

struct QXmppFallbackPrivate : QSharedData {
    QString forNamespace;
    QVector<QXmppFallback::Reference> references;
};

///
/// \class QXmppFallback
///
/// Fallback marker for message stanzas as defined in \xep{0428, Fallback Indication}.
///
/// \sa QXmppFallback
/// \since QXmpp 1.7
///

///
/// \enum QXmppFallback::Element
///
/// Describes the element of the message stanza this refers to.
///

///
/// \struct QXmppFallback::Range
///
/// A character range of a string, see \xep{0426, Character counting in message bodies} for details.
///

///
/// \struct QXmppFallback::Reference
///
/// A reference to a text in the message stanza.
///

QXMPP_PRIVATE_DEFINE_RULE_OF_SIX(QXmppFallback)

/// Creates a fallback marker.
QXmppFallback::QXmppFallback(const QString &forNamespace, const QVector<Reference> &references)
    : d(new QXmppFallbackPrivate { {}, forNamespace, references })
{
}

///
/// Returns the namespace of the XEP that this fallback marker is referring to.
///
const QString &QXmppFallback::forNamespace() const
{
    return d->forNamespace;
}

///
/// Sets the namespace of the XEP that this fallback marker is referring to.
///
void QXmppFallback::setForNamespace(const QString &ns)
{
    d->forNamespace = ns;
}

///
/// Returns the text references of this fallback marker.
///
const QVector<QXmppFallback::Reference> &QXmppFallback::references() const
{
    return d->references;
}

///
/// Sets the text references of this fallback marker.
///
void QXmppFallback::setReferences(const QVector<Reference> &references)
{
    d->references = references;
}

///
/// Tries to parse \a el into a QXmppFallback object.
///
/// \return Empty optional on failure, parsed object otherwise.
///
std::optional<QXmppFallback> QXmppFallback::fromDom(const QDomElement &el)
{
    if (el.tagName() != u"fallback" || el.namespaceURI() != ns_fallback_indication) {
        return {};
    }

    QVector<Reference> references;
    for (const auto &subEl : iterChildElements(el, {}, ns_fallback_indication)) {
        auto start = parseInt<uint32_t>(subEl.attribute(QStringLiteral("start")));
        auto end = parseInt<uint32_t>(subEl.attribute(QStringLiteral("end")));
        std::optional<Range> range;
        if (start && end) {
            range = Range { *start, *end };
        }

        if (subEl.tagName() == u"body") {
            references.push_back(Reference { Body, range });
        } else if (subEl.tagName() == u"subject") {
            references.push_back(Reference { Subject, range });
        }
    }

    return QXmppFallback {
        el.attribute(QStringLiteral("for")),
        references,
    };
}

///
/// Serializes the object to XML.
///
void QXmppFallback::toXml(QXmlStreamWriter *writer) const
{
    writer->writeStartElement(QSL65("fallback"));
    writer->writeDefaultNamespace(toString65(ns_fallback_indication));
    writeOptionalXmlAttribute(writer, u"for", d->forNamespace);
    for (const auto &reference : d->references) {
        writer->writeStartElement(reference.element == Body ? QSL65("body") : QSL65("subject"));
        if (reference.range) {
            writer->writeAttribute(QSL65("start"), serializeInt(reference.range->start));
            writer->writeAttribute(QSL65("end"), serializeInt(reference.range->end));
        }
        writer->writeEndElement();
    }
    writer->writeEndElement();
}<|MERGE_RESOLUTION|>--- conflicted
+++ resolved
@@ -170,14 +170,7 @@
 
     // XEP-0447: Stateless file sharing
     QVector<QXmppFileShare> sharedFiles;
-<<<<<<< HEAD
     QVector<QXmppFileSourcesAttachment> fileSourcesAttachments;
-=======
-
-    // XEP-0482: Call Invites
-    std::optional<QXmppCallInviteElement> callInviteElement;
-};
->>>>>>> 57444103
 
     // XEP-0482: Call Invites
     std::optional<QXmppCallInviteElement> callInviteElement;
@@ -1336,7 +1329,6 @@
 }
 
 ///
-<<<<<<< HEAD
 /// Returns additional sources to be attached to a file share as defined by \xep{0447, Stateless
 /// file sharing}.
 ///
@@ -1359,8 +1351,6 @@
 }
 
 ///
-=======
->>>>>>> 57444103
 /// Returns a Call Invite element as defined in \xep{0482, Call Invites}.
 ///
 std::optional<QXmppCallInviteElement> QXmppMessage::callInviteElement() const
@@ -2088,12 +2078,9 @@
         for (const auto &fileShare : d->sharedFiles) {
             fileShare.toXml(writer);
         }
-<<<<<<< HEAD
         for (const auto &fileSources : d->fileSourcesAttachments) {
             fileSources.toXml(writer);
         }
-=======
->>>>>>> 57444103
 
         // XEP-0482: Call Invites
         if (d->callInviteElement) {
