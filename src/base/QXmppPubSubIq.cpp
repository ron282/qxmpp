--- conflicted
+++ resolved
@@ -533,19 +533,9 @@
         subscription().value_or(QXmppPubSubSubscription()).toXml(writer);
     } else {
         // write query type
-<<<<<<< HEAD
         writer->writeStartElement(toString65(PUBSUB_QUERIES.at(size_t(d->queryType))));
         writeOptionalXmlAttribute(writer, u"jid", d->queryJid);
         writeOptionalXmlAttribute(writer, u"node", d->queryNode);
-=======
-        if(type() == QXmppIq::Set && (d->queryType == Items) && d->queryNode.contains(ns_omemo_bundles))
-            writer->writeStartElement(PUBSUB_QUERIES.at(Publish));
-        else
-            writer->writeStartElement(PUBSUB_QUERIES.at(d->queryType));
-
-        helperToXmlAddAttribute(writer, QStringLiteral("jid"), d->queryJid);
-        helperToXmlAddAttribute(writer, QStringLiteral("node"), d->queryNode);
->>>>>>> 57444103
 
         // write subid
         switch (d->queryType) {
@@ -566,13 +556,8 @@
             }
             break;
         case Items:
-<<<<<<< HEAD
             if (d->maxItems > 0) {
                 writer->writeAttribute(QSL65("max_items"), QString::number(d->maxItems));
-=======
-            if (d->maxItems > 0 && (d->queryNode.contains(ns_omemo_bundles) == false)) {
-                writer->writeAttribute(QStringLiteral("max_items"), QString::number(d->maxItems));
->>>>>>> 57444103
             }
             [[fallthrough]];
         case Publish:
