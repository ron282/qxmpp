// SPDX-FileCopyrightText: 2019 Linus Jahn <lnj@kaidan.im>
// SPDX-FileCopyrightText: 2010 Jeremy Lainé <jeremy.laine@m4x.org>
//
// SPDX-License-Identifier: LGPL-2.1-or-later

#include "QXmppConstants_p.h"
#include "QXmppDataForm.h"
#include "QXmppPubSubAffiliation.h"
#include "QXmppPubSubIq_p.h"
#include "QXmppPubSubSubscription.h"
#include "QXmppResultSet.h"
#include "QXmppUtils_p.h"

#include "StringLiterals.h"

#include <QSharedData>

using namespace QXmpp::Private;

/// \cond

///
/// \class QXmppPubSubIqBase
///
/// \brief The QXmppPubSubIqBase class is an abstract class used for parsing of
/// generic PubSub IQs as defined by \xep{0060, Publish-Subscribe}.
///
/// This class does not handle queries working with items. For a full-featured
/// PubSub-IQ, please use QXmppPubSubIq<T> with your needed item class.
///
/// \since QXmpp 1.5
///

///
/// \class QXmppPubSubIq
///
/// The QXmppPubSubIq class represents an IQ used for the publish-subscribe
/// mechanisms defined by \xep{0060, Publish-Subscribe}.
///
/// \ingroup Stanzas
///
/// \since QXmpp 1.5
///

///
/// \fn QXmppPubSubIq<T>::items()
///
/// Returns the IQ's items.
///

///
/// \fn QXmppPubSubIq<T>::setItems()
///
/// Sets the IQ's items.
///
/// \param items
///

///
/// \fn QXmppPubSubIq<T>::isPubSubIq()
///
/// Returns true, if the element is a valid PubSub IQ stanza. The payload of the
/// &lt;item/&gt; is also checked.
///

constexpr auto PUBSUB_QUERIES = to_array<QStringView>({
    QStringView(u"affiliations"),
    QStringView(u"affiliations"),
    QStringView(u"configure"),
    QStringView(u"create"),
    QStringView(u"default"),
    QStringView(u"default"),
    QStringView(u"delete"),
    QStringView(u"items"),
    QStringView(u"options"),
    QStringView(u"publish"),
    QStringView(u"purge"),
    QStringView(u"retract"),
    QStringView(u"subscribe"),
    QStringView(u"subscription"),
    QStringView(u"subscriptions"),
    QStringView(u"subscriptions"),
    QStringView(u"unsubscribe"),
});

#if defined(SFOS)
namespace QXmpp { namespace Private {
#else
namespace QXmpp::Private {
#endif

class PubSubIqPrivate : public QSharedData
{
public:
    PubSubIqBase::QueryType queryType = PubSubIqBase::Items;
    QString queryJid;
    QString queryNode;
    QString subscriptionId;
    QVector<QXmppPubSubSubscription> subscriptions;
    QVector<QXmppPubSubAffiliation> affiliations;
    uint32_t maxItems = 0;
    std::optional<QXmppDataForm> dataForm;
    std::optional<QXmppResultSetReply> itemsContinuation;
};

#if defined(SFOS)
}  } // namespace QXmpp Private
#else
}  // namespace QXmpp::Private
#endif

///
/// Constructs a PubSub IQ.
///
PubSubIqBase::PubSubIqBase()
    : d(new PubSubIqPrivate)
{
}

/// Default copy-constructor
PubSubIqBase::PubSubIqBase(const PubSubIqBase &iq) = default;

PubSubIqBase::~PubSubIqBase() = default;

/// Default assignment operator
PubSubIqBase &PubSubIqBase::operator=(const PubSubIqBase &iq) = default;

///
/// Returns the PubSub query type for this IQ.
///
PubSubIqBase::QueryType PubSubIqBase::queryType() const
{
    return d->queryType;
}

///
/// Sets the PubSub query type for this IQ.
///
/// \param queryType
///
void PubSubIqBase::setQueryType(PubSubIqBase::QueryType queryType)
{
    d->queryType = queryType;
}

///
/// Returns the JID being queried.
///
QString PubSubIqBase::queryJid() const
{
    return d->queryJid;
}

///
/// Sets the JID being queried.
///
/// \param queryJid
///
void PubSubIqBase::setQueryJid(const QString &queryJid)
{
    d->queryJid = queryJid;
}

///
/// Returns the name of the node being queried.
///
QString PubSubIqBase::queryNode() const
{
    return d->queryNode;
}

///
/// Sets the name of the node being queried.
///
/// \param queryNodeName
///
void PubSubIqBase::setQueryNode(const QString &queryNodeName)
{
    d->queryNode = queryNodeName;
}

///
/// Returns the subscription ID for the request.
///
/// This does not work for SubscriptionQuery IQs, use subscription() instead.
///
QString PubSubIqBase::subscriptionId() const
{
    return d->subscriptionId;
}

///
/// Sets the subscription ID for the request.
///
/// This does not work for SubscriptionQuery IQs, use setSubscription() instead.
///
void PubSubIqBase::setSubscriptionId(const QString &subscriptionId)
{
    d->subscriptionId = subscriptionId;
}

///
/// Returns the included subscriptions.
///
QVector<QXmppPubSubSubscription> PubSubIqBase::subscriptions() const
{
    return d->subscriptions;
}

///
/// Sets the included subscriptions.
///
void PubSubIqBase::setSubscriptions(const QVector<QXmppPubSubSubscription> &subscriptions)
{
    d->subscriptions = subscriptions;
}

///
/// Returns the subscription.
///
/// This is a utility function for subscriptions(). It returns the first
/// subscription if existant. This can be used for both query types,
/// Subscription and Subscriptions.
///
std::optional<QXmppPubSubSubscription> PubSubIqBase::subscription() const
{
    if (d->subscriptions.isEmpty()) {
        return std::nullopt;
    }
    return d->subscriptions.first();
}

///
/// Sets the subscription.
///
/// This is a utility function for setSubscriptions(). It can be used for both
/// query types, Subscription and Subscriptions.
///
void PubSubIqBase::setSubscription(const std::optional<QXmppPubSubSubscription> &subscription)
{
    if (subscription) {
        d->subscriptions = { *subscription };
    } else {
        d->subscriptions.clear();
    }
}

///
/// Returns the included affiliations.
///
QVector<QXmppPubSubAffiliation> PubSubIqBase::affiliations() const
{
    return d->affiliations;
}

///
/// Sets the included affiliations.
///
void PubSubIqBase::setAffiliations(const QVector<QXmppPubSubAffiliation> &affiliations)
{
    d->affiliations = affiliations;
}

///
/// Returns the maximum of items that are requested.
///
/// This is only used for queries with type ItemsQuery.
///
std::optional<uint32_t> PubSubIqBase::maxItems() const
{
    if (d->maxItems) {
        return d->maxItems;
    }
    return std::nullopt;
}

///
/// Sets the maximum of items that are requested.
///
/// This is only used for queries with type ItemsQuery.
///
void PubSubIqBase::setMaxItems(std::optional<uint32_t> maxItems)
{
    d->maxItems = maxItems.value_or(0);
}

///
/// Returns a data form if the IQ contains one.
///
std::optional<QXmppDataForm> PubSubIqBase::dataForm() const
{
    return d->dataForm;
}

///
/// Sets a data form (or clears it by setting std::nullopt).
///
void PubSubIqBase::setDataForm(const std::optional<QXmppDataForm> &dataForm)
{
    d->dataForm = dataForm;
}

///
/// Returns a description of which items have been returned.
///
/// If this value is set the results are incomplete.
///
std::optional<QXmppResultSetReply> PubSubIqBase::itemsContinuation() const
{
    return d->itemsContinuation;
}

///
/// Returns a description of which items have been returned.
///
/// If this value is set the results are incomplete.
///
void PubSubIqBase::setItemsContinuation(const std::optional<QXmppResultSetReply> &itemsContinuation)
{
    d->itemsContinuation = itemsContinuation;
}

bool PubSubIqBase::isPubSubIq(const QDomElement &element)
{
    // no special requirements for the item / it's payload
    return PubSubIqBase::isPubSubIq(element, [](const QDomElement &) {
        return true;
    });
}

bool PubSubIqBase::isPubSubIq(const QDomElement &element, bool (*isItemValid)(const QDomElement &))
{
    // IQs must have only one direct child element.
    const auto pubSubElement = element.firstChildElement();
    if (pubSubElement.tagName() != u"pubsub") {
        return false;
    }

    // check for correct namespace
    const bool isOwner = pubSubElement.namespaceURI() == ns_pubsub_owner;
    if (!isOwner && pubSubElement.namespaceURI() != ns_pubsub) {
        return false;
    }

    // check that the query type is valid
    auto queryElement = pubSubElement.firstChildElement();
    auto optionalType = queryTypeFromDomElement(queryElement);
    if (!optionalType) {
        return false;
    }
    auto queryType = *optionalType;

    // check for the "node" attribute
    switch (queryType) {
    case OwnerAffiliations:
    case Items:
    case Publish:
    case Retract:
    case Delete:
    case Purge:
        if (!queryElement.hasAttribute(u"node"_s)) {
            return false;
        }
    default:
        break;
    }

    // check for the "jid" attribute
    switch (queryType) {
    case Options:
    case OwnerSubscriptions:
    case Subscribe:
    case Unsubscribe:
        if (!queryElement.hasAttribute(u"jid"_s)) {
            return false;
        }
    default:
        break;
    }

    // check the individual content
    switch (queryType) {
    case Items:
    case Publish:
    case Retract:
        // check the items using isItemValid()
        for (const auto &itemElement : iterChildElements(queryElement, u"item")) {
            if (!isItemValid(itemElement)) {
                return false;
            }
        }
        break;
    case Subscription:
        if (!QXmppPubSubSubscription::isSubscription(queryElement)) {
            return false;
        }
    case Delete:
    case Purge:
    case Configure:
        if (!isOwner) {
            return false;
        }
        break;
    case Affiliations:
    case OwnerAffiliations:
    case Create:
    case Default:
    case OwnerDefault:
    case Options:
    case Subscribe:
    case Subscriptions:
    case OwnerSubscriptions:
    case Unsubscribe:
        break;
    }
    return true;
}

void PubSubIqBase::parseElementFromChild(const QDomElement &element)
{
    const auto parseDataFormFromChild = [=](const QDomElement &element) -> std::optional<QXmppDataForm> {
        if (const auto subElement = firstChildElement(element, u"x", ns_data);
            !subElement.isNull()) {
            QXmppDataForm form;
            form.parse(subElement);
            return form;
        }
        return {};
    };

    const auto pubSubElement = element.firstChildElement(u"pubsub"_s);
    const auto queryElement = pubSubElement.firstChildElement();

    // parse query type
    if (auto type = queryTypeFromDomElement(queryElement)) {
        d->queryType = *type;
    } else {
        return;
    }

    // Subscription is special: The query element is directly handled by
    // QXmppPubSubSubscription.
    if (d->queryType == Subscription) {
        QXmppPubSubSubscription subscription;
        subscription.parse(queryElement);
        setSubscription(subscription);

        // form inside following <options/>
        d->dataForm = parseDataFormFromChild(firstChildElement(pubSubElement, u"options"));
        return;
    }

    d->queryJid = queryElement.attribute(u"jid"_s);
    d->queryNode = queryElement.attribute(u"node"_s);

    // parse subid
    switch (d->queryType) {
    case Items:
    case Unsubscribe:
    case Options:
        d->subscriptionId = queryElement.attribute(u"subid"_s);
    default:
        break;
    }

    // parse contents
    switch (d->queryType) {
    case Affiliations:
    case OwnerAffiliations:
        for (const auto &subElement : iterChildElements(queryElement, u"affiliation")) {
            if (QXmppPubSubAffiliation::isAffiliation(subElement)) {
                QXmppPubSubAffiliation affiliation;
                affiliation.parse(subElement);

                d->affiliations << std::move(affiliation);
            }
        }
        break;
    case Items:
        // Result Set Management (incomplete items result received)
        for (const auto &rsmEl : iterChildElements(pubSubElement, u"set")) {
            if (rsmEl.namespaceURI() == ns_rsm) {
                QXmppResultSetReply reply;
                reply.parse(rsmEl);
                d->itemsContinuation = reply;
            }
        }
        [[fallthrough]];
    case Publish:
    case Retract:
        parseItems(queryElement);

        if (d->queryType == Items) {
            d->maxItems = queryElement.attribute(u"max_items"_s).toUInt();
        } else if (d->queryType == Publish) {
            // form inside following <publish-options/>
            d->dataForm = parseDataFormFromChild(firstChildElement(pubSubElement, u"publish-options"));
        }

        break;
    case Subscriptions:
    case OwnerSubscriptions:
        for (const auto &subElement : iterChildElements(queryElement)) {
            if (QXmppPubSubSubscription::isSubscription(subElement)) {
                QXmppPubSubSubscription subscription;
                subscription.parse(subElement);

                d->subscriptions << std::move(subscription);
            }
        }
        break;
    case Configure:
    case Default:
    case OwnerDefault:
    case Options:
        // form in direct child <x/>
        d->dataForm = parseDataFormFromChild(queryElement);
        break;
    case Create:
        // form inside following <configure/>
        d->dataForm = parseDataFormFromChild(firstChildElement(pubSubElement, u"configure"));
        break;
    case Subscribe:
    case Subscription:
        // form inside following <options/>
        d->dataForm = parseDataFormFromChild(firstChildElement(pubSubElement, u"options"));
        break;
    case Delete:
    case Purge:
    case Unsubscribe:
        break;
    }
}

void PubSubIqBase::toXmlElementFromChild(QXmlStreamWriter *writer) const
{
    writer->writeStartElement(QSL65("pubsub"));
    writer->writeDefaultNamespace(toString65(queryTypeIsOwnerIq(d->queryType) ? ns_pubsub_owner : ns_pubsub));

    // The SubscriptionQuery is special here: The query element is directly
    // handled by a QXmppPubSubSubscription.
    if (d->queryType == Subscription) {
        subscription().value_or(QXmppPubSubSubscription()).toXml(writer);
    } else {
        // write query type
        writer->writeStartElement(toString65(PUBSUB_QUERIES.at(size_t(d->queryType))));
        writeOptionalXmlAttribute(writer, u"jid", d->queryJid);
        writeOptionalXmlAttribute(writer, u"node", d->queryNode);

        // write subid
        switch (d->queryType) {
        case Items:
        case Unsubscribe:
        case Options:
            writeOptionalXmlAttribute(writer, u"subid", d->subscriptionId);
        default:
            break;
        }

        // write contents
        switch (d->queryType) {
        case Affiliations:
        case OwnerAffiliations:
            for (const auto &affiliation : std::as_const(d->affiliations)) {
                affiliation.toXml(writer);
            }
            break;
        case Items:
            if (d->maxItems > 0) {
                writer->writeAttribute(QSL65("max_items"), QString::number(d->maxItems));
            }
            [[fallthrough]];
        case Publish:
        case Retract:
            serializeItems(writer);
            break;
        case Subscriptions:
        case OwnerSubscriptions:
            for (const auto &sub : std::as_const(d->subscriptions)) {
                sub.toXml(writer);
            }
            break;
        case Configure:
        case Default:
        case OwnerDefault:
        case Options:
            if (auto form = d->dataForm) {
                // make sure data form type is correct
                switch (type()) {
                case QXmppIq::Result:
                    form->setType(QXmppDataForm::Result);
                    break;
                default:
                    if (form->type() != QXmppDataForm::Cancel) {
                        form->setType(QXmppDataForm::Submit);
                    }
                    break;
                }
                form->toXml(writer);
            }
            break;
        case Create:
        case Delete:
        case Purge:
        case Subscribe:
        case Subscription:
        case Unsubscribe:
            break;
        }

        writer->writeEndElement();  // query type

<<<<<<< HEAD
        if(d->queryNode.contains(ns_omemo_bundles.toString()) == false)
        {
            // add extra element with data form
            if (auto form = d->dataForm) {
                const auto writeForm = [](QXmlStreamWriter *writer, const QXmppDataForm &form, const QString &subElementName) {
                    writer->writeStartElement(subElementName);
                    form.toXml(writer);
                    writer->writeEndElement();
                };

                // make sure form type is 'submit'
                form->setType(type() == QXmppIq::Result ? QXmppDataForm::Result : QXmppDataForm::Submit);

                switch (d->queryType) {
                case Create:
                    writeForm(writer, *form, QStringLiteral("configure"));
                    break;
                case Publish:
                    writeForm(writer, *form, QStringLiteral("publish-options"));
                    break;
                case Subscribe:
                case Subscription:
                    writeForm(writer, *form, QStringLiteral("options"));
                    break;
                default:
                    break;
                }
=======
        // add extra element with data form
        if (auto form = d->dataForm) {
            const auto writeForm = [](QXmlStreamWriter *writer, const QXmppDataForm &form, const QString &subElementName) {
                writer->writeStartElement(subElementName);
                form.toXml(writer);
                writer->writeEndElement();
            };

            // make sure form type is 'submit'
            form->setType(type() == QXmppIq::Result ? QXmppDataForm::Result : QXmppDataForm::Submit);

            switch (d->queryType) {
            case Create:
                writeForm(writer, *form, u"configure"_s);
                break;
            case Publish:
                writeForm(writer, *form, u"publish-options"_s);
                break;
            case Subscribe:
            case Subscription:
                writeForm(writer, *form, u"options"_s);
                break;
            default:
                break;
>>>>>>> 94232e79
            }
        }

        // Result Set Management
        if (d->queryType == Items && d->itemsContinuation.has_value() && (d->queryNode.contains(ns_omemo_bundles.toString()) == false)) {
            d->itemsContinuation->toXml(writer);
        }
    }
    writer->writeEndElement();  // pubsub
}

std::optional<PubSubIqBase::QueryType> PubSubIqBase::queryTypeFromDomElement(const QDomElement &element)
{
    QueryType type;
    if (auto queryType = enumFromString<QueryType>(PUBSUB_QUERIES, element.tagName())) {
        type = *queryType;
    } else {
        return std::nullopt;
    }

    // Some queries can have ns_pubsub_owner and normal ns_pubsub. To
    // distinguish those after parsing those with ns_pubsub_owner are replaced
    // by another query type.

    if (element.namespaceURI() != ns_pubsub_owner) {
        return type;
    }

    switch (type) {
    case Affiliations:
        return OwnerAffiliations;
    case Default:
        return OwnerDefault;
    case Subscriptions:
        return OwnerSubscriptions;
    default:
        return type;
    }
}

bool PubSubIqBase::queryTypeIsOwnerIq(QueryType type)
{
    switch (type) {
    case OwnerAffiliations:
    case OwnerSubscriptions:
    case OwnerDefault:
    case Configure:
    case Delete:
    case Purge:
        return true;
    case Affiliations:
    case Create:
    case Default:
    case Items:
    case Options:
    case Publish:
    case Retract:
    case Subscribe:
    case Subscription:
    case Subscriptions:
    case Unsubscribe:
        return false;
    }
    return false;
}

/// \endcond<|MERGE_RESOLUTION|>--- conflicted
+++ resolved
@@ -610,35 +610,6 @@
 
         writer->writeEndElement();  // query type
 
-<<<<<<< HEAD
-        if(d->queryNode.contains(ns_omemo_bundles.toString()) == false)
-        {
-            // add extra element with data form
-            if (auto form = d->dataForm) {
-                const auto writeForm = [](QXmlStreamWriter *writer, const QXmppDataForm &form, const QString &subElementName) {
-                    writer->writeStartElement(subElementName);
-                    form.toXml(writer);
-                    writer->writeEndElement();
-                };
-
-                // make sure form type is 'submit'
-                form->setType(type() == QXmppIq::Result ? QXmppDataForm::Result : QXmppDataForm::Submit);
-
-                switch (d->queryType) {
-                case Create:
-                    writeForm(writer, *form, QStringLiteral("configure"));
-                    break;
-                case Publish:
-                    writeForm(writer, *form, QStringLiteral("publish-options"));
-                    break;
-                case Subscribe:
-                case Subscription:
-                    writeForm(writer, *form, QStringLiteral("options"));
-                    break;
-                default:
-                    break;
-                }
-=======
         // add extra element with data form
         if (auto form = d->dataForm) {
             const auto writeForm = [](QXmlStreamWriter *writer, const QXmppDataForm &form, const QString &subElementName) {
@@ -663,7 +634,6 @@
                 break;
             default:
                 break;
->>>>>>> 94232e79
             }
         }
 
