--- conflicted
+++ resolved
@@ -17,54 +17,13 @@
     strategy:
       fail-fast: false
       matrix:
-<<<<<<< HEAD
         os: [ubuntu-latest]
         config: [minimal]
-        qt_version: ['5.9.*']
+        qt_version: ['5.6.*']
         include:
           - os: ubuntu-latest
             config: minimal
             qt_version: 5.9.*
-=======
-        config: [minimal, full, full-debug]
-        qt_version: ['5.15.*']
-        include:
-          - config: minimal
-            qt_version: 6.1.*
-          - config: full-debug
-            qt_version: 6.6.*
-    steps:
-      - name: Install sudo
-        run: apt update && apt install -qq -y sudo
-      - uses: actions/checkout@v2
-      - name: Install Qt
-        uses: jurplel/install-qt-action@v3
-        with:
-          version: ${{ matrix.qt_version }}
-          modules: ${{ (startsWith(matrix.qt_version, '6.') && 'qt5compat') || '' }}
-          setup-python: true
-      - name: Install extra packages
-        run: tests/travis/install-build-depends-debian
-      - name: Run tests
-        run: tests/travis/build-and-test
-      - uses: codecov/codecov-action@v1
-        with:
-          token: ${{ secrets.CODECOV_TOKEN }}
-
-  macos:
-    runs-on: macos-latest
-    env:
-      CONFIG: ${{ matrix.config }}
-      QT_VERSION: ${{ matrix.qt_version }}
-    strategy:
-      fail-fast: false
-      matrix:
-        config: [minimal, full, full-debug]
-        qt_version: ['5.15.*']
-        include:
-          - config: full-debug
-            qt_version: 6.*.*
->>>>>>> 3fa204ec
     steps:
       - uses: actions/checkout@v2
       - name: Install Qt
@@ -83,42 +42,6 @@
       - uses: codecov/codecov-action@v1
         with:
           token: ${{ secrets.CODECOV_TOKEN }}
-<<<<<<< HEAD
-=======
-
-  windows:
-    runs-on: windows-latest
-    env:
-      QT_VERSION: ${{ matrix.qt_version }}
-    strategy:
-      fail-fast: false
-      matrix:
-        qt_version: ['5.15.*', '6.*.*']
-    steps:
-      - uses: actions/checkout@v3
-      - name: Install Qt
-        uses: jurplel/install-qt-action@v3
-        with:
-          version: ${{ matrix.qt_version }}
-      - name: Run tests
-        run: |
-          ${env:PATH} += ";D:/a/qxmpp/qxmpp/src/Debug"
-          cmake . && cmake --build .
-          # ctest
-          # ctest --rerun-failed --output-on-failure
-
-  doxygen:
-    runs-on: ubuntu-latest
-    container:
-      image: debian:stable
-    steps:
-      - name: Install dependencies
-        run: apt update && apt install -qq -y sudo git clang cmake qt6-base-dev doxygen graphviz
-      - uses: actions/checkout@v3
-      - name: Build doxygen documentation
-        run: tests/travis/build-documentation
-
->>>>>>> 3fa204ec
   xmllint:
     runs-on: ubuntu-latest
     steps:
@@ -132,10 +55,6 @@
     - uses: actions/checkout@v3
     - name: REUSE Compliance Check
       uses: fsfe/reuse-action@v1
-<<<<<<< HEAD
-=======
-
->>>>>>> 3fa204ec
   cpp-linter:
     runs-on: ubuntu-latest
     steps:
