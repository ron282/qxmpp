--- conflicted
+++ resolved
@@ -17,18 +17,14 @@
       matrix:
         os: [ubuntu-latest]
         config: [minimal, full]
-        qt_version: ['5.9.*']
+        qt_version: ['5.6.*']
         include:
           - os: ubuntu-latest
-            config: full
-            qt_version: 5.9.*
+            config: minimal
+            qt_version: 5.6.*
           - os: ubuntu-latest
             config: minimal
-<<<<<<< HEAD
             qt_version: 5.9.*
-=======
-            qt_version: 5.15.*
->>>>>>> d0e2b2e6
     steps:
       - uses: actions/checkout@v2
       - name: Install Qt
