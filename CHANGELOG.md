<!--
SPDX-FileCopyrightText: 2010 Jeremy Lainé <jeremy.laine@m4x.org>

SPDX-License-Identifier: CC0-1.0
-->

<<<<<<< HEAD
QXmpp 1.7.0 (UNRELEASED)
------------------------

*under development*
=======
QXmpp 1.6.1 (May 16, 2024)
--------------------------

Fixes:
 - Fix handling of XMPP redirects (introduced in aaa6497) (@lnjX)
 - Fix compilation with Qt 6 + C++17 (not C++20) in OmemoData (@lnjX)
 - Fix OMEMO decryption of group chat messages (@melvo, #617)
 - Fix stream resumption (@lnjX)<br/>
   This has been an issue since the initial implementation of stream mangement. The xmlns was
   missing in the &lt;resume/&gt; element and the stream ID was not parsed in the &lt;enabled/&gt;
   element.
>>>>>>> c2a029d1

QXmpp 1.6.0 (Feb 6, 2024)
-------------------------

QXmpp requires Qt 5.15 or 6.0+ now, the previous release was still compatible with Qt 5.9.

New features:
 - First QXmpp logo (#528, @raghu-kamath)
 - Implement XEP-0215: External Service Discovery (#542, @taiBsu)
 - Implement XEP-0353: Jingle Message Initiation (#570, @taiBsu)
 - Implement XEP-0482: Call Invites (#575, @taiBsu)
 - Implement XEP-0191: Blocking Command (#577, @lnjX)
 - Client: New constructor for creating without any extensions (@lnjX)

QXmpp 1.5.6 (Feb 4, 2024)
-------------------------

Changes:
 - Behaviour change: sendIq() automatically parses stanza errors (returned as QXmppError) (@lnjX)
 - CMake: "QXmpp" legacy cmake package is now only installed for Qt 5 builds (@lnjX)
 - Fix unit test with Qt 6! (@lnjX)
 - EncryptedFileSharingProvider: Fix wrong cipher set in sent file share element (@lnjX)
 - Fix SCE parsing mode when parsing encrypted messages (@lnjX)
 - Fix file encryption with QCA issues (@lnjX)
 - Fix picking by strength of hashing algorithms (@lnjX)
 - Fix github ci (@lnjX)
 - Add unit tests for all file encryption ciphers (@lnjX)

QXmpp 1.5.5 (Apr 30, 2023)
--------------------------

Fixes:
 - Fix dependencies in generated pkg-config files (@krop)
 - Fix compilation with android/clang (@lnjX)

QXmpp 1.5.4 (Apr 07, 2023)
--------------------------

Fixes:
 - OMEMO fixes (@melvo)
 - Fix use-after-move in EntityTimeManager (@lnjX)
 - EME: Always send encryption name text (@melvo)
 - Fix interpretation of empty to/from address in the client (@lnjX)
 - MSVC related build fixes (@JBBgameich)

Misc:
 - Support installing QXmpp with Qt 5 and Qt 6 in parallel (@lnjX)
 - Support building QXmppOmemo statically (@lnjX)

QXmpp 1.5.3 (Mar 11, 2023)
--------------------------

Fixes:
 - MAM: Fix task is never finished when none of the messages is encrypted but
   e2ee is enabled (@lnjX)
 - SaslDigestMd5: Fix undefined behaviour with Qt 6 when parsing empty property
   at the end of the input (@lnjX)
 - CarbonManagerV2: Fix enable IQ sending (@melvo)
 - Fix various OMEMO issues and update to libomemo-c 0.5 (@melvo)
 - Fix compilation (inclunding omemo module) with MSVC 2019 (@JBBgameich)
 - Fix library files installation directory on windows (@lnjX)

Misc:
 - Add CMake option to manually specify Qt major version (@TheBluestBird)
 - Readd old PubSubIq and PubSubItem after justified complaints (@lnjX)

QXmpp 1.5.2 (Feb 23, 2023)
--------------------------

Fixes:
 - Fix undefined behaviour in OmemoManager and FileSharingManager (@lnjX)
 - STUN: Fix nonce attribute is not padded (@Choochmeque)

QXmpp 1.5.1 (Feb 01, 2023)
--------------------------

Fixes:
 - Fix build with clang (usage of auto in template argument) (@lnjX)

QXmpp 1.5.0 (Jan 31, 2023)
--------------------------

New features:
 - New asynchronous APIs:
   - New QXmppTask/Promise for asynchronous APIs (@lnjX, @JBBgameich)
   - Packet sending result reporting (sent, stream management acks) (@lnjX)
   - IQ response recognition and mapping to requests via QXmppTask (@lnjX)
   - Add QXmppTask-based APIs to most of the managers (@lnjX)
 - PubSub:
   - Implement XEP-0060: Publish-Subscribe (nearly complete) (@lnjX)
   - Implement XEP-0118: User Tune (@lnjX)
   - Implement XEP-0080: User Location (@lnjX, @c-cesar)
   - Rewrite MIX items with new PubSubItem (@lnjX)
   - Add specified data forms parsing utilities (@lnjX)
 - Encryption:
   - Implement XEP-0384: OMEMO Encryption (@melvo)
   - Implement XEP-0434: Trust Messages (TM) (@melvo)
   - Implement XEP-0450: Automatic Trust Management (ATM) (@melvo)
   - Implement XEP-0420: Stanza Content Encryption (@lnjX)
   - Add new Message Carbons manager capable of end-to-end-encryption (@lnjX)
   - Adapt QXmppClient to support end-to-end-encryptions (@lnjX)
 - File sharing:
   - Implement XEP-0446: File metadata element (@JBBgameich)
   - Implement XEP-0300: Use of Cryptographic Hash Functions in XMPP (@lnjX)
   - Implement XEP-0264: Jingle Content Thumbnails (@lnjX)
   - Implement XEP-0447: Stateless file sharing (@lnjX, @JBBgameich)
   - Implement XEP-0448: Encryption for stateless file sharing (@lnjX, @JBBgameich)
   - Add new HTTP File Upload Manager for slot requesting and uploading (@lnjX, @JBBgameich)
 - Implement stanza parsing for modern audio-video calls (@melvo)
 - Implement XEP-0444: Message Reactions (@melvo)
 - Add QXmppNonza as base for stanzas and nonzas (@lnjX)
 - RosterManager: Add subscription request signal with full presence (#346, @melvo)

Breaking changes:
 - Removed old unused MIX items
 - Removed old unfinished PubSubIq

QXmpp 1.4.0 (Mar 15, 2021)
--------------------------

QXmpp now requires a C++17 compliant compiler. Qt 6 support has been added. The
new compliance suites for 2021 are fulfilled without any changes being required.

New features:
 - Qt 6 port, including many undeprecations and some refactoring (@lnjX)
 - Add XEP-0224: Attention manager (@lnjX)
 - Implement MIX-MISC XEP-0407: Invitation message extension (#329, @melvo)
 - New SCRAM-SHA3-512 and SCRAM-SHA-512 SASL algorithms (#320, @lnjX)
 - Client: Advertise stream management state (#309, @lnjX)
 - RosterManager: Cache roster if stream can be resumed (#309, @lnjX)
 - RosterManager: Enable MIX annotation for roster items (#331, @melvo)

Fixes:
 - Bind IQ errors are now handled properly (@Bonnie080)
 - Fix cached stream management packets are resent with the wrong account (#335, @lnjX)

QXmpp 1.3.2 (Jan 09, 2021)
--------------------------

This release only contains some little bug-fixes.

Fixes:
 - TransferManager: Fix undefined behaviour when parsing features (#322, @lichtzeichner)
 - OutgoingServer: Add missing 'to' and 'from' stream attributes (#324, @Kaffeine)

QXmpp 1.3.1 (Jul 20, 2020)
--------------------------

The most important change of this release is the fix of CVE-2017-5603. QXmpp is
not vulnerable to roster push attacks (CVE-2016-9928).

Fixes:
 - QXmppRosterIq: Set subscriptionType to NotSet correctly (#293, @melvo)
 - Fix `QXMPP_EXPORT` define when linking statically (#299, @leobasilio)
 - QXmppMessageReceiptManager: Ignore all error messages (#300, @lnjX)
 - QXmppCarbonManager: Fix CVE-2017-5603 (missing sender check) (#304, @lnjX)

QXmpp 1.3.0 (Apr 06, 2020)
--------------------------

QXmpp complys with the XMPP Compliance Suites 2020 (XEP-0423) for client
development in the Core, IM and Advanced Mobile suites now. For this prupose it
has been updated to RFC6120 and RFC6121. ABI compatibility was kept with this
release (apart from classes marked as 'NOT FINALIZED').

New features:
 - Port QXmppCallManager to GStreamer (#207, @olesalscheider)
 - Add XEP-0245: The /me Command (#276, @lnjX)
 - Add XEP-0357: Push Notifications: Enable/disable IQ (#271, @jbbgameich,
   @zatroxde)
 - Add XEP-0359: Unique and Stable Stanza IDs (#256, @lnjX)
 - Add XEP-0428: Fallback Indication (#253, @lnjX)
 - Update from RFC3920 to RFC6120:
   * Deprecate PaymentRequired stanza error condition as it was not adopted in
     RFC6120 (#277, @lnjX)
   * Add PolicyViolation stanza error condition added in RFC6120 (#279, @lnjX)
   * Add redirection URI from RFC6120 for Gone and Redirect conditions (#280,
     @lnjX)
   * Add 'by' attribute to QXmppStanza::Error from RFC6120 (#283, @lnjX)
 - Update from RFC3921 to RFC6121:
   * Add pre-approved presence subscriptions (#285, @lnjX):
     - Add 'approved' attribute to QXmppRosterIq
     - Add stream feature for pre-approved presence subscriptions
   * Add stream feature for roster versioning (#286, @lnjX)
 - Use QUuid by default to generate unique stanza IDs (#255, @lnjX)
 - Add roster extension for MIX-PAM (XEP-0405) (#175, @lnjX)
 - Update MAM to v0.6 (including namespace bump to `urn:xmpp:mam:2`) (#254,
   #257, @lnjX)
 - Add not-authorized stream error condition in QXmppOutgoingClient (#191,
   @henry61024)
 - Add missing static service discovery features for supported message
   extensions (#287, @lnjX)
 - Add utility constructor to QXmppDataForm and QXmppDataForm::Field to make
   creation of forms easier (#273, @lnjX)

Misc:
 - Make QXmpp work with projects using `QT_NO_KEYWORDS` (#258, @tomcucinotta)
 - Add hyperlinks to XEP references in the documentation (@lnjX)
 - Move from Travis-CI to GitHub Actions (#265, @jlaine)
 - Replace deprecated `qsrand()` and `qrand()` by QRandomGenerator (#267,
   @melvo)
 - Add tests for QXmppStanza::Error parsing (#279, @lnjX)

Deprecations:
 - `QXmppStanza::Error::Condition::PaymentRequired`: The error condition was
   unused and not adopted in RFC6120

QXmpp 1.2.1 (Apr 01, 2020)
--------------------------

This release contains some bug fixes that have been found in the last two
months. Also, the coverage has slightly improved due to new unit tests for the
bug fixes.

Fixes:
 - QXmppRegistrationManager: Fix failed and succeeded signals are both emitted
   on success (#260, @melvo)
 - QXmppMessageReceiptManager: Fix receipts are sent on error messages
   (#269, @TheBluestBird)
 - QXmppVCardManager: Fix clientVCardReceived() not emitted when IQ is from the
   bare JID of the user (#281, @melvo, @lnjX)
 - QXmppRosterManager: Fix 'ask' attribute is included when renaming item
   (#262, @melvo, @lnjX)
 - QXmppRosterIq: Add missing implementation of the copy constructor (@lnjX)

QXmpp 1.2.0 (Feb 06, 2020)
--------------------------

QXmpp now requires Qt 5.7 or later. Unfortunately ABI compatibility was not
kept this release again. Code coverage has been improved from 68.93% to 69.55%.

New features:
 - Implement XEP-0077: In-band registration:
   - Add registration manager with full unit tests (#248, @lnjX)
   - Add `registered` and `remove` to the IQ (#240, @lnjX)
 - Implement XEP-0231: Bits of Binary (#230, @lnjX)
 - Add `QXmppClient::indexOfExtension<T>()` (#241, @lnjX)
 - Add QXmppStartTlsPacket to replace fixed XML data (#236, @lnjX)
 - Move TLS code to private QXmppTlsManager (#236, @lnjX)
 - Add private QXmppInternalClientExtensions to access private part of the
   client (#243, @lnjX)
 - Add utility methods to QXmppRegisterIq to create common requests (#247, @lnjX)

Fixes:
 - QXmppMucManager: Make it possible to handle stanzas not handled by the
   manager (#226, @kollix)
 - Only send Client State Indication (CSI) states when connected (#232, @lnjX)
 - Fix no documentation is generated for QXmppStanza::Error and
   QXmppStreamFeatures (@lnjX)
 - Fix some doxygen warnings and undocumented Q_PROPERTYs (@lnjX)

Misc:
 - Replace deprecated Q_FOREACH (#210, @lnjX)
 - Replace deprecated Q_ENUMS with Q_ENUM (#227, @lnjX)
 - Replace deprecated signal/slots syntax (#237, @jbbgameich)
 - Switch to Ubuntu Bionic for Travis-CI builds (#210, @lnjX)
 - Use QSharedDataPointers for QXmppRegisterIq, QXmppPubSubIq,
   QXmppDiscoveryIq, QXmppMam{Query,Result}Iq, QXmppStreamFeatures
   (#230, #235, #252, @lnjX)
 - Refactor QXmppPubSubIq and add missing tests (#235, @lnjX)
 - Refactor QXmppPresence and add missing tests (#231, @lnjX)
 - Replace manual xmlns writing by writeDefaultNamespace() (#244, @lnjX)
 - Use QT_VERSION_CHECK to generate QXMPP_VERSION (#238, @lnjX)
 - Add clang-format file (#239, @0xd34df00d)

QXmpp 1.1.0 (Oct 23, 2019)
--------------------------

All new classes and methods in this release are marked in the documentation
with *since QXmpp 1.1*.

New features:
 - Add support for SCRAM-SHA-1 and SCRAM-SHA-256 (#183, @jlaine)
 - Order SASL mechanisms to prefer the most secure (#187, @jlaine)
 - Add XEP-0334: Message Processing Hints (v0.3.0) (#212, @lnjX, @jaragont,
   @sam-truscott)
 - Add XEP-0363: HTTP File Upload (v0.9.0) (#188, @lnjX)
 - Add XEP-0367: Message Attaching (v0.3.0) (#196, @lnjX)
 - Add XEP-0369: Mediated Information eXchange (MIX) (v0.14.2) (partially):
   * Add QXmppMixIq to manage/join channels (#174, @lnjX)
   * Add QXmppMessage and QXmppPresence extensions for MIX (#175, @lnjX)
   * Add channel info and participant PubSub/PEP items (#179, @lnjX)
 - Add XEP-0380: Explicit Message Encryption (v0.3.0) (#199, @lnjX)
 - Add XEP-0382: Spoiler messages (v0.2.0) (#195, @lnjX)

Fixes:
 - Do not accept receipts from other resources of the used account (#192, lnjX)
 - cmake: Set minimum version before creating project() and bump to 3.3 (#205, @jbbgameich)

Deprecations:
 - Deprecate QXmppClient extension getters (#214, @lnjX):
   * `QXmppClient::rosterManager()`:
     Use `QXmppClient::findExtension<QXmppRosterManager>()` instead
   * `QXmppClient::vCardManager()`:
     Use `QXmppClient::findExtension<QXmppVCardManager>()` instead
   * `QXmppClient::versionManager()`:
     Use `QXmppClient::findExtension<QXmppVersionManager>()` instead
 - Refactor data form media element, deprecate `QXmppDataForm::Media` (#222, @lnjX):
   * `QXmppDataForm::Media`:
     Use a list of the new `QXmppDataForm::MediaSource` in combination with a `QSize`
   * `QXmppDataForm::Field::media()` / `QXmppDataForm::Field::setMedia()`:
     Use `QXmppDataForm::Field::mediaSources()` and `QXmppDataForm::Field::mediaSize()`

Misc:
 - Replace deprecated `qSort()` by `std::sort()` (#206, @jbbgameich)
 - Do not use deprecated `QSslSocket::setCaCertificates()` (#206, @jbbgameich)
 - Modernize code by using `nullptr`, `override`, etc. (#204, @jbbgameich)
 - Move attributes into private d-pointer for future ABI compatibility:
   * QXmppRosterIq (#175, @lnjX)
   * QXmppStanza::Error (#203, @lnjX)
 - Use raw literals, range based loops and `auto` (#224, @jbbgameich)

QXmpp 1.0.1 (Oct 14, 2019)
--------------------------

 - Fix potential SEGFAULT on connection error (#216, @0xd34df00d)
 - Fix `SO_VERSION` to 1: ABI has changed since last minor release (#185, @tehnick)
 - Add CMake option for internal tests (`BUILD_INTERNAL_TESTS`) (#184, @jlaine)

QXmpp 1.0.0 (Jan 8, 2019)
-------------------------

New features:
 - Add XEP-0066: Out of Band Data (partially) (#167, @lnjX)
 - Add XEP-0198: Stream Management (#99, @olesalscheider)
 - Add XEP-0237: Roster Versioning (#142, @LightZam)
 - Add XEP-0280: Message Carbons (#88, @fbeutel)
 - Add XEP-0308: Last Message Correction (#170, @lnjX)
 - Add XEP-0313: Message Archive Management (#120, @olesalscheider)
 - Add XEP-0319: Last User Interaction in Presence (#171, @lnjX)
 - Add XEP-0352: Client State Indication (#159, @fbeutel, @lnjX)
 - Auto-connect to next DNS-SRV record server on connection failure
   (#105, @kollix)
 - QXmppVersionManager: Use QSysInfo to determine default OS (#168, @lnjX)
 - QXmppDiscoveryManager: Default to `phone` type on mobile platforms
   (#168, @lnjX)
 - CMake based build system (#131, @olesalscheider)
 - Add BUILD_SHARED option (#160, @LightZam)
 - Use C++11 compiler standard (@jlaine)

Fixes:
 - Do not ignore SSL errors by default (#113), if you need to deal with
   broken SSL configurations, set QXmppConfiguration::ignoreSslErrors to true.
   (@jlaine)
 - Disable tests that require QXMPP_AUTOTEST_EXPORT (fixes #149) (@jlaine)
 - Fix QXmppSslServer::incomingConnection signature (#131, @olesalscheider)
 - Add missed variables initialization in constructors of few classes
   (#122, @tehnick)

Tests:
 - travis: Test builds with clang (@0xd34df00d)
 - travis: Switch to Ubuntu Xenial (#151, @tehnick)
 - tests: Generate coverage repot (@jlaine)
 - Build examples by default

Deprecations:
 - Drop Qt4 support (#131, @olesalscheider)
 - Remove example_4 / GuiClient (#131, @olesalscheider)

QXmpp 0.9.3 (Dec 3, 2015)
-------------------------

  - Add QXmppIceConnection::gatheringState property.
  - Improve QXmppTransferManager::sendFile's handling of QIODevice ownership.
  - Fix QXmppTransferManagerFix convering filename to a QUrl.

QXmpp 0.9.2 (Sep 2, 2015)
-------------------------

  - Fix build error for debug builds.
  - Allow QXmppJingleIq to have multiple contents.

QXmpp 0.9.1 (Aug 30, 2015)
--------------------------

  - Fix build error when VPX support is enabled (issue 71).

QXmpp 0.9.0 (Aug 28, 2015)
--------------------------

  - Fix phone numbers incorrectly read from / written to vCard as "PHONE"
    element instead of "TEL" (issue 65).
  - Make QXmppClient::connectToServer(QXmppConfiguration, QXmppPresence) a
    slot (issue 63).
  - Correctly receive data immediately following a SOCKS5 message (issue 64).
  - Make QXmppStream handle end of incoming stream (issue 70).
  - Add unit tests for QXmppCallManager and QXmppTransferManager.
  - Improve ICE implementation to follow RFC 5245 more closely and hide
    implementation details from public API.

QXmpp 0.8.3 (Mar 13, 2015)
--------------------------

  - Add a QXmppClient::sslErrors signal to report SSL errors.
  - Handle broken servers which send "bad-auth" instead of "not-authorized".
  - Fix a compilation issue with Qt 5.5 due to a missing header include.
  - Do not install test cases.
  - Remove trailing comma after last item in enums.

QXmpp 0.8.2 (Jan 7, 2015)
-------------------------

  - The previous release was missing an update to the VERSION definition,
    resulting in stale pkg-config files. This release fixes this issue.
  - Refactor HTML documentation so that "make docs" works in out-of-source
    builds.
  - Add support for Opus audio codec.
  - Enable error concealment for VPX video codec.

QXmpp 0.8.1 (Dec 19, 2014)
--------------------------

  - Use QString() instead of "" for default methods arguments, to enable
    building project which use QT_NO_CAST_FROM_ASCII.
  - Add support for legacy SSL.
  - Add XEP-0333: Chat Markers attributes to QXmppMessage.
  - Add QXmppClient::socketErrorString to retrieve socket error string.
  - Add equality/inequality operators for QXmppVCardIq.
  - Add "make check" command to run tests.

QXmpp 0.8.0 (Mar 26, 2014)
--------------------------

  - Fix QXmppServer incoming connections with Qt5 (issue 175).
  - Support for QXmppMessage extensions having tag names other than 'x'.
  - Support for retrieving the source QDomElement that has been used to
    initialize a QXmppElement.
  - Add organizations info interface to QXmppVCardIq.
  - Remove deprecated QXmppPresence::Status type.

QXmpp 0.7.6 (Mar 9, 2013)
-------------------------

  - Add QXmppClient::insertExtension to insert an extension at a given index.
  - Disable Facebook / Google / Facebook specific mechanisms if we do not
    have the corresponding credentials.

QXmpp 0.7.5 (Jan 11, 2013)
--------------------------

  - Replace toAscii/fromAscii with toLatin1/fromLatin1 for Qt 5 compatibility.
  - Fix build using clang in pedantic mode.

QXmpp 0.7.4 (Oct 1, 2012)
-------------------------

  - Add XEP-0249: Direct MUC Invitations attributes to QXmppMessage.
  - Add XEP-0045: Multi-User Chat attributes to QXmppPresence.
  - Improve GuiClient, stop using deprecated APIs.
  - Improve QXmppServer:
    * Move statistics to a counter / gauge system.
    * Make it possible to call listenForClients and listenForServers
      multiple times to supported multiple IP address / ports.
  - Improve QXmppTransferManager:
    * Change third argument of QXmppTransferManager::sendFile to a description.
    * Enable file transfer using IPv6.
    * Allow StreamHost::host to contain a host name.

QXmpp 0.7.3 (Sep 7, 2012)
-------------------------

  - Fix QXmppMucRoom::name(), only consider discovery IQs from the room.

QXmpp 0.7.2 (Sep 6, 2012)
-------------------------

  - Handle Error replies in QXmppDiscoveryManager so that library users can know
    about errors.
  - If building with Qt 5, use Qt's QDnsLookup instead of our backport.
  - Improve MUC scriptability:
    * Add QXmppMucRoom::ban() to ban users.
    * Add QXmppMucRoom::name() to get the room's human-readable name.
    * Add QXmppMucRoom::participantFullJid() to lookup an occupant full JID.
  - With Qt >= 4.8, verify peer SSL certificate against domain name as specified by RFC 3920.
  - Add support for X-OAUTH2 authentication for Google Talk.
  - Add links to RFCs in generated HTML documentation.

QXmpp 0.7.1 (Sep 3, 2012)
-------------------------

  - Fix export of QXmppVCardPhone class.

QXmpp 0.7.0 (Sep 3, 2012)
-------------------------

  - New XEPs:
    * XEP-0033: Extended Stanza Addressing

  - Remove deprecated APIs:
    * QXmppRosterManager::rosterChanged()
    * QXmppConfiguration::sASLAuthMechanism()

  - Improve vCard support:
    * Add support for free-form descriptive text.
    * Make it possible to have several addresses.
    * Make it possible to have several e-mail addresses.
    * Make it possible to have several phone numbers.
  - Make it possible to set the client's extended information form (XEP-0128).
  - Make sure QXmppDiscoveryManager only emits results.
  - Fix XEP-0115 verification strings (remove duplicate features, sort form values)
  - Fix issues:
    * Issue 144: QXmppBookmarkConference autojoin parsing
  - Add support for see-other-host server change.
  - Add support for X-MESSENGER-OAUTH2 authentication for Windows Live Messenger.
  - Make it possible to disable non-SASL authentication.
  - Add QXmppClient::isAuthenticated() to query whether authentication has been
    performed.

QXmpp 0.6.3 (Jul 24, 2012)
--------------------------

  - Fix regression in X-FACEBOOK-PLATFORM authentication.

QXmpp 0.6.2 (Jul 22, 2012)
--------------------------

  - New XEPs
    * XEP-0071: XHTML-IM

  - Improve SASL code test coverage.
  - Improve QXmppMessage test coverage.
  - Add a "reason" argument to QXmppRosterManager's subscription methods.
  - Refactor QXmppPresence:
    * add availableStatusType(), priority(), statusText()
    * deprecate QXmppPresence::Status
  - Remove deprecated QXmppRosterManager::removeRosterEntry().

QXmpp 0.6.1 (Jul 20, 2012)
--------------------------

  - New XEPs
    * XEP-0221: Data Forms Media Element

  - Fix data form title/instructions XML serialization.
  - Remove confusing QXmppPresence::Status::Offline status type.
  - Deprecate QXmppConfiguration::setSASLAuthMechanism(), replaced by
    the string-based QXmppConfiguration::setSaslAuthMechanism().

  - Fix issues:
    * Issue 111: QXmppPresence::Status::getTypeStr() gives warning if type is invisible
    * Issue 126: Modularize SASL mechanisms

QXmpp 0.5.0 (Jul 18, 2012)
--------------------------

  - New XEPs
    * XEP-0059: Result Set Management

  - Build a shared library by default.
  - Advertise support for XEP-0249: Direct MUC Invitations
  - Make QXmppTransferManager fully asynchronous.
  - Remove QXmppPacket class.
  - Move utility methods to a QXmppUtils class.
  - Remove QXmppReconnectionManager, QXmppClient handles reconnections.
  - Improve QXmppArchiveManager to allow paginated navigation (Olivier Goffart).
  - Only emit QXmppVersionManager::versionReceived() for results.
  - Remove deprecated QXmppClient::discoveryIqReceived() signal.

  - Fix issues:
    * Issue 64: Compile qxmpp as shared library by default
    * Issue 79: Export classes for Visual C++ Compiler
    * Issue 140: Proper XEP-0115 ver string generation with dataforms
    * Issue 142: qxmpp does not build in Qt5

QXmpp 0.4.0 (Apr 12, 2012)
--------------------------

  - New XEPs
    * XEP-0048: Bookmarks
    * XEP-0184: Message Delivery Receipts
    * XEP-0224: Attention

  - Remove deprecated  "get*" getter accessors from:
    QXmppClient
    QXmppConfiguration
    QXmppMessage
    QXmppPresence
    QXmppIq
    QXmppStanza
	QXmppVCardIq
	QXmppRosterIq

  - Remove deprecated headers:
    * QXmppRoster.h
    * QXmppVCard.h

  - Add TURN support for VoIP calls to use a relay in double-NAT network topologies.
  - Overhaul Multi-User Chat support to make it easier and more fully featured.
  - Improve QXmppServer packet routing performance.
  - Add support for X-FACEBOOK-PLATFORM SASL method.
  - Improve XEP-0136 support to enable archive deletion.
  - Set default keep-alive timeout to 20 seconds, enables detection of broken connections.
  - Make install path configurable using the PREFIX variable instead of Qt's installation path.
  - Make it possible to build a shared library by invoking "qmake QXMPP_LIBRARY_TYPE=lib".

  - Fix issues:
    * Issue 95: Patch for several utility methods in RosterManager
    * Issue 103: Does not compile for Symbian^3 with NokiaQtSDK 1.1 Beta
    * Issue 105: Initial presence is set before the roster request
    * Issue 106: QXmppClient can't override Qt's set of trusted SSL CAs
    * Issue 109: Patch for XEP-0224 (Attention)
    * Issue 113: qxmpp.pc sets incorrect include path
    * Issue 116: sessionStarted not set for non-SASL connections
    * Issue 119: ICE negotiation time out after successful ICE check
    * Issue 120: QXmppIceComponent doesn't accept interfaces with 255.255.255.255 netmask as a local candidate
    * Issue 132: [FreeBSD]: build error
    * Issue 135: qxmpp won't reconnect when disconnected

QXmpp 0.3.0 (Mar 05, 2011)
------------------------
  - New XEPs
    * XEP-0153: vCard-Based Avatars
    * XEP-0202: Entity Time

  - New Classes
    * QXmppClientExtension: base class for QXmppClient extensions (managers)
    * QXmppServer: base class for building XMPP servers
    * QXmppServerExtension: base class for QXmppServer extensions
    * QXmppDiscoveryManager: manager class for XEP-0030: Service Discovery
    * QXmppVersionManager: manager class for XEP-0092: Software Version
    * QXmppIceConnection: class representing an Interactive Connectivity
      Establishment (ICE) over UDP "connection"
    * QXmppRtpChannel: class representing an RTP audio channel for VoIP calls
  
  - Refactor QXmppVCardManager to use QXmppClientExtension
    
  - New Examples
    * example_9_vCard: vCard handling example
    * GuiClient: Graphical chat client, test bench for QXmpp functionalities

  - Deprecation
    * QXmppVCard class name changed to QXmppVCardIq
    * Signal QXmppClient::discoveryIqReceived in favour of 
      QXmppDiscoveryManager::infoReceived and QXmppDiscoveryManager::itemsReceived
  
  - Removal
    Extensions QXmppArchiveManager, QXmppMucManager, QXmppCallManager, QXmppTransferManager
    will not load by default. Therefore following functions to provide the reference 
    have been removed.
    QXmppClient::transferManager()
    QXmppClient::archiveManager()
    QXmppClient::callManager()
    QXmppClient::mucManager()
    Note: Once should use QXmppClient::addExtension() and QXmppClient::findExtension()
          to load or enable these extensions.
  
  - Add support for DNS SRV lookups, meaning you can connect to nearly all
    servers using only a JID and a password.
  - Improve support for SASL authentication, with a verification of the second
    challenge message sent by the server.
  - Add support for the birthday and URL attributes in vCards.
  - Improve STUN support for VoIP calls by detecting server-reflexive address.
  - Add QXMPP_VERSION and QXmppVersion() for compile and run time version checks. 
  - Improve code documentation coverage and quality.
  - Remove dependency on QtGui, making it easier to write console applications.
  - Fix MSVC 2005 and 2008 build issues.
  - Fix Symbian build issues, add DNS SRV support for Symbian devices.
  
QXmpp 0.2.0 (Aug 22, 2010)
--------------------------
  - New XEPs
    * XEP-0030: Service Discovery
    * XEP-0045: Multi-User Chat 
    * XEP-0047: In-Band Bytestreams
    * XEP-0054: vcard-temp
    * XEP-0065: SOCKS5 Bytestreams
    * XEP-0078: Non-SASL Authentication
    * XEP-0082: XMPP Date and Time Profiles
    * XEP-0085: Chat State Notifications
    * XEP-0091: Legacy Delayed Delivery
    * XEP-0092: Software Version
    * XEP-0095: Stream Initiation
    * XEP-0096: SI File Transfer
    * XEP-0115: Entity Capabilities
    * XEP-0128: Service Discovery Extensions
    * XEP-0166: Jingle
    * XEP-0167: Jingle RTP Sessions
    * XEP-0199: XMPP Ping
    * XEP-0203: Delayed Delivery 
    * XEP-0009: Jabber-RPC
    * XEP-0004: Data Forms
    
  - New XEPs (Initial Support) 
    * XEP-0136: Message Archiving
    * XEP-0176: Jingle ICE-UDP Transport Method [Experimental]

  - New authentication schemes
      * DIGEST-MD5
      * SASL
      * NonSASL
      * Anonymous

  - Add doxygen documentation
  - Add targets in *.pro file for packaging, installing and generating documentation
  - Use QXmlStreamWriter while creating stanzas to be sent to the server 
  - Clean up getter accessors from "getFoo" to "foo"
  - Add proper file transfer management
  - Add support for keep-alive pings
  - Report authentication errors
  - Automatic reconnection mechanism
  - Test suite for stanza parsing/serialisation
  - Refactor the logging code
  - Add proxy support
  - Fixed compile time warning messages
  - New examples
  - Support for attaching an extension element to messages and presences (QXmppElement)
  - Move parsing to the stanzas itself QXmppStanza::parse()
  - QXMPP_NO_GUI define to remove dependency on QtGui
  - Change QXmppRoster to QXmppRosterManager to have a consistent API
  
QXmpp 0.1 (Jun 14, 2009)
------------------------
  - First public release<|MERGE_RESOLUTION|>--- conflicted
+++ resolved
@@ -4,12 +4,11 @@
 SPDX-License-Identifier: CC0-1.0
 -->
 
-<<<<<<< HEAD
 QXmpp 1.7.0 (UNRELEASED)
 ------------------------
 
 *under development*
-=======
+
 QXmpp 1.6.1 (May 16, 2024)
 --------------------------
 
@@ -21,7 +20,6 @@
    This has been an issue since the initial implementation of stream mangement. The xmlns was
    missing in the &lt;resume/&gt; element and the stream ID was not parsed in the &lt;enabled/&gt;
    element.
->>>>>>> c2a029d1
 
 QXmpp 1.6.0 (Feb 6, 2024)
 -------------------------
