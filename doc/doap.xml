--- conflicted
+++ resolved
@@ -678,7 +678,13 @@
     </implements>
     <release>
       <Version>
-<<<<<<< HEAD
+        <revision>1.6.1</revision>
+        <created>2024-05-16</created>
+        <file-release rdf:resource='https://github.com/qxmpp-project/qxmpp/archive/refs/tags/v1.6.1.tar.gz'/>
+      </Version>
+    </release>
+    <release>
+      <Version>
         <revision>1.6.0</revision>
         <created>2024-02-06</created>
         <file-release rdf:resource='https://github.com/qxmpp-project/qxmpp/archive/refs/tags/v1.6.0.tar.gz'/>
@@ -689,11 +695,6 @@
         <revision>1.5.6</revision>
         <created>2024-02-04</created>
         <file-release rdf:resource='https://github.com/qxmpp-project/qxmpp/archive/refs/tags/v1.5.6.tar.gz'/>
-=======
-        <revision>1.6.1</revision>
-        <created>2024-05-16</created>
-        <file-release rdf:resource='https://github.com/qxmpp-project/qxmpp/archive/refs/tags/v1.6.1.tar.gz'/>
->>>>>>> c2a029d1
       </Version>
     </release>
     <release>
