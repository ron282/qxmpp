# SPDX-FileCopyrightText: 2017 Niels Ole Salscheider <niels_ole@salscheider-online.de>
#
# SPDX-License-Identifier: CC0-1.0

cmake_minimum_required(VERSION 3.7)
project(qxmpp VERSION 1.5.4)

set(SO_VERSION 4)

# C++ standard settings:
set(CMAKE_CXX_STANDARD 17)
set(CMAKE_CXX_STANDARD_REQUIRED ON)
set(CMAKE_CXX_EXTENSIONS OFF)

set(CMAKE_AUTOMOC ON)
set(CMAKE_AUTORCC ON)

set(CMAKE_MODULE_PATH ${CMAKE_MODULE_PATH} "${PROJECT_SOURCE_DIR}/cmake/modules")

<<<<<<< HEAD
find_package(QT NAMES Qt6 Qt5 REQUIRED COMPONENTS Core Network Xml)
find_package(Qt${QT_VERSION_MAJOR} 5.6 REQUIRED COMPONENTS Core Network Xml)
=======
# Qt
if(NOT DEFINED QT_VERSION_MAJOR)
    find_package(QT NAMES Qt6 Qt5 REQUIRED COMPONENTS Core Network Xml)
endif()
message("-- Choosing Qt ${QT_VERSION_MAJOR}")
find_package(Qt${QT_VERSION_MAJOR} 5.9.2 REQUIRED COMPONENTS Core Network Xml)

>>>>>>> b44a7ee3
# QCA (optional)
find_package(Qca-qt${QT_VERSION_MAJOR} QUIET)
if(${QT_VERSION_MAJOR} EQUAL 6)
    find_package(Qt6Core5Compat)
endif()

include(GNUInstallDirs)

option(BUILD_SHARED "Build shared library" ON)
option(BUILD_TESTS "Build tests." ON)
option(BUILD_INTERNAL_TESTS "Build internal tests." OFF)
option(BUILD_DOCUMENTATION "Build API documentation." OFF)
option(BUILD_EXAMPLES "Build examples." ON)
option(BUILD_OMEMO "Build the OMEMO module" OFF)
option(WITH_OMEMO_V03 "Comatibility with OMEMO v0.3" OFF)
option(WITH_GSTREAMER "Build with GStreamer support for Jingle" OFF)
option(WITH_QCA "Build with QCA for OMEMO or encrypted file sharing" ${Qca-qt${QT_VERSION_MAJOR}_FOUND})

set(QXMPP_TARGET QXmppQt${QT_VERSION_MAJOR})
set(QXMPPOMEMO_TARGET QXmppOmemoQt${QT_VERSION_MAJOR})

add_definitions(
    -DQT_DISABLE_DEPRECATED_BEFORE=0x050F00
    -DQURL_NO_CAST_FROM_STRING
    -DQT_NO_CAST_TO_ASCII
    -DQT_NO_FOREACH
    -DQT_NO_KEYWORDS
)

if(BUILD_OMEMO)
    add_definitions(-DBUILD_OMEMO)

    # libomemo-c
    find_package(PkgConfig REQUIRED)
    pkg_check_modules(OmemoC REQUIRED IMPORTED_TARGET libomemo-c)

    # QCA
    if(NOT WITH_QCA)
        message(FATAL_ERROR "OMEMO requires QCA (Qt Cryptographic Architecture)")
    endif()
endif()

if(WITH_OMEMO_V03)
    add_definitions(-DWITH_OMEMO_V03)
endif()

if(WITH_QCA)
    add_definitions(-DWITH_QCA)
endif()

add_subdirectory(src)

if(BUILD_TESTS)
    enable_testing()
    add_subdirectory(tests)
endif()

if(BUILD_DOCUMENTATION)
    add_subdirectory(doc)
endif()

if(BUILD_EXAMPLES)
    add_subdirectory(examples)
endif()

include(CMakePackageConfigHelpers)

# Normal QXmppQt5/6 package
configure_package_config_file(
    QXmppConfig.cmake.in
    ${CMAKE_CURRENT_BINARY_DIR}/${QXMPP_TARGET}Config.cmake
    INSTALL_DESTINATION "${CMAKE_INSTALL_LIBDIR}/cmake/${QXMPP_TARGET}"
)

write_basic_package_version_file(
    ${CMAKE_CURRENT_BINARY_DIR}/${QXMPP_TARGET}ConfigVersion.cmake
    VERSION ${PROJECT_VERSION}
    COMPATIBILITY SameMajorVersion
)

install(
    FILES ${CMAKE_CURRENT_BINARY_DIR}/${QXMPP_TARGET}Config.cmake
          ${CMAKE_CURRENT_BINARY_DIR}/${QXMPP_TARGET}ConfigVersion.cmake
    DESTINATION "${CMAKE_INSTALL_LIBDIR}/cmake/${QXMPP_TARGET}"
    COMPONENT Devel
)

# QXmpp package with Qt version autodetect
configure_package_config_file(
    cmake/QXmppQtAutoConfig.cmake.in
    ${CMAKE_CURRENT_BINARY_DIR}/QXmppConfig.cmake
    INSTALL_DESTINATION "${CMAKE_INSTALL_LIBDIR}/cmake/QXmpp"
)

install(
    FILES ${CMAKE_CURRENT_BINARY_DIR}/QXmppConfig.cmake
    DESTINATION "${CMAKE_INSTALL_LIBDIR}/cmake/QXmpp"
    COMPONENT Devel
)
install(
    FILES ${CMAKE_CURRENT_SOURCE_DIR}/cmake/QXmppQtAutoConfigVersion.cmake
    RENAME QXmppConfigVersion.cmake
    DESTINATION "${CMAKE_INSTALL_LIBDIR}/cmake/QXmpp"
    COMPONENT Devel
)

# Generate QXmppQt5/6.pc
configure_file(${CMAKE_CURRENT_SOURCE_DIR}/qxmpp.pc.in ${CMAKE_CURRENT_BINARY_DIR}/qxmpp.pc @ONLY)
install(
    FILES ${CMAKE_CURRENT_BINARY_DIR}/qxmpp.pc
    RENAME QXmppQt${QT_VERSION_MAJOR}.pc
    DESTINATION "${CMAKE_INSTALL_LIBDIR}/pkgconfig"
    COMPONENT Devel
)

# "qxmpp.pc" for backwards-compatibility
if(QT_VERSION_MAJOR EQUAL 5)
    install(
        FILES ${CMAKE_CURRENT_BINARY_DIR}/qxmpp.pc
        DESTINATION "${CMAKE_INSTALL_LIBDIR}/pkgconfig"
        COMPONENT Devel
    )
endif()
<|MERGE_RESOLUTION|>--- conflicted
+++ resolved
@@ -17,18 +17,13 @@
 
 set(CMAKE_MODULE_PATH ${CMAKE_MODULE_PATH} "${PROJECT_SOURCE_DIR}/cmake/modules")
 
-<<<<<<< HEAD
-find_package(QT NAMES Qt6 Qt5 REQUIRED COMPONENTS Core Network Xml)
-find_package(Qt${QT_VERSION_MAJOR} 5.6 REQUIRED COMPONENTS Core Network Xml)
-=======
 # Qt
 if(NOT DEFINED QT_VERSION_MAJOR)
     find_package(QT NAMES Qt6 Qt5 REQUIRED COMPONENTS Core Network Xml)
 endif()
 message("-- Choosing Qt ${QT_VERSION_MAJOR}")
-find_package(Qt${QT_VERSION_MAJOR} 5.9.2 REQUIRED COMPONENTS Core Network Xml)
+find_package(Qt${QT_VERSION_MAJOR} 5.6 REQUIRED COMPONENTS Core Network Xml)
 
->>>>>>> b44a7ee3
 # QCA (optional)
 find_package(Qca-qt${QT_VERSION_MAJOR} QUIET)
 if(${QT_VERSION_MAJOR} EQUAL 6)
