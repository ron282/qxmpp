# SPDX-FileCopyrightText: 2017 Niels Ole Salscheider <niels_ole@salscheider-online.de>
#
# SPDX-License-Identifier: CC0-1.0

cmake_minimum_required(VERSION 3.7)
<<<<<<< HEAD
project(qxmpp VERSION 1.6.0)
=======
project(qxmpp VERSION 1.6.1)
>>>>>>> 3fa204ec

set(SO_VERSION 4)

# C++ standard settings:
set(CMAKE_CXX_STANDARD 17)
set(CMAKE_CXX_STANDARD_REQUIRED ON)
set(CMAKE_CXX_EXTENSIONS OFF)

set(CMAKE_AUTOMOC ON)
set(CMAKE_AUTORCC ON)

set(CMAKE_MODULE_PATH ${CMAKE_MODULE_PATH} "${PROJECT_SOURCE_DIR}/cmake/modules")

# Qt
if(NOT DEFINED QT_VERSION_MAJOR)
    find_package(QT NAMES Qt6 Qt5 REQUIRED COMPONENTS Core Network Xml)
endif()
message("-- Choosing Qt ${QT_VERSION_MAJOR}")
<<<<<<< HEAD
find_package(Qt${QT_VERSION_MAJOR} 5.6 REQUIRED COMPONENTS Core Network Xml)
=======
find_package(Qt${QT_VERSION_MAJOR} 5.15.0 REQUIRED COMPONENTS Core Network Xml)
>>>>>>> 3fa204ec

# QCA (optional)
find_package(Qca-qt${QT_VERSION_MAJOR} QUIET)
if(${QT_VERSION_MAJOR} EQUAL 6)
    find_package(Qt6Core5Compat)
endif()

include(GNUInstallDirs)

option(BUILD_SHARED "Build shared library" ON)
option(BUILD_TESTS "Build tests." ON)
option(BUILD_INTERNAL_TESTS "Build internal tests." OFF)
option(BUILD_DOCUMENTATION "Build API documentation." OFF)
option(BUILD_EXAMPLES "Build examples." ON)
option(BUILD_OMEMO "Build the OMEMO module" OFF)
option(WITH_OMEMO_V03 "Compatibility with OMEMO v0.3" OFF)
option(WITH_GSTREAMER "Build with GStreamer support for Jingle" OFF)
option(WITH_QCA "Build with QCA for OMEMO or encrypted file sharing" ${Qca-qt${QT_VERSION_MAJOR}_FOUND})
option(ENABLE_ASAN "Build with address sanitizer" OFF)

set(QXMPP_TARGET QXmppQt${QT_VERSION_MAJOR})
set(QXMPPOMEMO_TARGET QXmppOmemoQt${QT_VERSION_MAJOR})

add_definitions(
    -DQT_DISABLE_DEPRECATED_BEFORE=0x050F00
    -DQURL_NO_CAST_FROM_STRING
    -DQT_NO_CAST_TO_ASCII
    -DQT_NO_FOREACH
    -DQT_NO_KEYWORDS
)

# Address sanitizer
if(ENABLE_ASAN)
    add_compile_options(-fsanitize=address)
    add_link_options(-fsanitize=address)
endif()

if(BUILD_OMEMO)
    add_definitions(-DBUILD_OMEMO)

    # libomemo-c
    find_package(PkgConfig REQUIRED)
    pkg_check_modules(OmemoC REQUIRED IMPORTED_TARGET libomemo-c)

    # QCA
    if(NOT WITH_QCA)
        message(FATAL_ERROR "OMEMO requires QCA (Qt Cryptographic Architecture)")
    endif()
endif()

if(WITH_OMEMO_V03)
    add_definitions(-DWITH_OMEMO_V03)
endif()

if(WITH_QCA)
    add_definitions(-DWITH_QCA)
endif()

add_subdirectory(src)

if(BUILD_TESTS)
    enable_testing()
    add_subdirectory(tests)
endif()

if(BUILD_DOCUMENTATION)
    add_subdirectory(doc)
endif()

if(BUILD_EXAMPLES)
    add_subdirectory(examples)
endif()

include(CMakePackageConfigHelpers)

# Normal QXmppQt5/6 package
configure_package_config_file(
    QXmppConfig.cmake.in
    ${CMAKE_CURRENT_BINARY_DIR}/${QXMPP_TARGET}Config.cmake
    INSTALL_DESTINATION "${CMAKE_INSTALL_LIBDIR}/cmake/${QXMPP_TARGET}"
)

write_basic_package_version_file(
    ${CMAKE_CURRENT_BINARY_DIR}/${QXMPP_TARGET}ConfigVersion.cmake
    VERSION ${PROJECT_VERSION}
    COMPATIBILITY SameMajorVersion
)

install(
    FILES ${CMAKE_CURRENT_BINARY_DIR}/${QXMPP_TARGET}Config.cmake
          ${CMAKE_CURRENT_BINARY_DIR}/${QXMPP_TARGET}ConfigVersion.cmake
    DESTINATION "${CMAKE_INSTALL_LIBDIR}/cmake/${QXMPP_TARGET}"
    COMPONENT Devel
)

# Generate QXmppQt5/6.pc
configure_file(${CMAKE_CURRENT_SOURCE_DIR}/qxmpp.pc.in ${CMAKE_CURRENT_BINARY_DIR}/${QXMPP_TARGET}.pc @ONLY)
install(
    FILES ${CMAKE_CURRENT_BINARY_DIR}/${QXMPP_TARGET}.pc
    DESTINATION "${CMAKE_INSTALL_LIBDIR}/pkgconfig"
    COMPONENT Devel
)

if(QT_VERSION_MAJOR EQUAL 5)
    # "QXmpp" cmake package for backwards-compatibility
    configure_package_config_file(
        cmake/QXmppLegacyConfig.cmake.in
        ${CMAKE_CURRENT_BINARY_DIR}/QXmppConfig.cmake
        INSTALL_DESTINATION "${CMAKE_INSTALL_LIBDIR}/cmake/QXmpp"
    )

    install(
        FILES ${CMAKE_CURRENT_BINARY_DIR}/QXmppConfig.cmake
        DESTINATION "${CMAKE_INSTALL_LIBDIR}/cmake/QXmpp"
        COMPONENT Devel
    )
    install(
        FILES ${CMAKE_CURRENT_SOURCE_DIR}/cmake/QXmppLegacyConfigVersion.cmake
        RENAME QXmppConfigVersion.cmake
        DESTINATION "${CMAKE_INSTALL_LIBDIR}/cmake/QXmpp"
        COMPONENT Devel
    )

    # "qxmpp.pc" for backwards-compatibility
    configure_file(${CMAKE_CURRENT_SOURCE_DIR}/qxmpp_legacy.pc.in ${CMAKE_CURRENT_BINARY_DIR}/qxmpp.pc @ONLY)
    install(
        FILES ${CMAKE_CURRENT_BINARY_DIR}/qxmpp.pc
        DESTINATION "${CMAKE_INSTALL_LIBDIR}/pkgconfig"
        COMPONENT Devel
    )
endif()
<|MERGE_RESOLUTION|>--- conflicted
+++ resolved
@@ -3,11 +3,7 @@
 # SPDX-License-Identifier: CC0-1.0
 
 cmake_minimum_required(VERSION 3.7)
-<<<<<<< HEAD
-project(qxmpp VERSION 1.6.0)
-=======
 project(qxmpp VERSION 1.6.1)
->>>>>>> 3fa204ec
 
 set(SO_VERSION 4)
 
@@ -26,11 +22,7 @@
     find_package(QT NAMES Qt6 Qt5 REQUIRED COMPONENTS Core Network Xml)
 endif()
 message("-- Choosing Qt ${QT_VERSION_MAJOR}")
-<<<<<<< HEAD
 find_package(Qt${QT_VERSION_MAJOR} 5.6 REQUIRED COMPONENTS Core Network Xml)
-=======
-find_package(Qt${QT_VERSION_MAJOR} 5.15.0 REQUIRED COMPONENTS Core Network Xml)
->>>>>>> 3fa204ec
 
 # QCA (optional)
 find_package(Qca-qt${QT_VERSION_MAJOR} QUIET)
